// SPDX-License-Identifier: GPL-2.0
#include <errno.h>
#include <unistd.h>
#include <stdio.h>
#include <string.h>
#include <sys/types.h>
#include <sys/stat.h>
#include <fcntl.h>
#include <stdlib.h>
#include <linux/kernel.h>

#include "vdso.h"
#include "dso.h"
#include <internal/lib.h>
#include "map.h"
#include "symbol.h"
#include "machine.h"
#include "thread.h"
#include "linux/string.h"
#include <linux/zalloc.h>
#include "debug.h"

/*
 * Include definition of find_map() also used in perf-read-vdso.c for
 * building perf-read-vdso32 and perf-read-vdsox32.
 */
#include "find-map.c"

#define VDSO__TEMP_FILE_NAME "/tmp/perf-vdso.so-XXXXXX"

struct vdso_file {
	bool found;
	bool error;
	char temp_file_name[sizeof(VDSO__TEMP_FILE_NAME)];
	const char *dso_name;
	const char *read_prog;
};

struct vdso_info {
	struct vdso_file vdso;
#if BITS_PER_LONG == 64
	struct vdso_file vdso32;
	struct vdso_file vdsox32;
#endif
};

static struct vdso_info *vdso_info__new(void)
{
	static const struct vdso_info vdso_info_init = {
		.vdso    = {
			.temp_file_name = VDSO__TEMP_FILE_NAME,
			.dso_name = DSO__NAME_VDSO,
		},
#if BITS_PER_LONG == 64
		.vdso32  = {
			.temp_file_name = VDSO__TEMP_FILE_NAME,
			.dso_name = DSO__NAME_VDSO32,
			.read_prog = "perf-read-vdso32",
		},
		.vdsox32  = {
			.temp_file_name = VDSO__TEMP_FILE_NAME,
			.dso_name = DSO__NAME_VDSOX32,
			.read_prog = "perf-read-vdsox32",
		},
#endif
	};

	return memdup(&vdso_info_init, sizeof(vdso_info_init));
}

static char *get_file(struct vdso_file *vdso_file)
{
	char *vdso = NULL;
	char *buf = NULL;
	void *start, *end;
	size_t size;
	int fd;

	if (vdso_file->found)
		return vdso_file->temp_file_name;

	if (vdso_file->error || find_map(&start, &end, VDSO__MAP_NAME))
		return NULL;

	size = end - start;

	buf = memdup(start, size);
	if (!buf)
		return NULL;

	fd = mkstemp(vdso_file->temp_file_name);
	if (fd < 0)
		goto out;

	if (size == (size_t) write(fd, buf, size))
		vdso = vdso_file->temp_file_name;

	close(fd);

 out:
	free(buf);

	vdso_file->found = (vdso != NULL);
	vdso_file->error = !vdso_file->found;
	return vdso;
}

void machine__exit_vdso(struct machine *machine)
{
	struct vdso_info *vdso_info = machine->vdso_info;

	if (!vdso_info)
		return;

	if (vdso_info->vdso.found)
		unlink(vdso_info->vdso.temp_file_name);
#if BITS_PER_LONG == 64
	if (vdso_info->vdso32.found)
		unlink(vdso_info->vdso32.temp_file_name);
	if (vdso_info->vdsox32.found)
		unlink(vdso_info->vdsox32.temp_file_name);
#endif

	zfree(&machine->vdso_info);
}

static struct dso *__machine__addnew_vdso(struct machine *machine, const char *short_name,
					  const char *long_name)
{
	struct dso *dso;

	dso = dso__new(short_name);
	if (dso != NULL) {
		__dsos__add(&machine->dsos, dso);
		dso__set_long_name(dso, long_name, false);
	}

	return dso;
}

static enum dso_type machine__thread_dso_type(struct machine *machine,
					      struct thread *thread)
{
	enum dso_type dso_type = DSO__TYPE_UNKNOWN;
	struct map *map;

<<<<<<< HEAD
	map_groups__for_each_entry(thread->mg, map) {
=======
	maps__for_each_entry(thread->maps, map) {
>>>>>>> 5172672d
		struct dso *dso = map->dso;
		if (!dso || dso->long_name[0] != '/')
			continue;
		dso_type = dso__type(dso, machine);
		if (dso_type != DSO__TYPE_UNKNOWN)
			break;
	}

	return dso_type;
}

#if BITS_PER_LONG == 64

static int vdso__do_copy_compat(FILE *f, int fd)
{
	char buf[4096];
	size_t count;

	while (1) {
		count = fread(buf, 1, sizeof(buf), f);
		if (ferror(f))
			return -errno;
		if (feof(f))
			break;
		if (count && writen(fd, buf, count) != (ssize_t)count)
			return -errno;
	}

	return 0;
}

static int vdso__copy_compat(const char *prog, int fd)
{
	FILE *f;
	int err;

	f = popen(prog, "r");
	if (!f)
		return -errno;

	err = vdso__do_copy_compat(f, fd);

	if (pclose(f) == -1)
		return -errno;

	return err;
}

static int vdso__create_compat_file(const char *prog, char *temp_name)
{
	int fd, err;

	fd = mkstemp(temp_name);
	if (fd < 0)
		return -errno;

	err = vdso__copy_compat(prog, fd);

	if (close(fd) == -1)
		return -errno;

	return err;
}

static const char *vdso__get_compat_file(struct vdso_file *vdso_file)
{
	int err;

	if (vdso_file->found)
		return vdso_file->temp_file_name;

	if (vdso_file->error)
		return NULL;

	err = vdso__create_compat_file(vdso_file->read_prog,
				       vdso_file->temp_file_name);
	if (err) {
		pr_err("%s failed, error %d\n", vdso_file->read_prog, err);
		vdso_file->error = true;
		return NULL;
	}

	vdso_file->found = true;

	return vdso_file->temp_file_name;
}

static struct dso *__machine__findnew_compat(struct machine *machine,
					     struct vdso_file *vdso_file)
{
	const char *file_name;
	struct dso *dso;

	dso = __dsos__find(&machine->dsos, vdso_file->dso_name, true);
	if (dso)
		goto out;

	file_name = vdso__get_compat_file(vdso_file);
	if (!file_name)
		goto out;

	dso = __machine__addnew_vdso(machine, vdso_file->dso_name, file_name);
out:
	return dso;
}

static int __machine__findnew_vdso_compat(struct machine *machine,
					  struct thread *thread,
					  struct vdso_info *vdso_info,
					  struct dso **dso)
{
	enum dso_type dso_type;

	dso_type = machine__thread_dso_type(machine, thread);

#ifndef HAVE_PERF_READ_VDSO32
	if (dso_type == DSO__TYPE_32BIT)
		return 0;
#endif
#ifndef HAVE_PERF_READ_VDSOX32
	if (dso_type == DSO__TYPE_X32BIT)
		return 0;
#endif

	switch (dso_type) {
	case DSO__TYPE_32BIT:
		*dso = __machine__findnew_compat(machine, &vdso_info->vdso32);
		return 1;
	case DSO__TYPE_X32BIT:
		*dso = __machine__findnew_compat(machine, &vdso_info->vdsox32);
		return 1;
	case DSO__TYPE_UNKNOWN:
	case DSO__TYPE_64BIT:
	default:
		return 0;
	}
}

#endif

static struct dso *machine__find_vdso(struct machine *machine,
				      struct thread *thread)
{
	struct dso *dso = NULL;
	enum dso_type dso_type;

	dso_type = machine__thread_dso_type(machine, thread);
	switch (dso_type) {
	case DSO__TYPE_32BIT:
		dso = __dsos__find(&machine->dsos, DSO__NAME_VDSO32, true);
		if (!dso) {
			dso = __dsos__find(&machine->dsos, DSO__NAME_VDSO,
					   true);
			if (dso && dso_type != dso__type(dso, machine))
				dso = NULL;
		}
		break;
	case DSO__TYPE_X32BIT:
		dso = __dsos__find(&machine->dsos, DSO__NAME_VDSOX32, true);
		break;
	case DSO__TYPE_64BIT:
	case DSO__TYPE_UNKNOWN:
	default:
		dso = __dsos__find(&machine->dsos, DSO__NAME_VDSO, true);
		break;
	}

	return dso;
}

struct dso *machine__findnew_vdso(struct machine *machine,
				  struct thread *thread)
{
	struct vdso_info *vdso_info;
	struct dso *dso = NULL;

	down_write(&machine->dsos.lock);
	if (!machine->vdso_info)
		machine->vdso_info = vdso_info__new();

	vdso_info = machine->vdso_info;
	if (!vdso_info)
		goto out_unlock;

	dso = machine__find_vdso(machine, thread);
	if (dso)
		goto out_unlock;

#if BITS_PER_LONG == 64
	if (__machine__findnew_vdso_compat(machine, thread, vdso_info, &dso))
		goto out_unlock;
#endif

	dso = __dsos__find(&machine->dsos, DSO__NAME_VDSO, true);
	if (!dso) {
		char *file;

		file = get_file(&vdso_info->vdso);
		if (file)
			dso = __machine__addnew_vdso(machine, DSO__NAME_VDSO, file);
	}

out_unlock:
	dso__get(dso);
	up_write(&machine->dsos.lock);
	return dso;
}

bool dso__is_vdso(struct dso *dso)
{
	return !strcmp(dso->short_name, DSO__NAME_VDSO) ||
	       !strcmp(dso->short_name, DSO__NAME_VDSO32) ||
	       !strcmp(dso->short_name, DSO__NAME_VDSOX32);
}<|MERGE_RESOLUTION|>--- conflicted
+++ resolved
@@ -144,11 +144,7 @@
 	enum dso_type dso_type = DSO__TYPE_UNKNOWN;
 	struct map *map;
 
-<<<<<<< HEAD
-	map_groups__for_each_entry(thread->mg, map) {
-=======
 	maps__for_each_entry(thread->maps, map) {
->>>>>>> 5172672d
 		struct dso *dso = map->dso;
 		if (!dso || dso->long_name[0] != '/')
 			continue;
