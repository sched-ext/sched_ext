// SPDX-License-Identifier: (LGPL-2.1 OR BSD-2-Clause)

/*
 * Common eBPF ELF object loading operations.
 *
 * Copyright (C) 2013-2015 Alexei Starovoitov <ast@kernel.org>
 * Copyright (C) 2015 Wang Nan <wangnan0@huawei.com>
 * Copyright (C) 2015 Huawei Inc.
 * Copyright (C) 2017 Nicira, Inc.
 * Copyright (C) 2019 Isovalent, Inc.
 */

#ifndef _GNU_SOURCE
#define _GNU_SOURCE
#endif
#include <stdlib.h>
#include <stdio.h>
#include <stdarg.h>
#include <libgen.h>
#include <inttypes.h>
#include <limits.h>
#include <string.h>
#include <unistd.h>
#include <endian.h>
#include <fcntl.h>
#include <errno.h>
#include <ctype.h>
#include <asm/unistd.h>
#include <linux/err.h>
#include <linux/kernel.h>
#include <linux/bpf.h>
#include <linux/btf.h>
#include <linux/filter.h>
#include <linux/limits.h>
#include <linux/perf_event.h>
#include <linux/bpf_perf_event.h>
#include <linux/ring_buffer.h>
#include <sys/epoll.h>
#include <sys/ioctl.h>
#include <sys/mman.h>
#include <sys/stat.h>
#include <sys/types.h>
#include <sys/vfs.h>
#include <sys/utsname.h>
#include <sys/resource.h>
#include <libelf.h>
#include <gelf.h>
#include <zlib.h>

#include "libbpf.h"
#include "bpf.h"
#include "btf.h"
#include "str_error.h"
#include "libbpf_internal.h"
#include "hashmap.h"
#include "bpf_gen_internal.h"
#include "zip.h"

#ifndef BPF_FS_MAGIC
#define BPF_FS_MAGIC		0xcafe4a11
#endif

#define BPF_FS_DEFAULT_PATH "/sys/fs/bpf"

#define BPF_INSN_SZ (sizeof(struct bpf_insn))

/* vsprintf() in __base_pr() uses nonliteral format string. It may break
 * compilation if user enables corresponding warning. Disable it explicitly.
 */
#pragma GCC diagnostic ignored "-Wformat-nonliteral"

#define __printf(a, b)	__attribute__((format(printf, a, b)))

static struct bpf_map *bpf_object__add_map(struct bpf_object *obj);
static bool prog_is_subprog(const struct bpf_object *obj, const struct bpf_program *prog);
static int map_set_def_max_entries(struct bpf_map *map);

static const char * const attach_type_name[] = {
	[BPF_CGROUP_INET_INGRESS]	= "cgroup_inet_ingress",
	[BPF_CGROUP_INET_EGRESS]	= "cgroup_inet_egress",
	[BPF_CGROUP_INET_SOCK_CREATE]	= "cgroup_inet_sock_create",
	[BPF_CGROUP_INET_SOCK_RELEASE]	= "cgroup_inet_sock_release",
	[BPF_CGROUP_SOCK_OPS]		= "cgroup_sock_ops",
	[BPF_CGROUP_DEVICE]		= "cgroup_device",
	[BPF_CGROUP_INET4_BIND]		= "cgroup_inet4_bind",
	[BPF_CGROUP_INET6_BIND]		= "cgroup_inet6_bind",
	[BPF_CGROUP_INET4_CONNECT]	= "cgroup_inet4_connect",
	[BPF_CGROUP_INET6_CONNECT]	= "cgroup_inet6_connect",
	[BPF_CGROUP_UNIX_CONNECT]       = "cgroup_unix_connect",
	[BPF_CGROUP_INET4_POST_BIND]	= "cgroup_inet4_post_bind",
	[BPF_CGROUP_INET6_POST_BIND]	= "cgroup_inet6_post_bind",
	[BPF_CGROUP_INET4_GETPEERNAME]	= "cgroup_inet4_getpeername",
	[BPF_CGROUP_INET6_GETPEERNAME]	= "cgroup_inet6_getpeername",
	[BPF_CGROUP_UNIX_GETPEERNAME]	= "cgroup_unix_getpeername",
	[BPF_CGROUP_INET4_GETSOCKNAME]	= "cgroup_inet4_getsockname",
	[BPF_CGROUP_INET6_GETSOCKNAME]	= "cgroup_inet6_getsockname",
	[BPF_CGROUP_UNIX_GETSOCKNAME]	= "cgroup_unix_getsockname",
	[BPF_CGROUP_UDP4_SENDMSG]	= "cgroup_udp4_sendmsg",
	[BPF_CGROUP_UDP6_SENDMSG]	= "cgroup_udp6_sendmsg",
	[BPF_CGROUP_UNIX_SENDMSG]	= "cgroup_unix_sendmsg",
	[BPF_CGROUP_SYSCTL]		= "cgroup_sysctl",
	[BPF_CGROUP_UDP4_RECVMSG]	= "cgroup_udp4_recvmsg",
	[BPF_CGROUP_UDP6_RECVMSG]	= "cgroup_udp6_recvmsg",
	[BPF_CGROUP_UNIX_RECVMSG]	= "cgroup_unix_recvmsg",
	[BPF_CGROUP_GETSOCKOPT]		= "cgroup_getsockopt",
	[BPF_CGROUP_SETSOCKOPT]		= "cgroup_setsockopt",
	[BPF_SK_SKB_STREAM_PARSER]	= "sk_skb_stream_parser",
	[BPF_SK_SKB_STREAM_VERDICT]	= "sk_skb_stream_verdict",
	[BPF_SK_SKB_VERDICT]		= "sk_skb_verdict",
	[BPF_SK_MSG_VERDICT]		= "sk_msg_verdict",
	[BPF_LIRC_MODE2]		= "lirc_mode2",
	[BPF_FLOW_DISSECTOR]		= "flow_dissector",
	[BPF_TRACE_RAW_TP]		= "trace_raw_tp",
	[BPF_TRACE_FENTRY]		= "trace_fentry",
	[BPF_TRACE_FEXIT]		= "trace_fexit",
	[BPF_MODIFY_RETURN]		= "modify_return",
	[BPF_LSM_MAC]			= "lsm_mac",
	[BPF_LSM_CGROUP]		= "lsm_cgroup",
	[BPF_SK_LOOKUP]			= "sk_lookup",
	[BPF_TRACE_ITER]		= "trace_iter",
	[BPF_XDP_DEVMAP]		= "xdp_devmap",
	[BPF_XDP_CPUMAP]		= "xdp_cpumap",
	[BPF_XDP]			= "xdp",
	[BPF_SK_REUSEPORT_SELECT]	= "sk_reuseport_select",
	[BPF_SK_REUSEPORT_SELECT_OR_MIGRATE]	= "sk_reuseport_select_or_migrate",
	[BPF_PERF_EVENT]		= "perf_event",
	[BPF_TRACE_KPROBE_MULTI]	= "trace_kprobe_multi",
	[BPF_STRUCT_OPS]		= "struct_ops",
	[BPF_NETFILTER]			= "netfilter",
	[BPF_TCX_INGRESS]		= "tcx_ingress",
	[BPF_TCX_EGRESS]		= "tcx_egress",
	[BPF_TRACE_UPROBE_MULTI]	= "trace_uprobe_multi",
	[BPF_NETKIT_PRIMARY]		= "netkit_primary",
	[BPF_NETKIT_PEER]		= "netkit_peer",
};

static const char * const link_type_name[] = {
	[BPF_LINK_TYPE_UNSPEC]			= "unspec",
	[BPF_LINK_TYPE_RAW_TRACEPOINT]		= "raw_tracepoint",
	[BPF_LINK_TYPE_TRACING]			= "tracing",
	[BPF_LINK_TYPE_CGROUP]			= "cgroup",
	[BPF_LINK_TYPE_ITER]			= "iter",
	[BPF_LINK_TYPE_NETNS]			= "netns",
	[BPF_LINK_TYPE_XDP]			= "xdp",
	[BPF_LINK_TYPE_PERF_EVENT]		= "perf_event",
	[BPF_LINK_TYPE_KPROBE_MULTI]		= "kprobe_multi",
	[BPF_LINK_TYPE_STRUCT_OPS]		= "struct_ops",
	[BPF_LINK_TYPE_NETFILTER]		= "netfilter",
	[BPF_LINK_TYPE_TCX]			= "tcx",
	[BPF_LINK_TYPE_UPROBE_MULTI]		= "uprobe_multi",
	[BPF_LINK_TYPE_NETKIT]			= "netkit",
};

static const char * const map_type_name[] = {
	[BPF_MAP_TYPE_UNSPEC]			= "unspec",
	[BPF_MAP_TYPE_HASH]			= "hash",
	[BPF_MAP_TYPE_ARRAY]			= "array",
	[BPF_MAP_TYPE_PROG_ARRAY]		= "prog_array",
	[BPF_MAP_TYPE_PERF_EVENT_ARRAY]		= "perf_event_array",
	[BPF_MAP_TYPE_PERCPU_HASH]		= "percpu_hash",
	[BPF_MAP_TYPE_PERCPU_ARRAY]		= "percpu_array",
	[BPF_MAP_TYPE_STACK_TRACE]		= "stack_trace",
	[BPF_MAP_TYPE_CGROUP_ARRAY]		= "cgroup_array",
	[BPF_MAP_TYPE_LRU_HASH]			= "lru_hash",
	[BPF_MAP_TYPE_LRU_PERCPU_HASH]		= "lru_percpu_hash",
	[BPF_MAP_TYPE_LPM_TRIE]			= "lpm_trie",
	[BPF_MAP_TYPE_ARRAY_OF_MAPS]		= "array_of_maps",
	[BPF_MAP_TYPE_HASH_OF_MAPS]		= "hash_of_maps",
	[BPF_MAP_TYPE_DEVMAP]			= "devmap",
	[BPF_MAP_TYPE_DEVMAP_HASH]		= "devmap_hash",
	[BPF_MAP_TYPE_SOCKMAP]			= "sockmap",
	[BPF_MAP_TYPE_CPUMAP]			= "cpumap",
	[BPF_MAP_TYPE_XSKMAP]			= "xskmap",
	[BPF_MAP_TYPE_SOCKHASH]			= "sockhash",
	[BPF_MAP_TYPE_CGROUP_STORAGE]		= "cgroup_storage",
	[BPF_MAP_TYPE_REUSEPORT_SOCKARRAY]	= "reuseport_sockarray",
	[BPF_MAP_TYPE_PERCPU_CGROUP_STORAGE]	= "percpu_cgroup_storage",
	[BPF_MAP_TYPE_QUEUE]			= "queue",
	[BPF_MAP_TYPE_STACK]			= "stack",
	[BPF_MAP_TYPE_SK_STORAGE]		= "sk_storage",
	[BPF_MAP_TYPE_STRUCT_OPS]		= "struct_ops",
	[BPF_MAP_TYPE_RINGBUF]			= "ringbuf",
	[BPF_MAP_TYPE_INODE_STORAGE]		= "inode_storage",
	[BPF_MAP_TYPE_TASK_STORAGE]		= "task_storage",
	[BPF_MAP_TYPE_BLOOM_FILTER]		= "bloom_filter",
	[BPF_MAP_TYPE_USER_RINGBUF]             = "user_ringbuf",
	[BPF_MAP_TYPE_CGRP_STORAGE]		= "cgrp_storage",
	[BPF_MAP_TYPE_ARENA]			= "arena",
};

static const char * const prog_type_name[] = {
	[BPF_PROG_TYPE_UNSPEC]			= "unspec",
	[BPF_PROG_TYPE_SOCKET_FILTER]		= "socket_filter",
	[BPF_PROG_TYPE_KPROBE]			= "kprobe",
	[BPF_PROG_TYPE_SCHED_CLS]		= "sched_cls",
	[BPF_PROG_TYPE_SCHED_ACT]		= "sched_act",
	[BPF_PROG_TYPE_TRACEPOINT]		= "tracepoint",
	[BPF_PROG_TYPE_XDP]			= "xdp",
	[BPF_PROG_TYPE_PERF_EVENT]		= "perf_event",
	[BPF_PROG_TYPE_CGROUP_SKB]		= "cgroup_skb",
	[BPF_PROG_TYPE_CGROUP_SOCK]		= "cgroup_sock",
	[BPF_PROG_TYPE_LWT_IN]			= "lwt_in",
	[BPF_PROG_TYPE_LWT_OUT]			= "lwt_out",
	[BPF_PROG_TYPE_LWT_XMIT]		= "lwt_xmit",
	[BPF_PROG_TYPE_SOCK_OPS]		= "sock_ops",
	[BPF_PROG_TYPE_SK_SKB]			= "sk_skb",
	[BPF_PROG_TYPE_CGROUP_DEVICE]		= "cgroup_device",
	[BPF_PROG_TYPE_SK_MSG]			= "sk_msg",
	[BPF_PROG_TYPE_RAW_TRACEPOINT]		= "raw_tracepoint",
	[BPF_PROG_TYPE_CGROUP_SOCK_ADDR]	= "cgroup_sock_addr",
	[BPF_PROG_TYPE_LWT_SEG6LOCAL]		= "lwt_seg6local",
	[BPF_PROG_TYPE_LIRC_MODE2]		= "lirc_mode2",
	[BPF_PROG_TYPE_SK_REUSEPORT]		= "sk_reuseport",
	[BPF_PROG_TYPE_FLOW_DISSECTOR]		= "flow_dissector",
	[BPF_PROG_TYPE_CGROUP_SYSCTL]		= "cgroup_sysctl",
	[BPF_PROG_TYPE_RAW_TRACEPOINT_WRITABLE]	= "raw_tracepoint_writable",
	[BPF_PROG_TYPE_CGROUP_SOCKOPT]		= "cgroup_sockopt",
	[BPF_PROG_TYPE_TRACING]			= "tracing",
	[BPF_PROG_TYPE_STRUCT_OPS]		= "struct_ops",
	[BPF_PROG_TYPE_EXT]			= "ext",
	[BPF_PROG_TYPE_LSM]			= "lsm",
	[BPF_PROG_TYPE_SK_LOOKUP]		= "sk_lookup",
	[BPF_PROG_TYPE_SYSCALL]			= "syscall",
	[BPF_PROG_TYPE_NETFILTER]		= "netfilter",
};

static int __base_pr(enum libbpf_print_level level, const char *format,
		     va_list args)
{
	if (level == LIBBPF_DEBUG)
		return 0;

	return vfprintf(stderr, format, args);
}

static libbpf_print_fn_t __libbpf_pr = __base_pr;

libbpf_print_fn_t libbpf_set_print(libbpf_print_fn_t fn)
{
	libbpf_print_fn_t old_print_fn;

	old_print_fn = __atomic_exchange_n(&__libbpf_pr, fn, __ATOMIC_RELAXED);

	return old_print_fn;
}

__printf(2, 3)
void libbpf_print(enum libbpf_print_level level, const char *format, ...)
{
	va_list args;
	int old_errno;
	libbpf_print_fn_t print_fn;

	print_fn = __atomic_load_n(&__libbpf_pr, __ATOMIC_RELAXED);
	if (!print_fn)
		return;

	old_errno = errno;

	va_start(args, format);
	__libbpf_pr(level, format, args);
	va_end(args);

	errno = old_errno;
}

static void pr_perm_msg(int err)
{
	struct rlimit limit;
	char buf[100];

	if (err != -EPERM || geteuid() != 0)
		return;

	err = getrlimit(RLIMIT_MEMLOCK, &limit);
	if (err)
		return;

	if (limit.rlim_cur == RLIM_INFINITY)
		return;

	if (limit.rlim_cur < 1024)
		snprintf(buf, sizeof(buf), "%zu bytes", (size_t)limit.rlim_cur);
	else if (limit.rlim_cur < 1024*1024)
		snprintf(buf, sizeof(buf), "%.1f KiB", (double)limit.rlim_cur / 1024);
	else
		snprintf(buf, sizeof(buf), "%.1f MiB", (double)limit.rlim_cur / (1024*1024));

	pr_warn("permission error while running as root; try raising 'ulimit -l'? current value: %s\n",
		buf);
}

#define STRERR_BUFSIZE  128

/* Copied from tools/perf/util/util.h */
#ifndef zfree
# define zfree(ptr) ({ free(*ptr); *ptr = NULL; })
#endif

#ifndef zclose
# define zclose(fd) ({			\
	int ___err = 0;			\
	if ((fd) >= 0)			\
		___err = close((fd));	\
	fd = -1;			\
	___err; })
#endif

static inline __u64 ptr_to_u64(const void *ptr)
{
	return (__u64) (unsigned long) ptr;
}

int libbpf_set_strict_mode(enum libbpf_strict_mode mode)
{
	/* as of v1.0 libbpf_set_strict_mode() is a no-op */
	return 0;
}

__u32 libbpf_major_version(void)
{
	return LIBBPF_MAJOR_VERSION;
}

__u32 libbpf_minor_version(void)
{
	return LIBBPF_MINOR_VERSION;
}

const char *libbpf_version_string(void)
{
#define __S(X) #X
#define _S(X) __S(X)
	return  "v" _S(LIBBPF_MAJOR_VERSION) "." _S(LIBBPF_MINOR_VERSION);
#undef _S
#undef __S
}

enum reloc_type {
	RELO_LD64,
	RELO_CALL,
	RELO_DATA,
	RELO_EXTERN_LD64,
	RELO_EXTERN_CALL,
	RELO_SUBPROG_ADDR,
	RELO_CORE,
};

struct reloc_desc {
	enum reloc_type type;
	int insn_idx;
	union {
		const struct bpf_core_relo *core_relo; /* used when type == RELO_CORE */
		struct {
			int map_idx;
			int sym_off;
			int ext_idx;
		};
	};
};

/* stored as sec_def->cookie for all libbpf-supported SEC()s */
enum sec_def_flags {
	SEC_NONE = 0,
	/* expected_attach_type is optional, if kernel doesn't support that */
	SEC_EXP_ATTACH_OPT = 1,
	/* legacy, only used by libbpf_get_type_names() and
	 * libbpf_attach_type_by_name(), not used by libbpf itself at all.
	 * This used to be associated with cgroup (and few other) BPF programs
	 * that were attachable through BPF_PROG_ATTACH command. Pretty
	 * meaningless nowadays, though.
	 */
	SEC_ATTACHABLE = 2,
	SEC_ATTACHABLE_OPT = SEC_ATTACHABLE | SEC_EXP_ATTACH_OPT,
	/* attachment target is specified through BTF ID in either kernel or
	 * other BPF program's BTF object
	 */
	SEC_ATTACH_BTF = 4,
	/* BPF program type allows sleeping/blocking in kernel */
	SEC_SLEEPABLE = 8,
	/* BPF program support non-linear XDP buffer */
	SEC_XDP_FRAGS = 16,
	/* Setup proper attach type for usdt probes. */
	SEC_USDT = 32,
};

struct bpf_sec_def {
	char *sec;
	enum bpf_prog_type prog_type;
	enum bpf_attach_type expected_attach_type;
	long cookie;
	int handler_id;

	libbpf_prog_setup_fn_t prog_setup_fn;
	libbpf_prog_prepare_load_fn_t prog_prepare_load_fn;
	libbpf_prog_attach_fn_t prog_attach_fn;
};

/*
 * bpf_prog should be a better name but it has been used in
 * linux/filter.h.
 */
struct bpf_program {
	char *name;
	char *sec_name;
	size_t sec_idx;
	const struct bpf_sec_def *sec_def;
	/* this program's instruction offset (in number of instructions)
	 * within its containing ELF section
	 */
	size_t sec_insn_off;
	/* number of original instructions in ELF section belonging to this
	 * program, not taking into account subprogram instructions possible
	 * appended later during relocation
	 */
	size_t sec_insn_cnt;
	/* Offset (in number of instructions) of the start of instruction
	 * belonging to this BPF program  within its containing main BPF
	 * program. For the entry-point (main) BPF program, this is always
	 * zero. For a sub-program, this gets reset before each of main BPF
	 * programs are processed and relocated and is used to determined
	 * whether sub-program was already appended to the main program, and
	 * if yes, at which instruction offset.
	 */
	size_t sub_insn_off;

	/* instructions that belong to BPF program; insns[0] is located at
	 * sec_insn_off instruction within its ELF section in ELF file, so
	 * when mapping ELF file instruction index to the local instruction,
	 * one needs to subtract sec_insn_off; and vice versa.
	 */
	struct bpf_insn *insns;
	/* actual number of instruction in this BPF program's image; for
	 * entry-point BPF programs this includes the size of main program
	 * itself plus all the used sub-programs, appended at the end
	 */
	size_t insns_cnt;

	struct reloc_desc *reloc_desc;
	int nr_reloc;

	/* BPF verifier log settings */
	char *log_buf;
	size_t log_size;
	__u32 log_level;

	struct bpf_object *obj;

	int fd;
	bool autoload;
	bool autoattach;
	bool sym_global;
	bool mark_btf_static;
	enum bpf_prog_type type;
	enum bpf_attach_type expected_attach_type;
	int exception_cb_idx;

	int prog_ifindex;
	__u32 attach_btf_obj_fd;
	__u32 attach_btf_id;
	__u32 attach_prog_fd;

	void *func_info;
	__u32 func_info_rec_size;
	__u32 func_info_cnt;

	void *line_info;
	__u32 line_info_rec_size;
	__u32 line_info_cnt;
	__u32 prog_flags;
};

struct bpf_struct_ops {
	const char *tname;
	const struct btf_type *type;
	struct bpf_program **progs;
	__u32 *kern_func_off;
	/* e.g. struct tcp_congestion_ops in bpf_prog's btf format */
	void *data;
	/* e.g. struct bpf_struct_ops_tcp_congestion_ops in
	 *      btf_vmlinux's format.
	 * struct bpf_struct_ops_tcp_congestion_ops {
	 *	[... some other kernel fields ...]
	 *	struct tcp_congestion_ops data;
	 * }
	 * kern_vdata-size == sizeof(struct bpf_struct_ops_tcp_congestion_ops)
	 * bpf_map__init_kern_struct_ops() will populate the "kern_vdata"
	 * from "data".
	 */
	void *kern_vdata;
	__u32 type_id;
};

#define DATA_SEC ".data"
#define BSS_SEC ".bss"
#define RODATA_SEC ".rodata"
#define KCONFIG_SEC ".kconfig"
#define KSYMS_SEC ".ksyms"
#define STRUCT_OPS_SEC ".struct_ops"
#define STRUCT_OPS_LINK_SEC ".struct_ops.link"
#define ARENA_SEC ".addr_space.1"

enum libbpf_map_type {
	LIBBPF_MAP_UNSPEC,
	LIBBPF_MAP_DATA,
	LIBBPF_MAP_BSS,
	LIBBPF_MAP_RODATA,
	LIBBPF_MAP_KCONFIG,
};

struct bpf_map_def {
	unsigned int type;
	unsigned int key_size;
	unsigned int value_size;
	unsigned int max_entries;
	unsigned int map_flags;
};

struct bpf_map {
	struct bpf_object *obj;
	char *name;
	/* real_name is defined for special internal maps (.rodata*,
	 * .data*, .bss, .kconfig) and preserves their original ELF section
	 * name. This is important to be able to find corresponding BTF
	 * DATASEC information.
	 */
	char *real_name;
	int fd;
	int sec_idx;
	size_t sec_offset;
	int map_ifindex;
	int inner_map_fd;
	struct bpf_map_def def;
	__u32 numa_node;
	__u32 btf_var_idx;
	int mod_btf_fd;
	__u32 btf_key_type_id;
	__u32 btf_value_type_id;
	__u32 btf_vmlinux_value_type_id;
	enum libbpf_map_type libbpf_type;
	void *mmaped;
	struct bpf_struct_ops *st_ops;
	struct bpf_map *inner_map;
	void **init_slots;
	int init_slots_sz;
	char *pin_path;
	bool pinned;
	bool reused;
	bool autocreate;
	__u64 map_extra;
};

enum extern_type {
	EXT_UNKNOWN,
	EXT_KCFG,
	EXT_KSYM,
};

enum kcfg_type {
	KCFG_UNKNOWN,
	KCFG_CHAR,
	KCFG_BOOL,
	KCFG_INT,
	KCFG_TRISTATE,
	KCFG_CHAR_ARR,
};

struct extern_desc {
	enum extern_type type;
	int sym_idx;
	int btf_id;
	int sec_btf_id;
	const char *name;
	char *essent_name;
	bool is_set;
	bool is_weak;
	union {
		struct {
			enum kcfg_type type;
			int sz;
			int align;
			int data_off;
			bool is_signed;
		} kcfg;
		struct {
			unsigned long long addr;

			/* target btf_id of the corresponding kernel var. */
			int kernel_btf_obj_fd;
			int kernel_btf_id;

			/* local btf_id of the ksym extern's type. */
			__u32 type_id;
			/* BTF fd index to be patched in for insn->off, this is
			 * 0 for vmlinux BTF, index in obj->fd_array for module
			 * BTF
			 */
			__s16 btf_fd_idx;
		} ksym;
	};
};

struct module_btf {
	struct btf *btf;
	char *name;
	__u32 id;
	int fd;
	int fd_array_idx;
};

enum sec_type {
	SEC_UNUSED = 0,
	SEC_RELO,
	SEC_BSS,
	SEC_DATA,
	SEC_RODATA,
	SEC_ST_OPS,
};

struct elf_sec_desc {
	enum sec_type sec_type;
	Elf64_Shdr *shdr;
	Elf_Data *data;
};

struct elf_state {
	int fd;
	const void *obj_buf;
	size_t obj_buf_sz;
	Elf *elf;
	Elf64_Ehdr *ehdr;
	Elf_Data *symbols;
<<<<<<< HEAD
=======
	Elf_Data *arena_data;
>>>>>>> e478cf26
	size_t shstrndx; /* section index for section name strings */
	size_t strtabidx;
	struct elf_sec_desc *secs;
	size_t sec_cnt;
	int btf_maps_shndx;
	__u32 btf_maps_sec_btf_id;
	int text_shndx;
	int symbols_shndx;
	bool has_st_ops;
<<<<<<< HEAD
=======
	int arena_data_shndx;
>>>>>>> e478cf26
};

struct usdt_manager;

struct bpf_object {
	char name[BPF_OBJ_NAME_LEN];
	char license[64];
	__u32 kern_version;

	struct bpf_program *programs;
	size_t nr_programs;
	struct bpf_map *maps;
	size_t nr_maps;
	size_t maps_cap;

	char *kconfig;
	struct extern_desc *externs;
	int nr_extern;
	int kconfig_map_idx;

	bool loaded;
	bool has_subcalls;
	bool has_rodata;

	struct bpf_gen *gen_loader;

	/* Information when doing ELF related work. Only valid if efile.elf is not NULL */
	struct elf_state efile;

	struct btf *btf;
	struct btf_ext *btf_ext;

	/* Parse and load BTF vmlinux if any of the programs in the object need
	 * it at load time.
	 */
	struct btf *btf_vmlinux;
	/* Path to the custom BTF to be used for BPF CO-RE relocations as an
	 * override for vmlinux BTF.
	 */
	char *btf_custom_path;
	/* vmlinux BTF override for CO-RE relocations */
	struct btf *btf_vmlinux_override;
	/* Lazily initialized kernel module BTFs */
	struct module_btf *btf_modules;
	bool btf_modules_loaded;
	size_t btf_module_cnt;
	size_t btf_module_cap;

	/* optional log settings passed to BPF_BTF_LOAD and BPF_PROG_LOAD commands */
	char *log_buf;
	size_t log_size;
	__u32 log_level;

	int *fd_array;
	size_t fd_array_cap;
	size_t fd_array_cnt;

	struct usdt_manager *usdt_man;

	struct bpf_map *arena_map;
	void *arena_data;
	size_t arena_data_sz;

	struct kern_feature_cache *feat_cache;
	char *token_path;
	int token_fd;

	char path[];
};

static const char *elf_sym_str(const struct bpf_object *obj, size_t off);
static const char *elf_sec_str(const struct bpf_object *obj, size_t off);
static Elf_Scn *elf_sec_by_idx(const struct bpf_object *obj, size_t idx);
static Elf_Scn *elf_sec_by_name(const struct bpf_object *obj, const char *name);
static Elf64_Shdr *elf_sec_hdr(const struct bpf_object *obj, Elf_Scn *scn);
static const char *elf_sec_name(const struct bpf_object *obj, Elf_Scn *scn);
static Elf_Data *elf_sec_data(const struct bpf_object *obj, Elf_Scn *scn);
static Elf64_Sym *elf_sym_by_idx(const struct bpf_object *obj, size_t idx);
static Elf64_Rel *elf_rel_by_idx(Elf_Data *data, size_t idx);

void bpf_program__unload(struct bpf_program *prog)
{
	if (!prog)
		return;

	zclose(prog->fd);

	zfree(&prog->func_info);
	zfree(&prog->line_info);
}

static void bpf_program__exit(struct bpf_program *prog)
{
	if (!prog)
		return;

	bpf_program__unload(prog);
	zfree(&prog->name);
	zfree(&prog->sec_name);
	zfree(&prog->insns);
	zfree(&prog->reloc_desc);

	prog->nr_reloc = 0;
	prog->insns_cnt = 0;
	prog->sec_idx = -1;
}

static bool insn_is_subprog_call(const struct bpf_insn *insn)
{
	return BPF_CLASS(insn->code) == BPF_JMP &&
	       BPF_OP(insn->code) == BPF_CALL &&
	       BPF_SRC(insn->code) == BPF_K &&
	       insn->src_reg == BPF_PSEUDO_CALL &&
	       insn->dst_reg == 0 &&
	       insn->off == 0;
}

static bool is_call_insn(const struct bpf_insn *insn)
{
	return insn->code == (BPF_JMP | BPF_CALL);
}

static bool insn_is_pseudo_func(struct bpf_insn *insn)
{
	return is_ldimm64_insn(insn) && insn->src_reg == BPF_PSEUDO_FUNC;
}

static int
bpf_object__init_prog(struct bpf_object *obj, struct bpf_program *prog,
		      const char *name, size_t sec_idx, const char *sec_name,
		      size_t sec_off, void *insn_data, size_t insn_data_sz)
{
	if (insn_data_sz == 0 || insn_data_sz % BPF_INSN_SZ || sec_off % BPF_INSN_SZ) {
		pr_warn("sec '%s': corrupted program '%s', offset %zu, size %zu\n",
			sec_name, name, sec_off, insn_data_sz);
		return -EINVAL;
	}

	memset(prog, 0, sizeof(*prog));
	prog->obj = obj;

	prog->sec_idx = sec_idx;
	prog->sec_insn_off = sec_off / BPF_INSN_SZ;
	prog->sec_insn_cnt = insn_data_sz / BPF_INSN_SZ;
	/* insns_cnt can later be increased by appending used subprograms */
	prog->insns_cnt = prog->sec_insn_cnt;

	prog->type = BPF_PROG_TYPE_UNSPEC;
	prog->fd = -1;
	prog->exception_cb_idx = -1;

	/* libbpf's convention for SEC("?abc...") is that it's just like
	 * SEC("abc...") but the corresponding bpf_program starts out with
	 * autoload set to false.
	 */
	if (sec_name[0] == '?') {
		prog->autoload = false;
		/* from now on forget there was ? in section name */
		sec_name++;
	} else {
		prog->autoload = true;
	}

	prog->autoattach = true;

	/* inherit object's log_level */
	prog->log_level = obj->log_level;

	prog->sec_name = strdup(sec_name);
	if (!prog->sec_name)
		goto errout;

	prog->name = strdup(name);
	if (!prog->name)
		goto errout;

	prog->insns = malloc(insn_data_sz);
	if (!prog->insns)
		goto errout;
	memcpy(prog->insns, insn_data, insn_data_sz);

	return 0;
errout:
	pr_warn("sec '%s': failed to allocate memory for prog '%s'\n", sec_name, name);
	bpf_program__exit(prog);
	return -ENOMEM;
}

static int
bpf_object__add_programs(struct bpf_object *obj, Elf_Data *sec_data,
			 const char *sec_name, int sec_idx)
{
	Elf_Data *symbols = obj->efile.symbols;
	struct bpf_program *prog, *progs;
	void *data = sec_data->d_buf;
	size_t sec_sz = sec_data->d_size, sec_off, prog_sz, nr_syms;
	int nr_progs, err, i;
	const char *name;
	Elf64_Sym *sym;

	progs = obj->programs;
	nr_progs = obj->nr_programs;
	nr_syms = symbols->d_size / sizeof(Elf64_Sym);

	for (i = 0; i < nr_syms; i++) {
		sym = elf_sym_by_idx(obj, i);

		if (sym->st_shndx != sec_idx)
			continue;
		if (ELF64_ST_TYPE(sym->st_info) != STT_FUNC)
			continue;

		prog_sz = sym->st_size;
		sec_off = sym->st_value;

		name = elf_sym_str(obj, sym->st_name);
		if (!name) {
			pr_warn("sec '%s': failed to get symbol name for offset %zu\n",
				sec_name, sec_off);
			return -LIBBPF_ERRNO__FORMAT;
		}

		if (sec_off + prog_sz > sec_sz) {
			pr_warn("sec '%s': program at offset %zu crosses section boundary\n",
				sec_name, sec_off);
			return -LIBBPF_ERRNO__FORMAT;
		}

		if (sec_idx != obj->efile.text_shndx && ELF64_ST_BIND(sym->st_info) == STB_LOCAL) {
			pr_warn("sec '%s': program '%s' is static and not supported\n", sec_name, name);
			return -ENOTSUP;
		}

		pr_debug("sec '%s': found program '%s' at insn offset %zu (%zu bytes), code size %zu insns (%zu bytes)\n",
			 sec_name, name, sec_off / BPF_INSN_SZ, sec_off, prog_sz / BPF_INSN_SZ, prog_sz);

		progs = libbpf_reallocarray(progs, nr_progs + 1, sizeof(*progs));
		if (!progs) {
			/*
			 * In this case the original obj->programs
			 * is still valid, so don't need special treat for
			 * bpf_close_object().
			 */
			pr_warn("sec '%s': failed to alloc memory for new program '%s'\n",
				sec_name, name);
			return -ENOMEM;
		}
		obj->programs = progs;

		prog = &progs[nr_progs];

		err = bpf_object__init_prog(obj, prog, name, sec_idx, sec_name,
					    sec_off, data + sec_off, prog_sz);
		if (err)
			return err;

		if (ELF64_ST_BIND(sym->st_info) != STB_LOCAL)
			prog->sym_global = true;

		/* if function is a global/weak symbol, but has restricted
		 * (STV_HIDDEN or STV_INTERNAL) visibility, mark its BTF FUNC
		 * as static to enable more permissive BPF verification mode
		 * with more outside context available to BPF verifier
		 */
		if (prog->sym_global && (ELF64_ST_VISIBILITY(sym->st_other) == STV_HIDDEN
		    || ELF64_ST_VISIBILITY(sym->st_other) == STV_INTERNAL))
			prog->mark_btf_static = true;

		nr_progs++;
		obj->nr_programs = nr_progs;
	}

	return 0;
}

static const struct btf_member *
find_member_by_offset(const struct btf_type *t, __u32 bit_offset)
{
	struct btf_member *m;
	int i;

	for (i = 0, m = btf_members(t); i < btf_vlen(t); i++, m++) {
		if (btf_member_bit_offset(t, i) == bit_offset)
			return m;
	}

	return NULL;
}

static const struct btf_member *
find_member_by_name(const struct btf *btf, const struct btf_type *t,
		    const char *name)
{
	struct btf_member *m;
	int i;

	for (i = 0, m = btf_members(t); i < btf_vlen(t); i++, m++) {
		if (!strcmp(btf__name_by_offset(btf, m->name_off), name))
			return m;
	}

	return NULL;
}

static int find_ksym_btf_id(struct bpf_object *obj, const char *ksym_name,
			    __u16 kind, struct btf **res_btf,
			    struct module_btf **res_mod_btf);

#define STRUCT_OPS_VALUE_PREFIX "bpf_struct_ops_"
static int find_btf_by_prefix_kind(const struct btf *btf, const char *prefix,
				   const char *name, __u32 kind);

static int
find_struct_ops_kern_types(struct bpf_object *obj, const char *tname_raw,
			   struct module_btf **mod_btf,
			   const struct btf_type **type, __u32 *type_id,
			   const struct btf_type **vtype, __u32 *vtype_id,
			   const struct btf_member **data_member)
{
	const struct btf_type *kern_type, *kern_vtype;
	const struct btf_member *kern_data_member;
	struct btf *btf;
	__s32 kern_vtype_id, kern_type_id;
	char tname[256];
	__u32 i;

	snprintf(tname, sizeof(tname), "%.*s",
		 (int)bpf_core_essential_name_len(tname_raw), tname_raw);

	kern_type_id = find_ksym_btf_id(obj, tname, BTF_KIND_STRUCT,
					&btf, mod_btf);
	if (kern_type_id < 0) {
		pr_warn("struct_ops init_kern: struct %s is not found in kernel BTF\n",
			tname);
		return kern_type_id;
	}
	kern_type = btf__type_by_id(btf, kern_type_id);

	/* Find the corresponding "map_value" type that will be used
	 * in map_update(BPF_MAP_TYPE_STRUCT_OPS).  For example,
	 * find "struct bpf_struct_ops_tcp_congestion_ops" from the
	 * btf_vmlinux.
	 */
	kern_vtype_id = find_btf_by_prefix_kind(btf, STRUCT_OPS_VALUE_PREFIX,
						tname, BTF_KIND_STRUCT);
	if (kern_vtype_id < 0) {
		pr_warn("struct_ops init_kern: struct %s%s is not found in kernel BTF\n",
			STRUCT_OPS_VALUE_PREFIX, tname);
		return kern_vtype_id;
	}
	kern_vtype = btf__type_by_id(btf, kern_vtype_id);

	/* Find "struct tcp_congestion_ops" from
	 * struct bpf_struct_ops_tcp_congestion_ops {
	 *	[ ... ]
	 *	struct tcp_congestion_ops data;
	 * }
	 */
	kern_data_member = btf_members(kern_vtype);
	for (i = 0; i < btf_vlen(kern_vtype); i++, kern_data_member++) {
		if (kern_data_member->type == kern_type_id)
			break;
	}
	if (i == btf_vlen(kern_vtype)) {
		pr_warn("struct_ops init_kern: struct %s data is not found in struct %s%s\n",
			tname, STRUCT_OPS_VALUE_PREFIX, tname);
		return -EINVAL;
	}

	*type = kern_type;
	*type_id = kern_type_id;
	*vtype = kern_vtype;
	*vtype_id = kern_vtype_id;
	*data_member = kern_data_member;

	return 0;
}

static bool bpf_map__is_struct_ops(const struct bpf_map *map)
{
	return map->def.type == BPF_MAP_TYPE_STRUCT_OPS;
}

static bool is_valid_st_ops_program(struct bpf_object *obj,
				    const struct bpf_program *prog)
{
	int i;

	for (i = 0; i < obj->nr_programs; i++) {
		if (&obj->programs[i] == prog)
			return prog->type == BPF_PROG_TYPE_STRUCT_OPS;
	}

	return false;
}

/* For each struct_ops program P, referenced from some struct_ops map M,
 * enable P.autoload if there are Ms for which M.autocreate is true,
 * disable P.autoload if for all Ms M.autocreate is false.
 * Don't change P.autoload for programs that are not referenced from any maps.
 */
static int bpf_object_adjust_struct_ops_autoload(struct bpf_object *obj)
{
	struct bpf_program *prog, *slot_prog;
	struct bpf_map *map;
	int i, j, k, vlen;

	for (i = 0; i < obj->nr_programs; ++i) {
		int should_load = false;
		int use_cnt = 0;

		prog = &obj->programs[i];
		if (prog->type != BPF_PROG_TYPE_STRUCT_OPS)
			continue;

		for (j = 0; j < obj->nr_maps; ++j) {
			map = &obj->maps[j];
			if (!bpf_map__is_struct_ops(map))
				continue;

			vlen = btf_vlen(map->st_ops->type);
			for (k = 0; k < vlen; ++k) {
				slot_prog = map->st_ops->progs[k];
				if (prog != slot_prog)
					continue;

				use_cnt++;
				if (map->autocreate)
					should_load = true;
			}
		}
		if (use_cnt)
			prog->autoload = should_load;
	}

	return 0;
}

/* Init the map's fields that depend on kern_btf */
static int bpf_map__init_kern_struct_ops(struct bpf_map *map)
{
	const struct btf_member *member, *kern_member, *kern_data_member;
	const struct btf_type *type, *kern_type, *kern_vtype;
	__u32 i, kern_type_id, kern_vtype_id, kern_data_off;
	struct bpf_object *obj = map->obj;
	const struct btf *btf = obj->btf;
	struct bpf_struct_ops *st_ops;
	const struct btf *kern_btf;
	struct module_btf *mod_btf;
	void *data, *kern_data;
	const char *tname;
	int err;

	st_ops = map->st_ops;
	type = st_ops->type;
	tname = st_ops->tname;
	err = find_struct_ops_kern_types(obj, tname, &mod_btf,
					 &kern_type, &kern_type_id,
					 &kern_vtype, &kern_vtype_id,
					 &kern_data_member);
	if (err)
		return err;

	kern_btf = mod_btf ? mod_btf->btf : obj->btf_vmlinux;

	pr_debug("struct_ops init_kern %s: type_id:%u kern_type_id:%u kern_vtype_id:%u\n",
		 map->name, st_ops->type_id, kern_type_id, kern_vtype_id);

	map->mod_btf_fd = mod_btf ? mod_btf->fd : -1;
	map->def.value_size = kern_vtype->size;
	map->btf_vmlinux_value_type_id = kern_vtype_id;

	st_ops->kern_vdata = calloc(1, kern_vtype->size);
	if (!st_ops->kern_vdata)
		return -ENOMEM;

	data = st_ops->data;
	kern_data_off = kern_data_member->offset / 8;
	kern_data = st_ops->kern_vdata + kern_data_off;

	member = btf_members(type);
	for (i = 0; i < btf_vlen(type); i++, member++) {
		const struct btf_type *mtype, *kern_mtype;
		__u32 mtype_id, kern_mtype_id;
		void *mdata, *kern_mdata;
		__s64 msize, kern_msize;
		__u32 moff, kern_moff;
		__u32 kern_member_idx;
		const char *mname;

		mname = btf__name_by_offset(btf, member->name_off);
		moff = member->offset / 8;
		mdata = data + moff;
		msize = btf__resolve_size(btf, member->type);
		if (msize < 0) {
			pr_warn("struct_ops init_kern %s: failed to resolve the size of member %s\n",
				map->name, mname);
			return msize;
		}

		kern_member = find_member_by_name(kern_btf, kern_type, mname);
		if (!kern_member) {
			/* Skip all zeros or null fields if they are not
			 * presented in the kernel BTF.
			 */
			if (libbpf_is_mem_zeroed(mdata, msize)) {
				pr_info("struct_ops %s: member %s not found in kernel, skipping it as it's set to zero\n",
					map->name, mname);
				continue;
			}

			pr_warn("struct_ops init_kern %s: Cannot find member %s in kernel BTF\n",
				map->name, mname);
			return -ENOTSUP;
		}

		kern_member_idx = kern_member - btf_members(kern_type);
		if (btf_member_bitfield_size(type, i) ||
		    btf_member_bitfield_size(kern_type, kern_member_idx)) {
			pr_warn("struct_ops init_kern %s: bitfield %s is not supported\n",
				map->name, mname);
			return -ENOTSUP;
		}

		kern_moff = kern_member->offset / 8;
		kern_mdata = kern_data + kern_moff;

		mtype = skip_mods_and_typedefs(btf, member->type, &mtype_id);
		kern_mtype = skip_mods_and_typedefs(kern_btf, kern_member->type,
						    &kern_mtype_id);
		if (BTF_INFO_KIND(mtype->info) !=
		    BTF_INFO_KIND(kern_mtype->info)) {
			pr_warn("struct_ops init_kern %s: Unmatched member type %s %u != %u(kernel)\n",
				map->name, mname, BTF_INFO_KIND(mtype->info),
				BTF_INFO_KIND(kern_mtype->info));
			return -ENOTSUP;
		}

		if (btf_is_ptr(mtype)) {
			struct bpf_program *prog;

			/* Update the value from the shadow type */
			prog = *(void **)mdata;
			st_ops->progs[i] = prog;
			if (!prog)
				continue;
			if (!is_valid_st_ops_program(obj, prog)) {
				pr_warn("struct_ops init_kern %s: member %s is not a struct_ops program\n",
					map->name, mname);
				return -ENOTSUP;
			}

			kern_mtype = skip_mods_and_typedefs(kern_btf,
							    kern_mtype->type,
							    &kern_mtype_id);

			/* mtype->type must be a func_proto which was
			 * guaranteed in bpf_object__collect_st_ops_relos(),
			 * so only check kern_mtype for func_proto here.
			 */
			if (!btf_is_func_proto(kern_mtype)) {
				pr_warn("struct_ops init_kern %s: kernel member %s is not a func ptr\n",
					map->name, mname);
				return -ENOTSUP;
			}

			if (mod_btf)
				prog->attach_btf_obj_fd = mod_btf->fd;

			/* if we haven't yet processed this BPF program, record proper
			 * attach_btf_id and member_idx
			 */
			if (!prog->attach_btf_id) {
				prog->attach_btf_id = kern_type_id;
				prog->expected_attach_type = kern_member_idx;
			}

			/* struct_ops BPF prog can be re-used between multiple
			 * .struct_ops & .struct_ops.link as long as it's the
			 * same struct_ops struct definition and the same
			 * function pointer field
			 */
			if (prog->attach_btf_id != kern_type_id) {
				pr_warn("struct_ops init_kern %s func ptr %s: invalid reuse of prog %s in sec %s with type %u: attach_btf_id %u != kern_type_id %u\n",
					map->name, mname, prog->name, prog->sec_name, prog->type,
					prog->attach_btf_id, kern_type_id);
				return -EINVAL;
			}
			if (prog->expected_attach_type != kern_member_idx) {
				pr_warn("struct_ops init_kern %s func ptr %s: invalid reuse of prog %s in sec %s with type %u: expected_attach_type %u != kern_member_idx %u\n",
					map->name, mname, prog->name, prog->sec_name, prog->type,
					prog->expected_attach_type, kern_member_idx);
				return -EINVAL;
			}

			st_ops->kern_func_off[i] = kern_data_off + kern_moff;

			pr_debug("struct_ops init_kern %s: func ptr %s is set to prog %s from data(+%u) to kern_data(+%u)\n",
				 map->name, mname, prog->name, moff,
				 kern_moff);

			continue;
		}

		kern_msize = btf__resolve_size(kern_btf, kern_mtype_id);
		if (kern_msize < 0 || msize != kern_msize) {
			pr_warn("struct_ops init_kern %s: Error in size of member %s: %zd != %zd(kernel)\n",
				map->name, mname, (ssize_t)msize,
				(ssize_t)kern_msize);
			return -ENOTSUP;
		}

		pr_debug("struct_ops init_kern %s: copy %s %u bytes from data(+%u) to kern_data(+%u)\n",
			 map->name, mname, (unsigned int)msize,
			 moff, kern_moff);
		memcpy(kern_mdata, mdata, msize);
	}

	return 0;
}

static int bpf_object__init_kern_struct_ops_maps(struct bpf_object *obj)
{
	struct bpf_map *map;
	size_t i;
	int err;

	for (i = 0; i < obj->nr_maps; i++) {
		map = &obj->maps[i];

		if (!bpf_map__is_struct_ops(map))
			continue;

		if (!map->autocreate)
			continue;

		err = bpf_map__init_kern_struct_ops(map);
		if (err)
			return err;
	}

	return 0;
}

static int init_struct_ops_maps(struct bpf_object *obj, const char *sec_name,
				int shndx, Elf_Data *data)
{
	const struct btf_type *type, *datasec;
	const struct btf_var_secinfo *vsi;
	struct bpf_struct_ops *st_ops;
	const char *tname, *var_name;
	__s32 type_id, datasec_id;
	const struct btf *btf;
	struct bpf_map *map;
	__u32 i;

	if (shndx == -1)
		return 0;

	btf = obj->btf;
	datasec_id = btf__find_by_name_kind(btf, sec_name,
					    BTF_KIND_DATASEC);
	if (datasec_id < 0) {
		pr_warn("struct_ops init: DATASEC %s not found\n",
			sec_name);
		return -EINVAL;
	}

	datasec = btf__type_by_id(btf, datasec_id);
	vsi = btf_var_secinfos(datasec);
	for (i = 0; i < btf_vlen(datasec); i++, vsi++) {
		type = btf__type_by_id(obj->btf, vsi->type);
		var_name = btf__name_by_offset(obj->btf, type->name_off);

		type_id = btf__resolve_type(obj->btf, vsi->type);
		if (type_id < 0) {
			pr_warn("struct_ops init: Cannot resolve var type_id %u in DATASEC %s\n",
				vsi->type, sec_name);
			return -EINVAL;
		}

		type = btf__type_by_id(obj->btf, type_id);
		tname = btf__name_by_offset(obj->btf, type->name_off);
		if (!tname[0]) {
			pr_warn("struct_ops init: anonymous type is not supported\n");
			return -ENOTSUP;
		}
		if (!btf_is_struct(type)) {
			pr_warn("struct_ops init: %s is not a struct\n", tname);
			return -EINVAL;
		}

		map = bpf_object__add_map(obj);
		if (IS_ERR(map))
			return PTR_ERR(map);

		map->sec_idx = shndx;
		map->sec_offset = vsi->offset;
		map->name = strdup(var_name);
		if (!map->name)
			return -ENOMEM;
		map->btf_value_type_id = type_id;

		/* Follow same convention as for programs autoload:
		 * SEC("?.struct_ops") means map is not created by default.
		 */
		if (sec_name[0] == '?') {
			map->autocreate = false;
			/* from now on forget there was ? in section name */
			sec_name++;
		}

		map->def.type = BPF_MAP_TYPE_STRUCT_OPS;
		map->def.key_size = sizeof(int);
		map->def.value_size = type->size;
		map->def.max_entries = 1;
		map->def.map_flags = strcmp(sec_name, STRUCT_OPS_LINK_SEC) == 0 ? BPF_F_LINK : 0;

		map->st_ops = calloc(1, sizeof(*map->st_ops));
		if (!map->st_ops)
			return -ENOMEM;
		st_ops = map->st_ops;
		st_ops->data = malloc(type->size);
		st_ops->progs = calloc(btf_vlen(type), sizeof(*st_ops->progs));
		st_ops->kern_func_off = malloc(btf_vlen(type) *
					       sizeof(*st_ops->kern_func_off));
		if (!st_ops->data || !st_ops->progs || !st_ops->kern_func_off)
			return -ENOMEM;

		if (vsi->offset + type->size > data->d_size) {
			pr_warn("struct_ops init: var %s is beyond the end of DATASEC %s\n",
				var_name, sec_name);
			return -EINVAL;
		}

		memcpy(st_ops->data,
		       data->d_buf + vsi->offset,
		       type->size);
		st_ops->tname = tname;
		st_ops->type = type;
		st_ops->type_id = type_id;

		pr_debug("struct_ops init: struct %s(type_id=%u) %s found at offset %u\n",
			 tname, type_id, var_name, vsi->offset);
	}

	return 0;
}

static int bpf_object_init_struct_ops(struct bpf_object *obj)
{
	const char *sec_name;
	int sec_idx, err;

	for (sec_idx = 0; sec_idx < obj->efile.sec_cnt; ++sec_idx) {
		struct elf_sec_desc *desc = &obj->efile.secs[sec_idx];

		if (desc->sec_type != SEC_ST_OPS)
			continue;

		sec_name = elf_sec_name(obj, elf_sec_by_idx(obj, sec_idx));
		if (!sec_name)
			return -LIBBPF_ERRNO__FORMAT;

		err = init_struct_ops_maps(obj, sec_name, sec_idx, desc->data);
		if (err)
			return err;
	}

	return 0;
}

static struct bpf_object *bpf_object__new(const char *path,
					  const void *obj_buf,
					  size_t obj_buf_sz,
					  const char *obj_name)
{
	struct bpf_object *obj;
	char *end;

	obj = calloc(1, sizeof(struct bpf_object) + strlen(path) + 1);
	if (!obj) {
		pr_warn("alloc memory failed for %s\n", path);
		return ERR_PTR(-ENOMEM);
	}

	strcpy(obj->path, path);
	if (obj_name) {
		libbpf_strlcpy(obj->name, obj_name, sizeof(obj->name));
	} else {
		/* Using basename() GNU version which doesn't modify arg. */
		libbpf_strlcpy(obj->name, basename((void *)path), sizeof(obj->name));
		end = strchr(obj->name, '.');
		if (end)
			*end = 0;
	}

	obj->efile.fd = -1;
	/*
	 * Caller of this function should also call
	 * bpf_object__elf_finish() after data collection to return
	 * obj_buf to user. If not, we should duplicate the buffer to
	 * avoid user freeing them before elf finish.
	 */
	obj->efile.obj_buf = obj_buf;
	obj->efile.obj_buf_sz = obj_buf_sz;
	obj->efile.btf_maps_shndx = -1;
	obj->kconfig_map_idx = -1;

	obj->kern_version = get_kernel_version();
	obj->loaded = false;

	return obj;
}

static void bpf_object__elf_finish(struct bpf_object *obj)
{
	if (!obj->efile.elf)
		return;

	elf_end(obj->efile.elf);
	obj->efile.elf = NULL;
	obj->efile.symbols = NULL;
<<<<<<< HEAD
=======
	obj->efile.arena_data = NULL;
>>>>>>> e478cf26

	zfree(&obj->efile.secs);
	obj->efile.sec_cnt = 0;
	zclose(obj->efile.fd);
	obj->efile.obj_buf = NULL;
	obj->efile.obj_buf_sz = 0;
}

static int bpf_object__elf_init(struct bpf_object *obj)
{
	Elf64_Ehdr *ehdr;
	int err = 0;
	Elf *elf;

	if (obj->efile.elf) {
		pr_warn("elf: init internal error\n");
		return -LIBBPF_ERRNO__LIBELF;
	}

	if (obj->efile.obj_buf_sz > 0) {
		/* obj_buf should have been validated by bpf_object__open_mem(). */
		elf = elf_memory((char *)obj->efile.obj_buf, obj->efile.obj_buf_sz);
	} else {
		obj->efile.fd = open(obj->path, O_RDONLY | O_CLOEXEC);
		if (obj->efile.fd < 0) {
			char errmsg[STRERR_BUFSIZE], *cp;

			err = -errno;
			cp = libbpf_strerror_r(err, errmsg, sizeof(errmsg));
			pr_warn("elf: failed to open %s: %s\n", obj->path, cp);
			return err;
		}

		elf = elf_begin(obj->efile.fd, ELF_C_READ_MMAP, NULL);
	}

	if (!elf) {
		pr_warn("elf: failed to open %s as ELF file: %s\n", obj->path, elf_errmsg(-1));
		err = -LIBBPF_ERRNO__LIBELF;
		goto errout;
	}

	obj->efile.elf = elf;

	if (elf_kind(elf) != ELF_K_ELF) {
		err = -LIBBPF_ERRNO__FORMAT;
		pr_warn("elf: '%s' is not a proper ELF object\n", obj->path);
		goto errout;
	}

	if (gelf_getclass(elf) != ELFCLASS64) {
		err = -LIBBPF_ERRNO__FORMAT;
		pr_warn("elf: '%s' is not a 64-bit ELF object\n", obj->path);
		goto errout;
	}

	obj->efile.ehdr = ehdr = elf64_getehdr(elf);
	if (!obj->efile.ehdr) {
		pr_warn("elf: failed to get ELF header from %s: %s\n", obj->path, elf_errmsg(-1));
		err = -LIBBPF_ERRNO__FORMAT;
		goto errout;
	}

	if (elf_getshdrstrndx(elf, &obj->efile.shstrndx)) {
		pr_warn("elf: failed to get section names section index for %s: %s\n",
			obj->path, elf_errmsg(-1));
		err = -LIBBPF_ERRNO__FORMAT;
		goto errout;
	}

	/* ELF is corrupted/truncated, avoid calling elf_strptr. */
	if (!elf_rawdata(elf_getscn(elf, obj->efile.shstrndx), NULL)) {
		pr_warn("elf: failed to get section names strings from %s: %s\n",
			obj->path, elf_errmsg(-1));
		err = -LIBBPF_ERRNO__FORMAT;
		goto errout;
	}

	/* Old LLVM set e_machine to EM_NONE */
	if (ehdr->e_type != ET_REL || (ehdr->e_machine && ehdr->e_machine != EM_BPF)) {
		pr_warn("elf: %s is not a valid eBPF object file\n", obj->path);
		err = -LIBBPF_ERRNO__FORMAT;
		goto errout;
	}

	return 0;
errout:
	bpf_object__elf_finish(obj);
	return err;
}

static int bpf_object__check_endianness(struct bpf_object *obj)
{
#if __BYTE_ORDER__ == __ORDER_LITTLE_ENDIAN__
	if (obj->efile.ehdr->e_ident[EI_DATA] == ELFDATA2LSB)
		return 0;
#elif __BYTE_ORDER__ == __ORDER_BIG_ENDIAN__
	if (obj->efile.ehdr->e_ident[EI_DATA] == ELFDATA2MSB)
		return 0;
#else
# error "Unrecognized __BYTE_ORDER__"
#endif
	pr_warn("elf: endianness mismatch in %s.\n", obj->path);
	return -LIBBPF_ERRNO__ENDIAN;
}

static int
bpf_object__init_license(struct bpf_object *obj, void *data, size_t size)
{
	if (!data) {
		pr_warn("invalid license section in %s\n", obj->path);
		return -LIBBPF_ERRNO__FORMAT;
	}
	/* libbpf_strlcpy() only copies first N - 1 bytes, so size + 1 won't
	 * go over allowed ELF data section buffer
	 */
	libbpf_strlcpy(obj->license, data, min(size + 1, sizeof(obj->license)));
	pr_debug("license of %s is %s\n", obj->path, obj->license);
	return 0;
}

static int
bpf_object__init_kversion(struct bpf_object *obj, void *data, size_t size)
{
	__u32 kver;

	if (!data || size != sizeof(kver)) {
		pr_warn("invalid kver section in %s\n", obj->path);
		return -LIBBPF_ERRNO__FORMAT;
	}
	memcpy(&kver, data, sizeof(kver));
	obj->kern_version = kver;
	pr_debug("kernel version of %s is %x\n", obj->path, obj->kern_version);
	return 0;
}

static bool bpf_map_type__is_map_in_map(enum bpf_map_type type)
{
	if (type == BPF_MAP_TYPE_ARRAY_OF_MAPS ||
	    type == BPF_MAP_TYPE_HASH_OF_MAPS)
		return true;
	return false;
}

static int find_elf_sec_sz(const struct bpf_object *obj, const char *name, __u32 *size)
{
	Elf_Data *data;
	Elf_Scn *scn;

	if (!name)
		return -EINVAL;

	scn = elf_sec_by_name(obj, name);
	data = elf_sec_data(obj, scn);
	if (data) {
		*size = data->d_size;
		return 0; /* found it */
	}

	return -ENOENT;
}

static Elf64_Sym *find_elf_var_sym(const struct bpf_object *obj, const char *name)
{
	Elf_Data *symbols = obj->efile.symbols;
	const char *sname;
	size_t si;

	for (si = 0; si < symbols->d_size / sizeof(Elf64_Sym); si++) {
		Elf64_Sym *sym = elf_sym_by_idx(obj, si);

		if (ELF64_ST_TYPE(sym->st_info) != STT_OBJECT)
			continue;

		if (ELF64_ST_BIND(sym->st_info) != STB_GLOBAL &&
		    ELF64_ST_BIND(sym->st_info) != STB_WEAK)
			continue;

		sname = elf_sym_str(obj, sym->st_name);
		if (!sname) {
			pr_warn("failed to get sym name string for var %s\n", name);
			return ERR_PTR(-EIO);
		}
		if (strcmp(name, sname) == 0)
			return sym;
	}

	return ERR_PTR(-ENOENT);
}

/* Some versions of Android don't provide memfd_create() in their libc
 * implementation, so avoid complications and just go straight to Linux
 * syscall.
 */
static int sys_memfd_create(const char *name, unsigned flags)
{
	return syscall(__NR_memfd_create, name, flags);
}

#ifndef MFD_CLOEXEC
#define MFD_CLOEXEC 0x0001U
#endif

static int create_placeholder_fd(void)
{
	int fd;

	fd = ensure_good_fd(sys_memfd_create("libbpf-placeholder-fd", MFD_CLOEXEC));
	if (fd < 0)
		return -errno;
	return fd;
}

static struct bpf_map *bpf_object__add_map(struct bpf_object *obj)
{
	struct bpf_map *map;
	int err;

	err = libbpf_ensure_mem((void **)&obj->maps, &obj->maps_cap,
				sizeof(*obj->maps), obj->nr_maps + 1);
	if (err)
		return ERR_PTR(err);

	map = &obj->maps[obj->nr_maps++];
	map->obj = obj;
	/* Preallocate map FD without actually creating BPF map just yet.
	 * These map FD "placeholders" will be reused later without changing
	 * FD value when map is actually created in the kernel.
	 *
	 * This is useful to be able to perform BPF program relocations
	 * without having to create BPF maps before that step. This allows us
	 * to finalize and load BTF very late in BPF object's loading phase,
	 * right before BPF maps have to be created and BPF programs have to
	 * be loaded. By having these map FD placeholders we can perform all
	 * the sanitizations, relocations, and any other adjustments before we
	 * start creating actual BPF kernel objects (BTF, maps, progs).
	 */
	map->fd = create_placeholder_fd();
	if (map->fd < 0)
		return ERR_PTR(map->fd);
	map->inner_map_fd = -1;
	map->autocreate = true;

	return map;
}

static size_t array_map_mmap_sz(unsigned int value_sz, unsigned int max_entries)
{
	const long page_sz = sysconf(_SC_PAGE_SIZE);
	size_t map_sz;

	map_sz = (size_t)roundup(value_sz, 8) * max_entries;
	map_sz = roundup(map_sz, page_sz);
	return map_sz;
}

static size_t bpf_map_mmap_sz(const struct bpf_map *map)
{
	const long page_sz = sysconf(_SC_PAGE_SIZE);

	switch (map->def.type) {
	case BPF_MAP_TYPE_ARRAY:
		return array_map_mmap_sz(map->def.value_size, map->def.max_entries);
	case BPF_MAP_TYPE_ARENA:
		return page_sz * map->def.max_entries;
	default:
		return 0; /* not supported */
	}
}

static int bpf_map_mmap_resize(struct bpf_map *map, size_t old_sz, size_t new_sz)
{
	void *mmaped;

	if (!map->mmaped)
		return -EINVAL;

	if (old_sz == new_sz)
		return 0;

	mmaped = mmap(NULL, new_sz, PROT_READ | PROT_WRITE, MAP_SHARED | MAP_ANONYMOUS, -1, 0);
	if (mmaped == MAP_FAILED)
		return -errno;

	memcpy(mmaped, map->mmaped, min(old_sz, new_sz));
	munmap(map->mmaped, old_sz);
	map->mmaped = mmaped;
	return 0;
}

static char *internal_map_name(struct bpf_object *obj, const char *real_name)
{
	char map_name[BPF_OBJ_NAME_LEN], *p;
	int pfx_len, sfx_len = max((size_t)7, strlen(real_name));

	/* This is one of the more confusing parts of libbpf for various
	 * reasons, some of which are historical. The original idea for naming
	 * internal names was to include as much of BPF object name prefix as
	 * possible, so that it can be distinguished from similar internal
	 * maps of a different BPF object.
	 * As an example, let's say we have bpf_object named 'my_object_name'
	 * and internal map corresponding to '.rodata' ELF section. The final
	 * map name advertised to user and to the kernel will be
	 * 'my_objec.rodata', taking first 8 characters of object name and
	 * entire 7 characters of '.rodata'.
	 * Somewhat confusingly, if internal map ELF section name is shorter
	 * than 7 characters, e.g., '.bss', we still reserve 7 characters
	 * for the suffix, even though we only have 4 actual characters, and
	 * resulting map will be called 'my_objec.bss', not even using all 15
	 * characters allowed by the kernel. Oh well, at least the truncated
	 * object name is somewhat consistent in this case. But if the map
	 * name is '.kconfig', we'll still have entirety of '.kconfig' added
	 * (8 chars) and thus will be left with only first 7 characters of the
	 * object name ('my_obje'). Happy guessing, user, that the final map
	 * name will be "my_obje.kconfig".
	 * Now, with libbpf starting to support arbitrarily named .rodata.*
	 * and .data.* data sections, it's possible that ELF section name is
	 * longer than allowed 15 chars, so we now need to be careful to take
	 * only up to 15 first characters of ELF name, taking no BPF object
	 * name characters at all. So '.rodata.abracadabra' will result in
	 * '.rodata.abracad' kernel and user-visible name.
	 * We need to keep this convoluted logic intact for .data, .bss and
	 * .rodata maps, but for new custom .data.custom and .rodata.custom
	 * maps we use their ELF names as is, not prepending bpf_object name
	 * in front. We still need to truncate them to 15 characters for the
	 * kernel. Full name can be recovered for such maps by using DATASEC
	 * BTF type associated with such map's value type, though.
	 */
	if (sfx_len >= BPF_OBJ_NAME_LEN)
		sfx_len = BPF_OBJ_NAME_LEN - 1;

	/* if there are two or more dots in map name, it's a custom dot map */
	if (strchr(real_name + 1, '.') != NULL)
		pfx_len = 0;
	else
		pfx_len = min((size_t)BPF_OBJ_NAME_LEN - sfx_len - 1, strlen(obj->name));

	snprintf(map_name, sizeof(map_name), "%.*s%.*s", pfx_len, obj->name,
		 sfx_len, real_name);

	/* sanitise map name to characters allowed by kernel */
	for (p = map_name; *p && p < map_name + sizeof(map_name); p++)
		if (!isalnum(*p) && *p != '_' && *p != '.')
			*p = '_';

	return strdup(map_name);
}

static int
map_fill_btf_type_info(struct bpf_object *obj, struct bpf_map *map);

/* Internal BPF map is mmap()'able only if at least one of corresponding
 * DATASEC's VARs are to be exposed through BPF skeleton. I.e., it's a GLOBAL
 * variable and it's not marked as __hidden (which turns it into, effectively,
 * a STATIC variable).
 */
static bool map_is_mmapable(struct bpf_object *obj, struct bpf_map *map)
{
	const struct btf_type *t, *vt;
	struct btf_var_secinfo *vsi;
	int i, n;

	if (!map->btf_value_type_id)
		return false;

	t = btf__type_by_id(obj->btf, map->btf_value_type_id);
	if (!btf_is_datasec(t))
		return false;

	vsi = btf_var_secinfos(t);
	for (i = 0, n = btf_vlen(t); i < n; i++, vsi++) {
		vt = btf__type_by_id(obj->btf, vsi->type);
		if (!btf_is_var(vt))
			continue;

		if (btf_var(vt)->linkage != BTF_VAR_STATIC)
			return true;
	}

	return false;
}

static int
bpf_object__init_internal_map(struct bpf_object *obj, enum libbpf_map_type type,
			      const char *real_name, int sec_idx, void *data, size_t data_sz)
{
	struct bpf_map_def *def;
	struct bpf_map *map;
	size_t mmap_sz;
	int err;

	map = bpf_object__add_map(obj);
	if (IS_ERR(map))
		return PTR_ERR(map);

	map->libbpf_type = type;
	map->sec_idx = sec_idx;
	map->sec_offset = 0;
	map->real_name = strdup(real_name);
	map->name = internal_map_name(obj, real_name);
	if (!map->real_name || !map->name) {
		zfree(&map->real_name);
		zfree(&map->name);
		return -ENOMEM;
	}

	def = &map->def;
	def->type = BPF_MAP_TYPE_ARRAY;
	def->key_size = sizeof(int);
	def->value_size = data_sz;
	def->max_entries = 1;
	def->map_flags = type == LIBBPF_MAP_RODATA || type == LIBBPF_MAP_KCONFIG
		? BPF_F_RDONLY_PROG : 0;

	/* failures are fine because of maps like .rodata.str1.1 */
	(void) map_fill_btf_type_info(obj, map);

	if (map_is_mmapable(obj, map))
		def->map_flags |= BPF_F_MMAPABLE;

	pr_debug("map '%s' (global data): at sec_idx %d, offset %zu, flags %x.\n",
		 map->name, map->sec_idx, map->sec_offset, def->map_flags);

	mmap_sz = bpf_map_mmap_sz(map);
	map->mmaped = mmap(NULL, mmap_sz, PROT_READ | PROT_WRITE,
			   MAP_SHARED | MAP_ANONYMOUS, -1, 0);
	if (map->mmaped == MAP_FAILED) {
		err = -errno;
		map->mmaped = NULL;
		pr_warn("failed to alloc map '%s' content buffer: %d\n",
			map->name, err);
		zfree(&map->real_name);
		zfree(&map->name);
		return err;
	}

	if (data)
		memcpy(map->mmaped, data, data_sz);

	pr_debug("map %td is \"%s\"\n", map - obj->maps, map->name);
	return 0;
}

static int bpf_object__init_global_data_maps(struct bpf_object *obj)
{
	struct elf_sec_desc *sec_desc;
	const char *sec_name;
	int err = 0, sec_idx;

	/*
	 * Populate obj->maps with libbpf internal maps.
	 */
	for (sec_idx = 1; sec_idx < obj->efile.sec_cnt; sec_idx++) {
		sec_desc = &obj->efile.secs[sec_idx];

		/* Skip recognized sections with size 0. */
		if (!sec_desc->data || sec_desc->data->d_size == 0)
			continue;

		switch (sec_desc->sec_type) {
		case SEC_DATA:
			sec_name = elf_sec_name(obj, elf_sec_by_idx(obj, sec_idx));
			err = bpf_object__init_internal_map(obj, LIBBPF_MAP_DATA,
							    sec_name, sec_idx,
							    sec_desc->data->d_buf,
							    sec_desc->data->d_size);
			break;
		case SEC_RODATA:
			obj->has_rodata = true;
			sec_name = elf_sec_name(obj, elf_sec_by_idx(obj, sec_idx));
			err = bpf_object__init_internal_map(obj, LIBBPF_MAP_RODATA,
							    sec_name, sec_idx,
							    sec_desc->data->d_buf,
							    sec_desc->data->d_size);
			break;
		case SEC_BSS:
			sec_name = elf_sec_name(obj, elf_sec_by_idx(obj, sec_idx));
			err = bpf_object__init_internal_map(obj, LIBBPF_MAP_BSS,
							    sec_name, sec_idx,
							    NULL,
							    sec_desc->data->d_size);
			break;
		default:
			/* skip */
			break;
		}
		if (err)
			return err;
	}
	return 0;
}


static struct extern_desc *find_extern_by_name(const struct bpf_object *obj,
					       const void *name)
{
	int i;

	for (i = 0; i < obj->nr_extern; i++) {
		if (strcmp(obj->externs[i].name, name) == 0)
			return &obj->externs[i];
	}
	return NULL;
}

static struct extern_desc *find_extern_by_name_with_len(const struct bpf_object *obj,
							const void *name, int len)
{
	const char *ext_name;
	int i;

	for (i = 0; i < obj->nr_extern; i++) {
		ext_name = obj->externs[i].name;
		if (strlen(ext_name) == len && strncmp(ext_name, name, len) == 0)
			return &obj->externs[i];
	}
	return NULL;
}

static int set_kcfg_value_tri(struct extern_desc *ext, void *ext_val,
			      char value)
{
	switch (ext->kcfg.type) {
	case KCFG_BOOL:
		if (value == 'm') {
			pr_warn("extern (kcfg) '%s': value '%c' implies tristate or char type\n",
				ext->name, value);
			return -EINVAL;
		}
		*(bool *)ext_val = value == 'y' ? true : false;
		break;
	case KCFG_TRISTATE:
		if (value == 'y')
			*(enum libbpf_tristate *)ext_val = TRI_YES;
		else if (value == 'm')
			*(enum libbpf_tristate *)ext_val = TRI_MODULE;
		else /* value == 'n' */
			*(enum libbpf_tristate *)ext_val = TRI_NO;
		break;
	case KCFG_CHAR:
		*(char *)ext_val = value;
		break;
	case KCFG_UNKNOWN:
	case KCFG_INT:
	case KCFG_CHAR_ARR:
	default:
		pr_warn("extern (kcfg) '%s': value '%c' implies bool, tristate, or char type\n",
			ext->name, value);
		return -EINVAL;
	}
	ext->is_set = true;
	return 0;
}

static int set_kcfg_value_str(struct extern_desc *ext, char *ext_val,
			      const char *value)
{
	size_t len;

	if (ext->kcfg.type != KCFG_CHAR_ARR) {
		pr_warn("extern (kcfg) '%s': value '%s' implies char array type\n",
			ext->name, value);
		return -EINVAL;
	}

	len = strlen(value);
	if (value[len - 1] != '"') {
		pr_warn("extern (kcfg) '%s': invalid string config '%s'\n",
			ext->name, value);
		return -EINVAL;
	}

	/* strip quotes */
	len -= 2;
	if (len >= ext->kcfg.sz) {
		pr_warn("extern (kcfg) '%s': long string '%s' of (%zu bytes) truncated to %d bytes\n",
			ext->name, value, len, ext->kcfg.sz - 1);
		len = ext->kcfg.sz - 1;
	}
	memcpy(ext_val, value + 1, len);
	ext_val[len] = '\0';
	ext->is_set = true;
	return 0;
}

static int parse_u64(const char *value, __u64 *res)
{
	char *value_end;
	int err;

	errno = 0;
	*res = strtoull(value, &value_end, 0);
	if (errno) {
		err = -errno;
		pr_warn("failed to parse '%s' as integer: %d\n", value, err);
		return err;
	}
	if (*value_end) {
		pr_warn("failed to parse '%s' as integer completely\n", value);
		return -EINVAL;
	}
	return 0;
}

static bool is_kcfg_value_in_range(const struct extern_desc *ext, __u64 v)
{
	int bit_sz = ext->kcfg.sz * 8;

	if (ext->kcfg.sz == 8)
		return true;

	/* Validate that value stored in u64 fits in integer of `ext->sz`
	 * bytes size without any loss of information. If the target integer
	 * is signed, we rely on the following limits of integer type of
	 * Y bits and subsequent transformation:
	 *
	 *     -2^(Y-1) <= X           <= 2^(Y-1) - 1
	 *            0 <= X + 2^(Y-1) <= 2^Y - 1
	 *            0 <= X + 2^(Y-1) <  2^Y
	 *
	 *  For unsigned target integer, check that all the (64 - Y) bits are
	 *  zero.
	 */
	if (ext->kcfg.is_signed)
		return v + (1ULL << (bit_sz - 1)) < (1ULL << bit_sz);
	else
		return (v >> bit_sz) == 0;
}

static int set_kcfg_value_num(struct extern_desc *ext, void *ext_val,
			      __u64 value)
{
	if (ext->kcfg.type != KCFG_INT && ext->kcfg.type != KCFG_CHAR &&
	    ext->kcfg.type != KCFG_BOOL) {
		pr_warn("extern (kcfg) '%s': value '%llu' implies integer, char, or boolean type\n",
			ext->name, (unsigned long long)value);
		return -EINVAL;
	}
	if (ext->kcfg.type == KCFG_BOOL && value > 1) {
		pr_warn("extern (kcfg) '%s': value '%llu' isn't boolean compatible\n",
			ext->name, (unsigned long long)value);
		return -EINVAL;

	}
	if (!is_kcfg_value_in_range(ext, value)) {
		pr_warn("extern (kcfg) '%s': value '%llu' doesn't fit in %d bytes\n",
			ext->name, (unsigned long long)value, ext->kcfg.sz);
		return -ERANGE;
	}
	switch (ext->kcfg.sz) {
	case 1:
		*(__u8 *)ext_val = value;
		break;
	case 2:
		*(__u16 *)ext_val = value;
		break;
	case 4:
		*(__u32 *)ext_val = value;
		break;
	case 8:
		*(__u64 *)ext_val = value;
		break;
	default:
		return -EINVAL;
	}
	ext->is_set = true;
	return 0;
}

static int bpf_object__process_kconfig_line(struct bpf_object *obj,
					    char *buf, void *data)
{
	struct extern_desc *ext;
	char *sep, *value;
	int len, err = 0;
	void *ext_val;
	__u64 num;

	if (!str_has_pfx(buf, "CONFIG_"))
		return 0;

	sep = strchr(buf, '=');
	if (!sep) {
		pr_warn("failed to parse '%s': no separator\n", buf);
		return -EINVAL;
	}

	/* Trim ending '\n' */
	len = strlen(buf);
	if (buf[len - 1] == '\n')
		buf[len - 1] = '\0';
	/* Split on '=' and ensure that a value is present. */
	*sep = '\0';
	if (!sep[1]) {
		*sep = '=';
		pr_warn("failed to parse '%s': no value\n", buf);
		return -EINVAL;
	}

	ext = find_extern_by_name(obj, buf);
	if (!ext || ext->is_set)
		return 0;

	ext_val = data + ext->kcfg.data_off;
	value = sep + 1;

	switch (*value) {
	case 'y': case 'n': case 'm':
		err = set_kcfg_value_tri(ext, ext_val, *value);
		break;
	case '"':
		err = set_kcfg_value_str(ext, ext_val, value);
		break;
	default:
		/* assume integer */
		err = parse_u64(value, &num);
		if (err) {
			pr_warn("extern (kcfg) '%s': value '%s' isn't a valid integer\n", ext->name, value);
			return err;
		}
		if (ext->kcfg.type != KCFG_INT && ext->kcfg.type != KCFG_CHAR) {
			pr_warn("extern (kcfg) '%s': value '%s' implies integer type\n", ext->name, value);
			return -EINVAL;
		}
		err = set_kcfg_value_num(ext, ext_val, num);
		break;
	}
	if (err)
		return err;
	pr_debug("extern (kcfg) '%s': set to %s\n", ext->name, value);
	return 0;
}

static int bpf_object__read_kconfig_file(struct bpf_object *obj, void *data)
{
	char buf[PATH_MAX];
	struct utsname uts;
	int len, err = 0;
	gzFile file;

	uname(&uts);
	len = snprintf(buf, PATH_MAX, "/boot/config-%s", uts.release);
	if (len < 0)
		return -EINVAL;
	else if (len >= PATH_MAX)
		return -ENAMETOOLONG;

	/* gzopen also accepts uncompressed files. */
	file = gzopen(buf, "re");
	if (!file)
		file = gzopen("/proc/config.gz", "re");

	if (!file) {
		pr_warn("failed to open system Kconfig\n");
		return -ENOENT;
	}

	while (gzgets(file, buf, sizeof(buf))) {
		err = bpf_object__process_kconfig_line(obj, buf, data);
		if (err) {
			pr_warn("error parsing system Kconfig line '%s': %d\n",
				buf, err);
			goto out;
		}
	}

out:
	gzclose(file);
	return err;
}

static int bpf_object__read_kconfig_mem(struct bpf_object *obj,
					const char *config, void *data)
{
	char buf[PATH_MAX];
	int err = 0;
	FILE *file;

	file = fmemopen((void *)config, strlen(config), "r");
	if (!file) {
		err = -errno;
		pr_warn("failed to open in-memory Kconfig: %d\n", err);
		return err;
	}

	while (fgets(buf, sizeof(buf), file)) {
		err = bpf_object__process_kconfig_line(obj, buf, data);
		if (err) {
			pr_warn("error parsing in-memory Kconfig line '%s': %d\n",
				buf, err);
			break;
		}
	}

	fclose(file);
	return err;
}

static int bpf_object__init_kconfig_map(struct bpf_object *obj)
{
	struct extern_desc *last_ext = NULL, *ext;
	size_t map_sz;
	int i, err;

	for (i = 0; i < obj->nr_extern; i++) {
		ext = &obj->externs[i];
		if (ext->type == EXT_KCFG)
			last_ext = ext;
	}

	if (!last_ext)
		return 0;

	map_sz = last_ext->kcfg.data_off + last_ext->kcfg.sz;
	err = bpf_object__init_internal_map(obj, LIBBPF_MAP_KCONFIG,
					    ".kconfig", obj->efile.symbols_shndx,
					    NULL, map_sz);
	if (err)
		return err;

	obj->kconfig_map_idx = obj->nr_maps - 1;

	return 0;
}

const struct btf_type *
skip_mods_and_typedefs(const struct btf *btf, __u32 id, __u32 *res_id)
{
	const struct btf_type *t = btf__type_by_id(btf, id);

	if (res_id)
		*res_id = id;

	while (btf_is_mod(t) || btf_is_typedef(t)) {
		if (res_id)
			*res_id = t->type;
		t = btf__type_by_id(btf, t->type);
	}

	return t;
}

static const struct btf_type *
resolve_func_ptr(const struct btf *btf, __u32 id, __u32 *res_id)
{
	const struct btf_type *t;

	t = skip_mods_and_typedefs(btf, id, NULL);
	if (!btf_is_ptr(t))
		return NULL;

	t = skip_mods_and_typedefs(btf, t->type, res_id);

	return btf_is_func_proto(t) ? t : NULL;
}

static const char *__btf_kind_str(__u16 kind)
{
	switch (kind) {
	case BTF_KIND_UNKN: return "void";
	case BTF_KIND_INT: return "int";
	case BTF_KIND_PTR: return "ptr";
	case BTF_KIND_ARRAY: return "array";
	case BTF_KIND_STRUCT: return "struct";
	case BTF_KIND_UNION: return "union";
	case BTF_KIND_ENUM: return "enum";
	case BTF_KIND_FWD: return "fwd";
	case BTF_KIND_TYPEDEF: return "typedef";
	case BTF_KIND_VOLATILE: return "volatile";
	case BTF_KIND_CONST: return "const";
	case BTF_KIND_RESTRICT: return "restrict";
	case BTF_KIND_FUNC: return "func";
	case BTF_KIND_FUNC_PROTO: return "func_proto";
	case BTF_KIND_VAR: return "var";
	case BTF_KIND_DATASEC: return "datasec";
	case BTF_KIND_FLOAT: return "float";
	case BTF_KIND_DECL_TAG: return "decl_tag";
	case BTF_KIND_TYPE_TAG: return "type_tag";
	case BTF_KIND_ENUM64: return "enum64";
	default: return "unknown";
	}
}

const char *btf_kind_str(const struct btf_type *t)
{
	return __btf_kind_str(btf_kind(t));
}

/*
 * Fetch integer attribute of BTF map definition. Such attributes are
 * represented using a pointer to an array, in which dimensionality of array
 * encodes specified integer value. E.g., int (*type)[BPF_MAP_TYPE_ARRAY];
 * encodes `type => BPF_MAP_TYPE_ARRAY` key/value pair completely using BTF
 * type definition, while using only sizeof(void *) space in ELF data section.
 */
static bool get_map_field_int(const char *map_name, const struct btf *btf,
			      const struct btf_member *m, __u32 *res)
{
	const struct btf_type *t = skip_mods_and_typedefs(btf, m->type, NULL);
	const char *name = btf__name_by_offset(btf, m->name_off);
	const struct btf_array *arr_info;
	const struct btf_type *arr_t;

	if (!btf_is_ptr(t)) {
		pr_warn("map '%s': attr '%s': expected PTR, got %s.\n",
			map_name, name, btf_kind_str(t));
		return false;
	}

	arr_t = btf__type_by_id(btf, t->type);
	if (!arr_t) {
		pr_warn("map '%s': attr '%s': type [%u] not found.\n",
			map_name, name, t->type);
		return false;
	}
	if (!btf_is_array(arr_t)) {
		pr_warn("map '%s': attr '%s': expected ARRAY, got %s.\n",
			map_name, name, btf_kind_str(arr_t));
		return false;
	}
	arr_info = btf_array(arr_t);
	*res = arr_info->nelems;
	return true;
}

static bool get_map_field_long(const char *map_name, const struct btf *btf,
			       const struct btf_member *m, __u64 *res)
{
	const struct btf_type *t = skip_mods_and_typedefs(btf, m->type, NULL);
	const char *name = btf__name_by_offset(btf, m->name_off);

	if (btf_is_ptr(t)) {
		__u32 res32;
		bool ret;

		ret = get_map_field_int(map_name, btf, m, &res32);
		if (ret)
			*res = (__u64)res32;
		return ret;
	}

	if (!btf_is_enum(t) && !btf_is_enum64(t)) {
		pr_warn("map '%s': attr '%s': expected ENUM or ENUM64, got %s.\n",
			map_name, name, btf_kind_str(t));
		return false;
	}

	if (btf_vlen(t) != 1) {
		pr_warn("map '%s': attr '%s': invalid __ulong\n",
			map_name, name);
		return false;
	}

	if (btf_is_enum(t)) {
		const struct btf_enum *e = btf_enum(t);

		*res = e->val;
	} else {
		const struct btf_enum64 *e = btf_enum64(t);

		*res = btf_enum64_value(e);
	}
	return true;
}

static int pathname_concat(char *buf, size_t buf_sz, const char *path, const char *name)
{
	int len;

	len = snprintf(buf, buf_sz, "%s/%s", path, name);
	if (len < 0)
		return -EINVAL;
	if (len >= buf_sz)
		return -ENAMETOOLONG;

	return 0;
}

static int build_map_pin_path(struct bpf_map *map, const char *path)
{
	char buf[PATH_MAX];
	int err;

	if (!path)
		path = BPF_FS_DEFAULT_PATH;

	err = pathname_concat(buf, sizeof(buf), path, bpf_map__name(map));
	if (err)
		return err;

	return bpf_map__set_pin_path(map, buf);
}

/* should match definition in bpf_helpers.h */
enum libbpf_pin_type {
	LIBBPF_PIN_NONE,
	/* PIN_BY_NAME: pin maps by name (in /sys/fs/bpf by default) */
	LIBBPF_PIN_BY_NAME,
};

int parse_btf_map_def(const char *map_name, struct btf *btf,
		      const struct btf_type *def_t, bool strict,
		      struct btf_map_def *map_def, struct btf_map_def *inner_def)
{
	const struct btf_type *t;
	const struct btf_member *m;
	bool is_inner = inner_def == NULL;
	int vlen, i;

	vlen = btf_vlen(def_t);
	m = btf_members(def_t);
	for (i = 0; i < vlen; i++, m++) {
		const char *name = btf__name_by_offset(btf, m->name_off);

		if (!name) {
			pr_warn("map '%s': invalid field #%d.\n", map_name, i);
			return -EINVAL;
		}
		if (strcmp(name, "type") == 0) {
			if (!get_map_field_int(map_name, btf, m, &map_def->map_type))
				return -EINVAL;
			map_def->parts |= MAP_DEF_MAP_TYPE;
		} else if (strcmp(name, "max_entries") == 0) {
			if (!get_map_field_int(map_name, btf, m, &map_def->max_entries))
				return -EINVAL;
			map_def->parts |= MAP_DEF_MAX_ENTRIES;
		} else if (strcmp(name, "map_flags") == 0) {
			if (!get_map_field_int(map_name, btf, m, &map_def->map_flags))
				return -EINVAL;
			map_def->parts |= MAP_DEF_MAP_FLAGS;
		} else if (strcmp(name, "numa_node") == 0) {
			if (!get_map_field_int(map_name, btf, m, &map_def->numa_node))
				return -EINVAL;
			map_def->parts |= MAP_DEF_NUMA_NODE;
		} else if (strcmp(name, "key_size") == 0) {
			__u32 sz;

			if (!get_map_field_int(map_name, btf, m, &sz))
				return -EINVAL;
			if (map_def->key_size && map_def->key_size != sz) {
				pr_warn("map '%s': conflicting key size %u != %u.\n",
					map_name, map_def->key_size, sz);
				return -EINVAL;
			}
			map_def->key_size = sz;
			map_def->parts |= MAP_DEF_KEY_SIZE;
		} else if (strcmp(name, "key") == 0) {
			__s64 sz;

			t = btf__type_by_id(btf, m->type);
			if (!t) {
				pr_warn("map '%s': key type [%d] not found.\n",
					map_name, m->type);
				return -EINVAL;
			}
			if (!btf_is_ptr(t)) {
				pr_warn("map '%s': key spec is not PTR: %s.\n",
					map_name, btf_kind_str(t));
				return -EINVAL;
			}
			sz = btf__resolve_size(btf, t->type);
			if (sz < 0) {
				pr_warn("map '%s': can't determine key size for type [%u]: %zd.\n",
					map_name, t->type, (ssize_t)sz);
				return sz;
			}
			if (map_def->key_size && map_def->key_size != sz) {
				pr_warn("map '%s': conflicting key size %u != %zd.\n",
					map_name, map_def->key_size, (ssize_t)sz);
				return -EINVAL;
			}
			map_def->key_size = sz;
			map_def->key_type_id = t->type;
			map_def->parts |= MAP_DEF_KEY_SIZE | MAP_DEF_KEY_TYPE;
		} else if (strcmp(name, "value_size") == 0) {
			__u32 sz;

			if (!get_map_field_int(map_name, btf, m, &sz))
				return -EINVAL;
			if (map_def->value_size && map_def->value_size != sz) {
				pr_warn("map '%s': conflicting value size %u != %u.\n",
					map_name, map_def->value_size, sz);
				return -EINVAL;
			}
			map_def->value_size = sz;
			map_def->parts |= MAP_DEF_VALUE_SIZE;
		} else if (strcmp(name, "value") == 0) {
			__s64 sz;

			t = btf__type_by_id(btf, m->type);
			if (!t) {
				pr_warn("map '%s': value type [%d] not found.\n",
					map_name, m->type);
				return -EINVAL;
			}
			if (!btf_is_ptr(t)) {
				pr_warn("map '%s': value spec is not PTR: %s.\n",
					map_name, btf_kind_str(t));
				return -EINVAL;
			}
			sz = btf__resolve_size(btf, t->type);
			if (sz < 0) {
				pr_warn("map '%s': can't determine value size for type [%u]: %zd.\n",
					map_name, t->type, (ssize_t)sz);
				return sz;
			}
			if (map_def->value_size && map_def->value_size != sz) {
				pr_warn("map '%s': conflicting value size %u != %zd.\n",
					map_name, map_def->value_size, (ssize_t)sz);
				return -EINVAL;
			}
			map_def->value_size = sz;
			map_def->value_type_id = t->type;
			map_def->parts |= MAP_DEF_VALUE_SIZE | MAP_DEF_VALUE_TYPE;
		}
		else if (strcmp(name, "values") == 0) {
			bool is_map_in_map = bpf_map_type__is_map_in_map(map_def->map_type);
			bool is_prog_array = map_def->map_type == BPF_MAP_TYPE_PROG_ARRAY;
			const char *desc = is_map_in_map ? "map-in-map inner" : "prog-array value";
			char inner_map_name[128];
			int err;

			if (is_inner) {
				pr_warn("map '%s': multi-level inner maps not supported.\n",
					map_name);
				return -ENOTSUP;
			}
			if (i != vlen - 1) {
				pr_warn("map '%s': '%s' member should be last.\n",
					map_name, name);
				return -EINVAL;
			}
			if (!is_map_in_map && !is_prog_array) {
				pr_warn("map '%s': should be map-in-map or prog-array.\n",
					map_name);
				return -ENOTSUP;
			}
			if (map_def->value_size && map_def->value_size != 4) {
				pr_warn("map '%s': conflicting value size %u != 4.\n",
					map_name, map_def->value_size);
				return -EINVAL;
			}
			map_def->value_size = 4;
			t = btf__type_by_id(btf, m->type);
			if (!t) {
				pr_warn("map '%s': %s type [%d] not found.\n",
					map_name, desc, m->type);
				return -EINVAL;
			}
			if (!btf_is_array(t) || btf_array(t)->nelems) {
				pr_warn("map '%s': %s spec is not a zero-sized array.\n",
					map_name, desc);
				return -EINVAL;
			}
			t = skip_mods_and_typedefs(btf, btf_array(t)->type, NULL);
			if (!btf_is_ptr(t)) {
				pr_warn("map '%s': %s def is of unexpected kind %s.\n",
					map_name, desc, btf_kind_str(t));
				return -EINVAL;
			}
			t = skip_mods_and_typedefs(btf, t->type, NULL);
			if (is_prog_array) {
				if (!btf_is_func_proto(t)) {
					pr_warn("map '%s': prog-array value def is of unexpected kind %s.\n",
						map_name, btf_kind_str(t));
					return -EINVAL;
				}
				continue;
			}
			if (!btf_is_struct(t)) {
				pr_warn("map '%s': map-in-map inner def is of unexpected kind %s.\n",
					map_name, btf_kind_str(t));
				return -EINVAL;
			}

			snprintf(inner_map_name, sizeof(inner_map_name), "%s.inner", map_name);
			err = parse_btf_map_def(inner_map_name, btf, t, strict, inner_def, NULL);
			if (err)
				return err;

			map_def->parts |= MAP_DEF_INNER_MAP;
		} else if (strcmp(name, "pinning") == 0) {
			__u32 val;

			if (is_inner) {
				pr_warn("map '%s': inner def can't be pinned.\n", map_name);
				return -EINVAL;
			}
			if (!get_map_field_int(map_name, btf, m, &val))
				return -EINVAL;
			if (val != LIBBPF_PIN_NONE && val != LIBBPF_PIN_BY_NAME) {
				pr_warn("map '%s': invalid pinning value %u.\n",
					map_name, val);
				return -EINVAL;
			}
			map_def->pinning = val;
			map_def->parts |= MAP_DEF_PINNING;
		} else if (strcmp(name, "map_extra") == 0) {
			__u64 map_extra;

			if (!get_map_field_long(map_name, btf, m, &map_extra))
				return -EINVAL;
			map_def->map_extra = map_extra;
			map_def->parts |= MAP_DEF_MAP_EXTRA;
		} else {
			if (strict) {
				pr_warn("map '%s': unknown field '%s'.\n", map_name, name);
				return -ENOTSUP;
			}
			pr_debug("map '%s': ignoring unknown field '%s'.\n", map_name, name);
		}
	}

	if (map_def->map_type == BPF_MAP_TYPE_UNSPEC) {
		pr_warn("map '%s': map type isn't specified.\n", map_name);
		return -EINVAL;
	}

	return 0;
}

static size_t adjust_ringbuf_sz(size_t sz)
{
	__u32 page_sz = sysconf(_SC_PAGE_SIZE);
	__u32 mul;

	/* if user forgot to set any size, make sure they see error */
	if (sz == 0)
		return 0;
	/* Kernel expects BPF_MAP_TYPE_RINGBUF's max_entries to be
	 * a power-of-2 multiple of kernel's page size. If user diligently
	 * satisified these conditions, pass the size through.
	 */
	if ((sz % page_sz) == 0 && is_pow_of_2(sz / page_sz))
		return sz;

	/* Otherwise find closest (page_sz * power_of_2) product bigger than
	 * user-set size to satisfy both user size request and kernel
	 * requirements and substitute correct max_entries for map creation.
	 */
	for (mul = 1; mul <= UINT_MAX / page_sz; mul <<= 1) {
		if (mul * page_sz > sz)
			return mul * page_sz;
	}

	/* if it's impossible to satisfy the conditions (i.e., user size is
	 * very close to UINT_MAX but is not a power-of-2 multiple of
	 * page_size) then just return original size and let kernel reject it
	 */
	return sz;
}

static bool map_is_ringbuf(const struct bpf_map *map)
{
	return map->def.type == BPF_MAP_TYPE_RINGBUF ||
	       map->def.type == BPF_MAP_TYPE_USER_RINGBUF;
}

static void fill_map_from_def(struct bpf_map *map, const struct btf_map_def *def)
{
	map->def.type = def->map_type;
	map->def.key_size = def->key_size;
	map->def.value_size = def->value_size;
	map->def.max_entries = def->max_entries;
	map->def.map_flags = def->map_flags;
	map->map_extra = def->map_extra;

	map->numa_node = def->numa_node;
	map->btf_key_type_id = def->key_type_id;
	map->btf_value_type_id = def->value_type_id;

	/* auto-adjust BPF ringbuf map max_entries to be a multiple of page size */
	if (map_is_ringbuf(map))
		map->def.max_entries = adjust_ringbuf_sz(map->def.max_entries);

	if (def->parts & MAP_DEF_MAP_TYPE)
		pr_debug("map '%s': found type = %u.\n", map->name, def->map_type);

	if (def->parts & MAP_DEF_KEY_TYPE)
		pr_debug("map '%s': found key [%u], sz = %u.\n",
			 map->name, def->key_type_id, def->key_size);
	else if (def->parts & MAP_DEF_KEY_SIZE)
		pr_debug("map '%s': found key_size = %u.\n", map->name, def->key_size);

	if (def->parts & MAP_DEF_VALUE_TYPE)
		pr_debug("map '%s': found value [%u], sz = %u.\n",
			 map->name, def->value_type_id, def->value_size);
	else if (def->parts & MAP_DEF_VALUE_SIZE)
		pr_debug("map '%s': found value_size = %u.\n", map->name, def->value_size);

	if (def->parts & MAP_DEF_MAX_ENTRIES)
		pr_debug("map '%s': found max_entries = %u.\n", map->name, def->max_entries);
	if (def->parts & MAP_DEF_MAP_FLAGS)
		pr_debug("map '%s': found map_flags = 0x%x.\n", map->name, def->map_flags);
	if (def->parts & MAP_DEF_MAP_EXTRA)
		pr_debug("map '%s': found map_extra = 0x%llx.\n", map->name,
			 (unsigned long long)def->map_extra);
	if (def->parts & MAP_DEF_PINNING)
		pr_debug("map '%s': found pinning = %u.\n", map->name, def->pinning);
	if (def->parts & MAP_DEF_NUMA_NODE)
		pr_debug("map '%s': found numa_node = %u.\n", map->name, def->numa_node);

	if (def->parts & MAP_DEF_INNER_MAP)
		pr_debug("map '%s': found inner map definition.\n", map->name);
}

static const char *btf_var_linkage_str(__u32 linkage)
{
	switch (linkage) {
	case BTF_VAR_STATIC: return "static";
	case BTF_VAR_GLOBAL_ALLOCATED: return "global";
	case BTF_VAR_GLOBAL_EXTERN: return "extern";
	default: return "unknown";
	}
}

static int bpf_object__init_user_btf_map(struct bpf_object *obj,
					 const struct btf_type *sec,
					 int var_idx, int sec_idx,
					 const Elf_Data *data, bool strict,
					 const char *pin_root_path)
{
	struct btf_map_def map_def = {}, inner_def = {};
	const struct btf_type *var, *def;
	const struct btf_var_secinfo *vi;
	const struct btf_var *var_extra;
	const char *map_name;
	struct bpf_map *map;
	int err;

	vi = btf_var_secinfos(sec) + var_idx;
	var = btf__type_by_id(obj->btf, vi->type);
	var_extra = btf_var(var);
	map_name = btf__name_by_offset(obj->btf, var->name_off);

	if (map_name == NULL || map_name[0] == '\0') {
		pr_warn("map #%d: empty name.\n", var_idx);
		return -EINVAL;
	}
	if ((__u64)vi->offset + vi->size > data->d_size) {
		pr_warn("map '%s' BTF data is corrupted.\n", map_name);
		return -EINVAL;
	}
	if (!btf_is_var(var)) {
		pr_warn("map '%s': unexpected var kind %s.\n",
			map_name, btf_kind_str(var));
		return -EINVAL;
	}
	if (var_extra->linkage != BTF_VAR_GLOBAL_ALLOCATED) {
		pr_warn("map '%s': unsupported map linkage %s.\n",
			map_name, btf_var_linkage_str(var_extra->linkage));
		return -EOPNOTSUPP;
	}

	def = skip_mods_and_typedefs(obj->btf, var->type, NULL);
	if (!btf_is_struct(def)) {
		pr_warn("map '%s': unexpected def kind %s.\n",
			map_name, btf_kind_str(var));
		return -EINVAL;
	}
	if (def->size > vi->size) {
		pr_warn("map '%s': invalid def size.\n", map_name);
		return -EINVAL;
	}

	map = bpf_object__add_map(obj);
	if (IS_ERR(map))
		return PTR_ERR(map);
	map->name = strdup(map_name);
	if (!map->name) {
		pr_warn("map '%s': failed to alloc map name.\n", map_name);
		return -ENOMEM;
	}
	map->libbpf_type = LIBBPF_MAP_UNSPEC;
	map->def.type = BPF_MAP_TYPE_UNSPEC;
	map->sec_idx = sec_idx;
	map->sec_offset = vi->offset;
	map->btf_var_idx = var_idx;
	pr_debug("map '%s': at sec_idx %d, offset %zu.\n",
		 map_name, map->sec_idx, map->sec_offset);

	err = parse_btf_map_def(map->name, obj->btf, def, strict, &map_def, &inner_def);
	if (err)
		return err;

	fill_map_from_def(map, &map_def);

	if (map_def.pinning == LIBBPF_PIN_BY_NAME) {
		err = build_map_pin_path(map, pin_root_path);
		if (err) {
			pr_warn("map '%s': couldn't build pin path.\n", map->name);
			return err;
		}
	}

	if (map_def.parts & MAP_DEF_INNER_MAP) {
		map->inner_map = calloc(1, sizeof(*map->inner_map));
		if (!map->inner_map)
			return -ENOMEM;
		map->inner_map->fd = create_placeholder_fd();
		if (map->inner_map->fd < 0)
			return map->inner_map->fd;
		map->inner_map->sec_idx = sec_idx;
		map->inner_map->name = malloc(strlen(map_name) + sizeof(".inner") + 1);
		if (!map->inner_map->name)
			return -ENOMEM;
		sprintf(map->inner_map->name, "%s.inner", map_name);

		fill_map_from_def(map->inner_map, &inner_def);
	}

	err = map_fill_btf_type_info(obj, map);
	if (err)
		return err;

	return 0;
}

static int init_arena_map_data(struct bpf_object *obj, struct bpf_map *map,
			       const char *sec_name, int sec_idx,
			       void *data, size_t data_sz)
{
	const long page_sz = sysconf(_SC_PAGE_SIZE);
	size_t mmap_sz;

	mmap_sz = bpf_map_mmap_sz(obj->arena_map);
	if (roundup(data_sz, page_sz) > mmap_sz) {
		pr_warn("elf: sec '%s': declared ARENA map size (%zu) is too small to hold global __arena variables of size %zu\n",
			sec_name, mmap_sz, data_sz);
		return -E2BIG;
	}

	obj->arena_data = malloc(data_sz);
	if (!obj->arena_data)
		return -ENOMEM;
	memcpy(obj->arena_data, data, data_sz);
	obj->arena_data_sz = data_sz;

	/* make bpf_map__init_value() work for ARENA maps */
	map->mmaped = obj->arena_data;

	return 0;
}

static int bpf_object__init_user_btf_maps(struct bpf_object *obj, bool strict,
					  const char *pin_root_path)
{
	const struct btf_type *sec = NULL;
	int nr_types, i, vlen, err;
	const struct btf_type *t;
	const char *name;
	Elf_Data *data;
	Elf_Scn *scn;

	if (obj->efile.btf_maps_shndx < 0)
		return 0;

	scn = elf_sec_by_idx(obj, obj->efile.btf_maps_shndx);
	data = elf_sec_data(obj, scn);
	if (!scn || !data) {
		pr_warn("elf: failed to get %s map definitions for %s\n",
			MAPS_ELF_SEC, obj->path);
		return -EINVAL;
	}

	nr_types = btf__type_cnt(obj->btf);
	for (i = 1; i < nr_types; i++) {
		t = btf__type_by_id(obj->btf, i);
		if (!btf_is_datasec(t))
			continue;
		name = btf__name_by_offset(obj->btf, t->name_off);
		if (strcmp(name, MAPS_ELF_SEC) == 0) {
			sec = t;
			obj->efile.btf_maps_sec_btf_id = i;
			break;
		}
	}

	if (!sec) {
		pr_warn("DATASEC '%s' not found.\n", MAPS_ELF_SEC);
		return -ENOENT;
	}

	vlen = btf_vlen(sec);
	for (i = 0; i < vlen; i++) {
		err = bpf_object__init_user_btf_map(obj, sec, i,
						    obj->efile.btf_maps_shndx,
						    data, strict,
						    pin_root_path);
		if (err)
			return err;
	}

	for (i = 0; i < obj->nr_maps; i++) {
		struct bpf_map *map = &obj->maps[i];

		if (map->def.type != BPF_MAP_TYPE_ARENA)
			continue;

		if (obj->arena_map) {
			pr_warn("map '%s': only single ARENA map is supported (map '%s' is also ARENA)\n",
				map->name, obj->arena_map->name);
			return -EINVAL;
		}
		obj->arena_map = map;

		if (obj->efile.arena_data) {
			err = init_arena_map_data(obj, map, ARENA_SEC, obj->efile.arena_data_shndx,
						  obj->efile.arena_data->d_buf,
						  obj->efile.arena_data->d_size);
			if (err)
				return err;
		}
	}
	if (obj->efile.arena_data && !obj->arena_map) {
		pr_warn("elf: sec '%s': to use global __arena variables the ARENA map should be explicitly declared in SEC(\".maps\")\n",
			ARENA_SEC);
		return -ENOENT;
	}

	return 0;
}

static int bpf_object__init_maps(struct bpf_object *obj,
				 const struct bpf_object_open_opts *opts)
{
	const char *pin_root_path;
	bool strict;
	int err = 0;

	strict = !OPTS_GET(opts, relaxed_maps, false);
	pin_root_path = OPTS_GET(opts, pin_root_path, NULL);

	err = bpf_object__init_user_btf_maps(obj, strict, pin_root_path);
	err = err ?: bpf_object__init_global_data_maps(obj);
	err = err ?: bpf_object__init_kconfig_map(obj);
	err = err ?: bpf_object_init_struct_ops(obj);

	return err;
}

static bool section_have_execinstr(struct bpf_object *obj, int idx)
{
	Elf64_Shdr *sh;

	sh = elf_sec_hdr(obj, elf_sec_by_idx(obj, idx));
	if (!sh)
		return false;

	return sh->sh_flags & SHF_EXECINSTR;
}

static bool starts_with_qmark(const char *s)
{
	return s && s[0] == '?';
}

static bool btf_needs_sanitization(struct bpf_object *obj)
{
	bool has_func_global = kernel_supports(obj, FEAT_BTF_GLOBAL_FUNC);
	bool has_datasec = kernel_supports(obj, FEAT_BTF_DATASEC);
	bool has_float = kernel_supports(obj, FEAT_BTF_FLOAT);
	bool has_func = kernel_supports(obj, FEAT_BTF_FUNC);
	bool has_decl_tag = kernel_supports(obj, FEAT_BTF_DECL_TAG);
	bool has_type_tag = kernel_supports(obj, FEAT_BTF_TYPE_TAG);
	bool has_enum64 = kernel_supports(obj, FEAT_BTF_ENUM64);
	bool has_qmark_datasec = kernel_supports(obj, FEAT_BTF_QMARK_DATASEC);

	return !has_func || !has_datasec || !has_func_global || !has_float ||
	       !has_decl_tag || !has_type_tag || !has_enum64 || !has_qmark_datasec;
}

static int bpf_object__sanitize_btf(struct bpf_object *obj, struct btf *btf)
{
	bool has_func_global = kernel_supports(obj, FEAT_BTF_GLOBAL_FUNC);
	bool has_datasec = kernel_supports(obj, FEAT_BTF_DATASEC);
	bool has_float = kernel_supports(obj, FEAT_BTF_FLOAT);
	bool has_func = kernel_supports(obj, FEAT_BTF_FUNC);
	bool has_decl_tag = kernel_supports(obj, FEAT_BTF_DECL_TAG);
	bool has_type_tag = kernel_supports(obj, FEAT_BTF_TYPE_TAG);
	bool has_enum64 = kernel_supports(obj, FEAT_BTF_ENUM64);
	bool has_qmark_datasec = kernel_supports(obj, FEAT_BTF_QMARK_DATASEC);
	int enum64_placeholder_id = 0;
	struct btf_type *t;
	int i, j, vlen;

	for (i = 1; i < btf__type_cnt(btf); i++) {
		t = (struct btf_type *)btf__type_by_id(btf, i);

		if ((!has_datasec && btf_is_var(t)) || (!has_decl_tag && btf_is_decl_tag(t))) {
			/* replace VAR/DECL_TAG with INT */
			t->info = BTF_INFO_ENC(BTF_KIND_INT, 0, 0);
			/*
			 * using size = 1 is the safest choice, 4 will be too
			 * big and cause kernel BTF validation failure if
			 * original variable took less than 4 bytes
			 */
			t->size = 1;
			*(int *)(t + 1) = BTF_INT_ENC(0, 0, 8);
		} else if (!has_datasec && btf_is_datasec(t)) {
			/* replace DATASEC with STRUCT */
			const struct btf_var_secinfo *v = btf_var_secinfos(t);
			struct btf_member *m = btf_members(t);
			struct btf_type *vt;
			char *name;

			name = (char *)btf__name_by_offset(btf, t->name_off);
			while (*name) {
				if (*name == '.' || *name == '?')
					*name = '_';
				name++;
			}

			vlen = btf_vlen(t);
			t->info = BTF_INFO_ENC(BTF_KIND_STRUCT, 0, vlen);
			for (j = 0; j < vlen; j++, v++, m++) {
				/* order of field assignments is important */
				m->offset = v->offset * 8;
				m->type = v->type;
				/* preserve variable name as member name */
				vt = (void *)btf__type_by_id(btf, v->type);
				m->name_off = vt->name_off;
			}
		} else if (!has_qmark_datasec && btf_is_datasec(t) &&
			   starts_with_qmark(btf__name_by_offset(btf, t->name_off))) {
			/* replace '?' prefix with '_' for DATASEC names */
			char *name;

			name = (char *)btf__name_by_offset(btf, t->name_off);
			if (name[0] == '?')
				name[0] = '_';
		} else if (!has_func && btf_is_func_proto(t)) {
			/* replace FUNC_PROTO with ENUM */
			vlen = btf_vlen(t);
			t->info = BTF_INFO_ENC(BTF_KIND_ENUM, 0, vlen);
			t->size = sizeof(__u32); /* kernel enforced */
		} else if (!has_func && btf_is_func(t)) {
			/* replace FUNC with TYPEDEF */
			t->info = BTF_INFO_ENC(BTF_KIND_TYPEDEF, 0, 0);
		} else if (!has_func_global && btf_is_func(t)) {
			/* replace BTF_FUNC_GLOBAL with BTF_FUNC_STATIC */
			t->info = BTF_INFO_ENC(BTF_KIND_FUNC, 0, 0);
		} else if (!has_float && btf_is_float(t)) {
			/* replace FLOAT with an equally-sized empty STRUCT;
			 * since C compilers do not accept e.g. "float" as a
			 * valid struct name, make it anonymous
			 */
			t->name_off = 0;
			t->info = BTF_INFO_ENC(BTF_KIND_STRUCT, 0, 0);
		} else if (!has_type_tag && btf_is_type_tag(t)) {
			/* replace TYPE_TAG with a CONST */
			t->name_off = 0;
			t->info = BTF_INFO_ENC(BTF_KIND_CONST, 0, 0);
		} else if (!has_enum64 && btf_is_enum(t)) {
			/* clear the kflag */
			t->info = btf_type_info(btf_kind(t), btf_vlen(t), false);
		} else if (!has_enum64 && btf_is_enum64(t)) {
			/* replace ENUM64 with a union */
			struct btf_member *m;

			if (enum64_placeholder_id == 0) {
				enum64_placeholder_id = btf__add_int(btf, "enum64_placeholder", 1, 0);
				if (enum64_placeholder_id < 0)
					return enum64_placeholder_id;

				t = (struct btf_type *)btf__type_by_id(btf, i);
			}

			m = btf_members(t);
			vlen = btf_vlen(t);
			t->info = BTF_INFO_ENC(BTF_KIND_UNION, 0, vlen);
			for (j = 0; j < vlen; j++, m++) {
				m->type = enum64_placeholder_id;
				m->offset = 0;
			}
		}
	}

	return 0;
}

static bool libbpf_needs_btf(const struct bpf_object *obj)
{
	return obj->efile.btf_maps_shndx >= 0 ||
	       obj->efile.has_st_ops ||
	       obj->nr_extern > 0;
}

static bool kernel_needs_btf(const struct bpf_object *obj)
{
	return obj->efile.has_st_ops;
}

static int bpf_object__init_btf(struct bpf_object *obj,
				Elf_Data *btf_data,
				Elf_Data *btf_ext_data)
{
	int err = -ENOENT;

	if (btf_data) {
		obj->btf = btf__new(btf_data->d_buf, btf_data->d_size);
		err = libbpf_get_error(obj->btf);
		if (err) {
			obj->btf = NULL;
			pr_warn("Error loading ELF section %s: %d.\n", BTF_ELF_SEC, err);
			goto out;
		}
		/* enforce 8-byte pointers for BPF-targeted BTFs */
		btf__set_pointer_size(obj->btf, 8);
	}
	if (btf_ext_data) {
		struct btf_ext_info *ext_segs[3];
		int seg_num, sec_num;

		if (!obj->btf) {
			pr_debug("Ignore ELF section %s because its depending ELF section %s is not found.\n",
				 BTF_EXT_ELF_SEC, BTF_ELF_SEC);
			goto out;
		}
		obj->btf_ext = btf_ext__new(btf_ext_data->d_buf, btf_ext_data->d_size);
		err = libbpf_get_error(obj->btf_ext);
		if (err) {
			pr_warn("Error loading ELF section %s: %d. Ignored and continue.\n",
				BTF_EXT_ELF_SEC, err);
			obj->btf_ext = NULL;
			goto out;
		}

		/* setup .BTF.ext to ELF section mapping */
		ext_segs[0] = &obj->btf_ext->func_info;
		ext_segs[1] = &obj->btf_ext->line_info;
		ext_segs[2] = &obj->btf_ext->core_relo_info;
		for (seg_num = 0; seg_num < ARRAY_SIZE(ext_segs); seg_num++) {
			struct btf_ext_info *seg = ext_segs[seg_num];
			const struct btf_ext_info_sec *sec;
			const char *sec_name;
			Elf_Scn *scn;

			if (seg->sec_cnt == 0)
				continue;

			seg->sec_idxs = calloc(seg->sec_cnt, sizeof(*seg->sec_idxs));
			if (!seg->sec_idxs) {
				err = -ENOMEM;
				goto out;
			}

			sec_num = 0;
			for_each_btf_ext_sec(seg, sec) {
				/* preventively increment index to avoid doing
				 * this before every continue below
				 */
				sec_num++;

				sec_name = btf__name_by_offset(obj->btf, sec->sec_name_off);
				if (str_is_empty(sec_name))
					continue;
				scn = elf_sec_by_name(obj, sec_name);
				if (!scn)
					continue;

				seg->sec_idxs[sec_num - 1] = elf_ndxscn(scn);
			}
		}
	}
out:
	if (err && libbpf_needs_btf(obj)) {
		pr_warn("BTF is required, but is missing or corrupted.\n");
		return err;
	}
	return 0;
}

static int compare_vsi_off(const void *_a, const void *_b)
{
	const struct btf_var_secinfo *a = _a;
	const struct btf_var_secinfo *b = _b;

	return a->offset - b->offset;
}

static int btf_fixup_datasec(struct bpf_object *obj, struct btf *btf,
			     struct btf_type *t)
{
	__u32 size = 0, i, vars = btf_vlen(t);
	const char *sec_name = btf__name_by_offset(btf, t->name_off);
	struct btf_var_secinfo *vsi;
	bool fixup_offsets = false;
	int err;

	if (!sec_name) {
		pr_debug("No name found in string section for DATASEC kind.\n");
		return -ENOENT;
	}

	/* Extern-backing datasecs (.ksyms, .kconfig) have their size and
	 * variable offsets set at the previous step. Further, not every
	 * extern BTF VAR has corresponding ELF symbol preserved, so we skip
	 * all fixups altogether for such sections and go straight to sorting
	 * VARs within their DATASEC.
	 */
	if (strcmp(sec_name, KCONFIG_SEC) == 0 || strcmp(sec_name, KSYMS_SEC) == 0)
		goto sort_vars;

	/* Clang leaves DATASEC size and VAR offsets as zeroes, so we need to
	 * fix this up. But BPF static linker already fixes this up and fills
	 * all the sizes and offsets during static linking. So this step has
	 * to be optional. But the STV_HIDDEN handling is non-optional for any
	 * non-extern DATASEC, so the variable fixup loop below handles both
	 * functions at the same time, paying the cost of BTF VAR <-> ELF
	 * symbol matching just once.
	 */
	if (t->size == 0) {
		err = find_elf_sec_sz(obj, sec_name, &size);
		if (err || !size) {
			pr_debug("sec '%s': failed to determine size from ELF: size %u, err %d\n",
				 sec_name, size, err);
			return -ENOENT;
		}

		t->size = size;
		fixup_offsets = true;
	}

	for (i = 0, vsi = btf_var_secinfos(t); i < vars; i++, vsi++) {
		const struct btf_type *t_var;
		struct btf_var *var;
		const char *var_name;
		Elf64_Sym *sym;

		t_var = btf__type_by_id(btf, vsi->type);
		if (!t_var || !btf_is_var(t_var)) {
			pr_debug("sec '%s': unexpected non-VAR type found\n", sec_name);
			return -EINVAL;
		}

		var = btf_var(t_var);
		if (var->linkage == BTF_VAR_STATIC || var->linkage == BTF_VAR_GLOBAL_EXTERN)
			continue;

		var_name = btf__name_by_offset(btf, t_var->name_off);
		if (!var_name) {
			pr_debug("sec '%s': failed to find name of DATASEC's member #%d\n",
				 sec_name, i);
			return -ENOENT;
		}

		sym = find_elf_var_sym(obj, var_name);
		if (IS_ERR(sym)) {
			pr_debug("sec '%s': failed to find ELF symbol for VAR '%s'\n",
				 sec_name, var_name);
			return -ENOENT;
		}

		if (fixup_offsets)
			vsi->offset = sym->st_value;

		/* if variable is a global/weak symbol, but has restricted
		 * (STV_HIDDEN or STV_INTERNAL) visibility, mark its BTF VAR
		 * as static. This follows similar logic for functions (BPF
		 * subprogs) and influences libbpf's further decisions about
		 * whether to make global data BPF array maps as
		 * BPF_F_MMAPABLE.
		 */
		if (ELF64_ST_VISIBILITY(sym->st_other) == STV_HIDDEN
		    || ELF64_ST_VISIBILITY(sym->st_other) == STV_INTERNAL)
			var->linkage = BTF_VAR_STATIC;
	}

sort_vars:
	qsort(btf_var_secinfos(t), vars, sizeof(*vsi), compare_vsi_off);
	return 0;
}

static int bpf_object_fixup_btf(struct bpf_object *obj)
{
	int i, n, err = 0;

	if (!obj->btf)
		return 0;

	n = btf__type_cnt(obj->btf);
	for (i = 1; i < n; i++) {
		struct btf_type *t = btf_type_by_id(obj->btf, i);

		/* Loader needs to fix up some of the things compiler
		 * couldn't get its hands on while emitting BTF. This
		 * is section size and global variable offset. We use
		 * the info from the ELF itself for this purpose.
		 */
		if (btf_is_datasec(t)) {
			err = btf_fixup_datasec(obj, obj->btf, t);
			if (err)
				return err;
		}
	}

	return 0;
}

static bool prog_needs_vmlinux_btf(struct bpf_program *prog)
{
	if (prog->type == BPF_PROG_TYPE_STRUCT_OPS ||
	    prog->type == BPF_PROG_TYPE_LSM)
		return true;

	/* BPF_PROG_TYPE_TRACING programs which do not attach to other programs
	 * also need vmlinux BTF
	 */
	if (prog->type == BPF_PROG_TYPE_TRACING && !prog->attach_prog_fd)
		return true;

	return false;
}

static bool map_needs_vmlinux_btf(struct bpf_map *map)
{
	return bpf_map__is_struct_ops(map);
}

static bool obj_needs_vmlinux_btf(const struct bpf_object *obj)
{
	struct bpf_program *prog;
	struct bpf_map *map;
	int i;

	/* CO-RE relocations need kernel BTF, only when btf_custom_path
	 * is not specified
	 */
	if (obj->btf_ext && obj->btf_ext->core_relo_info.len && !obj->btf_custom_path)
		return true;

	/* Support for typed ksyms needs kernel BTF */
	for (i = 0; i < obj->nr_extern; i++) {
		const struct extern_desc *ext;

		ext = &obj->externs[i];
		if (ext->type == EXT_KSYM && ext->ksym.type_id)
			return true;
	}

	bpf_object__for_each_program(prog, obj) {
		if (!prog->autoload)
			continue;
		if (prog_needs_vmlinux_btf(prog))
			return true;
	}

	bpf_object__for_each_map(map, obj) {
		if (map_needs_vmlinux_btf(map))
			return true;
	}

	return false;
}

static int bpf_object__load_vmlinux_btf(struct bpf_object *obj, bool force)
{
	int err;

	/* btf_vmlinux could be loaded earlier */
	if (obj->btf_vmlinux || obj->gen_loader)
		return 0;

	if (!force && !obj_needs_vmlinux_btf(obj))
		return 0;

	obj->btf_vmlinux = btf__load_vmlinux_btf();
	err = libbpf_get_error(obj->btf_vmlinux);
	if (err) {
		pr_warn("Error loading vmlinux BTF: %d\n", err);
		obj->btf_vmlinux = NULL;
		return err;
	}
	return 0;
}

static int bpf_object__sanitize_and_load_btf(struct bpf_object *obj)
{
	struct btf *kern_btf = obj->btf;
	bool btf_mandatory, sanitize;
	int i, err = 0;

	if (!obj->btf)
		return 0;

	if (!kernel_supports(obj, FEAT_BTF)) {
		if (kernel_needs_btf(obj)) {
			err = -EOPNOTSUPP;
			goto report;
		}
		pr_debug("Kernel doesn't support BTF, skipping uploading it.\n");
		return 0;
	}

	/* Even though some subprogs are global/weak, user might prefer more
	 * permissive BPF verification process that BPF verifier performs for
	 * static functions, taking into account more context from the caller
	 * functions. In such case, they need to mark such subprogs with
	 * __attribute__((visibility("hidden"))) and libbpf will adjust
	 * corresponding FUNC BTF type to be marked as static and trigger more
	 * involved BPF verification process.
	 */
	for (i = 0; i < obj->nr_programs; i++) {
		struct bpf_program *prog = &obj->programs[i];
		struct btf_type *t;
		const char *name;
		int j, n;

		if (!prog->mark_btf_static || !prog_is_subprog(obj, prog))
			continue;

		n = btf__type_cnt(obj->btf);
		for (j = 1; j < n; j++) {
			t = btf_type_by_id(obj->btf, j);
			if (!btf_is_func(t) || btf_func_linkage(t) != BTF_FUNC_GLOBAL)
				continue;

			name = btf__str_by_offset(obj->btf, t->name_off);
			if (strcmp(name, prog->name) != 0)
				continue;

			t->info = btf_type_info(BTF_KIND_FUNC, BTF_FUNC_STATIC, 0);
			break;
		}
	}

	sanitize = btf_needs_sanitization(obj);
	if (sanitize) {
		const void *raw_data;
		__u32 sz;

		/* clone BTF to sanitize a copy and leave the original intact */
		raw_data = btf__raw_data(obj->btf, &sz);
		kern_btf = btf__new(raw_data, sz);
		err = libbpf_get_error(kern_btf);
		if (err)
			return err;

		/* enforce 8-byte pointers for BPF-targeted BTFs */
		btf__set_pointer_size(obj->btf, 8);
		err = bpf_object__sanitize_btf(obj, kern_btf);
		if (err)
			return err;
	}

	if (obj->gen_loader) {
		__u32 raw_size = 0;
		const void *raw_data = btf__raw_data(kern_btf, &raw_size);

		if (!raw_data)
			return -ENOMEM;
		bpf_gen__load_btf(obj->gen_loader, raw_data, raw_size);
		/* Pretend to have valid FD to pass various fd >= 0 checks.
		 * This fd == 0 will not be used with any syscall and will be reset to -1 eventually.
		 */
		btf__set_fd(kern_btf, 0);
	} else {
		/* currently BPF_BTF_LOAD only supports log_level 1 */
		err = btf_load_into_kernel(kern_btf, obj->log_buf, obj->log_size,
					   obj->log_level ? 1 : 0, obj->token_fd);
	}
	if (sanitize) {
		if (!err) {
			/* move fd to libbpf's BTF */
			btf__set_fd(obj->btf, btf__fd(kern_btf));
			btf__set_fd(kern_btf, -1);
		}
		btf__free(kern_btf);
	}
report:
	if (err) {
		btf_mandatory = kernel_needs_btf(obj);
		pr_warn("Error loading .BTF into kernel: %d. %s\n", err,
			btf_mandatory ? "BTF is mandatory, can't proceed."
				      : "BTF is optional, ignoring.");
		if (!btf_mandatory)
			err = 0;
	}
	return err;
}

static const char *elf_sym_str(const struct bpf_object *obj, size_t off)
{
	const char *name;

	name = elf_strptr(obj->efile.elf, obj->efile.strtabidx, off);
	if (!name) {
		pr_warn("elf: failed to get section name string at offset %zu from %s: %s\n",
			off, obj->path, elf_errmsg(-1));
		return NULL;
	}

	return name;
}

static const char *elf_sec_str(const struct bpf_object *obj, size_t off)
{
	const char *name;

	name = elf_strptr(obj->efile.elf, obj->efile.shstrndx, off);
	if (!name) {
		pr_warn("elf: failed to get section name string at offset %zu from %s: %s\n",
			off, obj->path, elf_errmsg(-1));
		return NULL;
	}

	return name;
}

static Elf_Scn *elf_sec_by_idx(const struct bpf_object *obj, size_t idx)
{
	Elf_Scn *scn;

	scn = elf_getscn(obj->efile.elf, idx);
	if (!scn) {
		pr_warn("elf: failed to get section(%zu) from %s: %s\n",
			idx, obj->path, elf_errmsg(-1));
		return NULL;
	}
	return scn;
}

static Elf_Scn *elf_sec_by_name(const struct bpf_object *obj, const char *name)
{
	Elf_Scn *scn = NULL;
	Elf *elf = obj->efile.elf;
	const char *sec_name;

	while ((scn = elf_nextscn(elf, scn)) != NULL) {
		sec_name = elf_sec_name(obj, scn);
		if (!sec_name)
			return NULL;

		if (strcmp(sec_name, name) != 0)
			continue;

		return scn;
	}
	return NULL;
}

static Elf64_Shdr *elf_sec_hdr(const struct bpf_object *obj, Elf_Scn *scn)
{
	Elf64_Shdr *shdr;

	if (!scn)
		return NULL;

	shdr = elf64_getshdr(scn);
	if (!shdr) {
		pr_warn("elf: failed to get section(%zu) header from %s: %s\n",
			elf_ndxscn(scn), obj->path, elf_errmsg(-1));
		return NULL;
	}

	return shdr;
}

static const char *elf_sec_name(const struct bpf_object *obj, Elf_Scn *scn)
{
	const char *name;
	Elf64_Shdr *sh;

	if (!scn)
		return NULL;

	sh = elf_sec_hdr(obj, scn);
	if (!sh)
		return NULL;

	name = elf_sec_str(obj, sh->sh_name);
	if (!name) {
		pr_warn("elf: failed to get section(%zu) name from %s: %s\n",
			elf_ndxscn(scn), obj->path, elf_errmsg(-1));
		return NULL;
	}

	return name;
}

static Elf_Data *elf_sec_data(const struct bpf_object *obj, Elf_Scn *scn)
{
	Elf_Data *data;

	if (!scn)
		return NULL;

	data = elf_getdata(scn, 0);
	if (!data) {
		pr_warn("elf: failed to get section(%zu) %s data from %s: %s\n",
			elf_ndxscn(scn), elf_sec_name(obj, scn) ?: "<?>",
			obj->path, elf_errmsg(-1));
		return NULL;
	}

	return data;
}

static Elf64_Sym *elf_sym_by_idx(const struct bpf_object *obj, size_t idx)
{
	if (idx >= obj->efile.symbols->d_size / sizeof(Elf64_Sym))
		return NULL;

	return (Elf64_Sym *)obj->efile.symbols->d_buf + idx;
}

static Elf64_Rel *elf_rel_by_idx(Elf_Data *data, size_t idx)
{
	if (idx >= data->d_size / sizeof(Elf64_Rel))
		return NULL;

	return (Elf64_Rel *)data->d_buf + idx;
}

static bool is_sec_name_dwarf(const char *name)
{
	/* approximation, but the actual list is too long */
	return str_has_pfx(name, ".debug_");
}

static bool ignore_elf_section(Elf64_Shdr *hdr, const char *name)
{
	/* no special handling of .strtab */
	if (hdr->sh_type == SHT_STRTAB)
		return true;

	/* ignore .llvm_addrsig section as well */
	if (hdr->sh_type == SHT_LLVM_ADDRSIG)
		return true;

	/* no subprograms will lead to an empty .text section, ignore it */
	if (hdr->sh_type == SHT_PROGBITS && hdr->sh_size == 0 &&
	    strcmp(name, ".text") == 0)
		return true;

	/* DWARF sections */
	if (is_sec_name_dwarf(name))
		return true;

	if (str_has_pfx(name, ".rel")) {
		name += sizeof(".rel") - 1;
		/* DWARF section relocations */
		if (is_sec_name_dwarf(name))
			return true;

		/* .BTF and .BTF.ext don't need relocations */
		if (strcmp(name, BTF_ELF_SEC) == 0 ||
		    strcmp(name, BTF_EXT_ELF_SEC) == 0)
			return true;
	}

	return false;
}

static int cmp_progs(const void *_a, const void *_b)
{
	const struct bpf_program *a = _a;
	const struct bpf_program *b = _b;

	if (a->sec_idx != b->sec_idx)
		return a->sec_idx < b->sec_idx ? -1 : 1;

	/* sec_insn_off can't be the same within the section */
	return a->sec_insn_off < b->sec_insn_off ? -1 : 1;
}

static int bpf_object__elf_collect(struct bpf_object *obj)
{
	struct elf_sec_desc *sec_desc;
	Elf *elf = obj->efile.elf;
	Elf_Data *btf_ext_data = NULL;
	Elf_Data *btf_data = NULL;
	int idx = 0, err = 0;
	const char *name;
	Elf_Data *data;
	Elf_Scn *scn;
	Elf64_Shdr *sh;

	/* ELF section indices are 0-based, but sec #0 is special "invalid"
	 * section. Since section count retrieved by elf_getshdrnum() does
	 * include sec #0, it is already the necessary size of an array to keep
	 * all the sections.
	 */
	if (elf_getshdrnum(obj->efile.elf, &obj->efile.sec_cnt)) {
		pr_warn("elf: failed to get the number of sections for %s: %s\n",
			obj->path, elf_errmsg(-1));
		return -LIBBPF_ERRNO__FORMAT;
	}
	obj->efile.secs = calloc(obj->efile.sec_cnt, sizeof(*obj->efile.secs));
	if (!obj->efile.secs)
		return -ENOMEM;

	/* a bunch of ELF parsing functionality depends on processing symbols,
	 * so do the first pass and find the symbol table
	 */
	scn = NULL;
	while ((scn = elf_nextscn(elf, scn)) != NULL) {
		sh = elf_sec_hdr(obj, scn);
		if (!sh)
			return -LIBBPF_ERRNO__FORMAT;

		if (sh->sh_type == SHT_SYMTAB) {
			if (obj->efile.symbols) {
				pr_warn("elf: multiple symbol tables in %s\n", obj->path);
				return -LIBBPF_ERRNO__FORMAT;
			}

			data = elf_sec_data(obj, scn);
			if (!data)
				return -LIBBPF_ERRNO__FORMAT;

			idx = elf_ndxscn(scn);

			obj->efile.symbols = data;
			obj->efile.symbols_shndx = idx;
			obj->efile.strtabidx = sh->sh_link;
		}
	}

	if (!obj->efile.symbols) {
		pr_warn("elf: couldn't find symbol table in %s, stripped object file?\n",
			obj->path);
		return -ENOENT;
	}

	scn = NULL;
	while ((scn = elf_nextscn(elf, scn)) != NULL) {
		idx = elf_ndxscn(scn);
		sec_desc = &obj->efile.secs[idx];

		sh = elf_sec_hdr(obj, scn);
		if (!sh)
			return -LIBBPF_ERRNO__FORMAT;

		name = elf_sec_str(obj, sh->sh_name);
		if (!name)
			return -LIBBPF_ERRNO__FORMAT;

		if (ignore_elf_section(sh, name))
			continue;

		data = elf_sec_data(obj, scn);
		if (!data)
			return -LIBBPF_ERRNO__FORMAT;

		pr_debug("elf: section(%d) %s, size %ld, link %d, flags %lx, type=%d\n",
			 idx, name, (unsigned long)data->d_size,
			 (int)sh->sh_link, (unsigned long)sh->sh_flags,
			 (int)sh->sh_type);

		if (strcmp(name, "license") == 0) {
			err = bpf_object__init_license(obj, data->d_buf, data->d_size);
			if (err)
				return err;
		} else if (strcmp(name, "version") == 0) {
			err = bpf_object__init_kversion(obj, data->d_buf, data->d_size);
			if (err)
				return err;
		} else if (strcmp(name, "maps") == 0) {
			pr_warn("elf: legacy map definitions in 'maps' section are not supported by libbpf v1.0+\n");
			return -ENOTSUP;
		} else if (strcmp(name, MAPS_ELF_SEC) == 0) {
			obj->efile.btf_maps_shndx = idx;
		} else if (strcmp(name, BTF_ELF_SEC) == 0) {
			if (sh->sh_type != SHT_PROGBITS)
				return -LIBBPF_ERRNO__FORMAT;
			btf_data = data;
		} else if (strcmp(name, BTF_EXT_ELF_SEC) == 0) {
			if (sh->sh_type != SHT_PROGBITS)
				return -LIBBPF_ERRNO__FORMAT;
			btf_ext_data = data;
		} else if (sh->sh_type == SHT_SYMTAB) {
			/* already processed during the first pass above */
		} else if (sh->sh_type == SHT_PROGBITS && data->d_size > 0) {
			if (sh->sh_flags & SHF_EXECINSTR) {
				if (strcmp(name, ".text") == 0)
					obj->efile.text_shndx = idx;
				err = bpf_object__add_programs(obj, data, name, idx);
				if (err)
					return err;
			} else if (strcmp(name, DATA_SEC) == 0 ||
				   str_has_pfx(name, DATA_SEC ".")) {
				sec_desc->sec_type = SEC_DATA;
				sec_desc->shdr = sh;
				sec_desc->data = data;
			} else if (strcmp(name, RODATA_SEC) == 0 ||
				   str_has_pfx(name, RODATA_SEC ".")) {
				sec_desc->sec_type = SEC_RODATA;
				sec_desc->shdr = sh;
				sec_desc->data = data;
			} else if (strcmp(name, STRUCT_OPS_SEC) == 0 ||
				   strcmp(name, STRUCT_OPS_LINK_SEC) == 0 ||
				   strcmp(name, "?" STRUCT_OPS_SEC) == 0 ||
				   strcmp(name, "?" STRUCT_OPS_LINK_SEC) == 0) {
				sec_desc->sec_type = SEC_ST_OPS;
				sec_desc->shdr = sh;
				sec_desc->data = data;
				obj->efile.has_st_ops = true;
<<<<<<< HEAD
=======
			} else if (strcmp(name, ARENA_SEC) == 0) {
				obj->efile.arena_data = data;
				obj->efile.arena_data_shndx = idx;
>>>>>>> e478cf26
			} else {
				pr_info("elf: skipping unrecognized data section(%d) %s\n",
					idx, name);
			}
		} else if (sh->sh_type == SHT_REL) {
			int targ_sec_idx = sh->sh_info; /* points to other section */

			if (sh->sh_entsize != sizeof(Elf64_Rel) ||
			    targ_sec_idx >= obj->efile.sec_cnt)
				return -LIBBPF_ERRNO__FORMAT;

			/* Only do relo for section with exec instructions */
			if (!section_have_execinstr(obj, targ_sec_idx) &&
			    strcmp(name, ".rel" STRUCT_OPS_SEC) &&
			    strcmp(name, ".rel" STRUCT_OPS_LINK_SEC) &&
			    strcmp(name, ".rel?" STRUCT_OPS_SEC) &&
			    strcmp(name, ".rel?" STRUCT_OPS_LINK_SEC) &&
			    strcmp(name, ".rel" MAPS_ELF_SEC)) {
				pr_info("elf: skipping relo section(%d) %s for section(%d) %s\n",
					idx, name, targ_sec_idx,
					elf_sec_name(obj, elf_sec_by_idx(obj, targ_sec_idx)) ?: "<?>");
				continue;
			}

			sec_desc->sec_type = SEC_RELO;
			sec_desc->shdr = sh;
			sec_desc->data = data;
		} else if (sh->sh_type == SHT_NOBITS && (strcmp(name, BSS_SEC) == 0 ||
							 str_has_pfx(name, BSS_SEC "."))) {
			sec_desc->sec_type = SEC_BSS;
			sec_desc->shdr = sh;
			sec_desc->data = data;
		} else {
			pr_info("elf: skipping section(%d) %s (size %zu)\n", idx, name,
				(size_t)sh->sh_size);
		}
	}

	if (!obj->efile.strtabidx || obj->efile.strtabidx > idx) {
		pr_warn("elf: symbol strings section missing or invalid in %s\n", obj->path);
		return -LIBBPF_ERRNO__FORMAT;
	}

	/* sort BPF programs by section name and in-section instruction offset
	 * for faster search
	 */
	if (obj->nr_programs)
		qsort(obj->programs, obj->nr_programs, sizeof(*obj->programs), cmp_progs);

	return bpf_object__init_btf(obj, btf_data, btf_ext_data);
}

static bool sym_is_extern(const Elf64_Sym *sym)
{
	int bind = ELF64_ST_BIND(sym->st_info);
	/* externs are symbols w/ type=NOTYPE, bind=GLOBAL|WEAK, section=UND */
	return sym->st_shndx == SHN_UNDEF &&
	       (bind == STB_GLOBAL || bind == STB_WEAK) &&
	       ELF64_ST_TYPE(sym->st_info) == STT_NOTYPE;
}

static bool sym_is_subprog(const Elf64_Sym *sym, int text_shndx)
{
	int bind = ELF64_ST_BIND(sym->st_info);
	int type = ELF64_ST_TYPE(sym->st_info);

	/* in .text section */
	if (sym->st_shndx != text_shndx)
		return false;

	/* local function */
	if (bind == STB_LOCAL && type == STT_SECTION)
		return true;

	/* global function */
	return bind == STB_GLOBAL && type == STT_FUNC;
}

static int find_extern_btf_id(const struct btf *btf, const char *ext_name)
{
	const struct btf_type *t;
	const char *tname;
	int i, n;

	if (!btf)
		return -ESRCH;

	n = btf__type_cnt(btf);
	for (i = 1; i < n; i++) {
		t = btf__type_by_id(btf, i);

		if (!btf_is_var(t) && !btf_is_func(t))
			continue;

		tname = btf__name_by_offset(btf, t->name_off);
		if (strcmp(tname, ext_name))
			continue;

		if (btf_is_var(t) &&
		    btf_var(t)->linkage != BTF_VAR_GLOBAL_EXTERN)
			return -EINVAL;

		if (btf_is_func(t) && btf_func_linkage(t) != BTF_FUNC_EXTERN)
			return -EINVAL;

		return i;
	}

	return -ENOENT;
}

static int find_extern_sec_btf_id(struct btf *btf, int ext_btf_id) {
	const struct btf_var_secinfo *vs;
	const struct btf_type *t;
	int i, j, n;

	if (!btf)
		return -ESRCH;

	n = btf__type_cnt(btf);
	for (i = 1; i < n; i++) {
		t = btf__type_by_id(btf, i);

		if (!btf_is_datasec(t))
			continue;

		vs = btf_var_secinfos(t);
		for (j = 0; j < btf_vlen(t); j++, vs++) {
			if (vs->type == ext_btf_id)
				return i;
		}
	}

	return -ENOENT;
}

static enum kcfg_type find_kcfg_type(const struct btf *btf, int id,
				     bool *is_signed)
{
	const struct btf_type *t;
	const char *name;

	t = skip_mods_and_typedefs(btf, id, NULL);
	name = btf__name_by_offset(btf, t->name_off);

	if (is_signed)
		*is_signed = false;
	switch (btf_kind(t)) {
	case BTF_KIND_INT: {
		int enc = btf_int_encoding(t);

		if (enc & BTF_INT_BOOL)
			return t->size == 1 ? KCFG_BOOL : KCFG_UNKNOWN;
		if (is_signed)
			*is_signed = enc & BTF_INT_SIGNED;
		if (t->size == 1)
			return KCFG_CHAR;
		if (t->size < 1 || t->size > 8 || (t->size & (t->size - 1)))
			return KCFG_UNKNOWN;
		return KCFG_INT;
	}
	case BTF_KIND_ENUM:
		if (t->size != 4)
			return KCFG_UNKNOWN;
		if (strcmp(name, "libbpf_tristate"))
			return KCFG_UNKNOWN;
		return KCFG_TRISTATE;
	case BTF_KIND_ENUM64:
		if (strcmp(name, "libbpf_tristate"))
			return KCFG_UNKNOWN;
		return KCFG_TRISTATE;
	case BTF_KIND_ARRAY:
		if (btf_array(t)->nelems == 0)
			return KCFG_UNKNOWN;
		if (find_kcfg_type(btf, btf_array(t)->type, NULL) != KCFG_CHAR)
			return KCFG_UNKNOWN;
		return KCFG_CHAR_ARR;
	default:
		return KCFG_UNKNOWN;
	}
}

static int cmp_externs(const void *_a, const void *_b)
{
	const struct extern_desc *a = _a;
	const struct extern_desc *b = _b;

	if (a->type != b->type)
		return a->type < b->type ? -1 : 1;

	if (a->type == EXT_KCFG) {
		/* descending order by alignment requirements */
		if (a->kcfg.align != b->kcfg.align)
			return a->kcfg.align > b->kcfg.align ? -1 : 1;
		/* ascending order by size, within same alignment class */
		if (a->kcfg.sz != b->kcfg.sz)
			return a->kcfg.sz < b->kcfg.sz ? -1 : 1;
	}

	/* resolve ties by name */
	return strcmp(a->name, b->name);
}

static int find_int_btf_id(const struct btf *btf)
{
	const struct btf_type *t;
	int i, n;

	n = btf__type_cnt(btf);
	for (i = 1; i < n; i++) {
		t = btf__type_by_id(btf, i);

		if (btf_is_int(t) && btf_int_bits(t) == 32)
			return i;
	}

	return 0;
}

static int add_dummy_ksym_var(struct btf *btf)
{
	int i, int_btf_id, sec_btf_id, dummy_var_btf_id;
	const struct btf_var_secinfo *vs;
	const struct btf_type *sec;

	if (!btf)
		return 0;

	sec_btf_id = btf__find_by_name_kind(btf, KSYMS_SEC,
					    BTF_KIND_DATASEC);
	if (sec_btf_id < 0)
		return 0;

	sec = btf__type_by_id(btf, sec_btf_id);
	vs = btf_var_secinfos(sec);
	for (i = 0; i < btf_vlen(sec); i++, vs++) {
		const struct btf_type *vt;

		vt = btf__type_by_id(btf, vs->type);
		if (btf_is_func(vt))
			break;
	}

	/* No func in ksyms sec.  No need to add dummy var. */
	if (i == btf_vlen(sec))
		return 0;

	int_btf_id = find_int_btf_id(btf);
	dummy_var_btf_id = btf__add_var(btf,
					"dummy_ksym",
					BTF_VAR_GLOBAL_ALLOCATED,
					int_btf_id);
	if (dummy_var_btf_id < 0)
		pr_warn("cannot create a dummy_ksym var\n");

	return dummy_var_btf_id;
}

static int bpf_object__collect_externs(struct bpf_object *obj)
{
	struct btf_type *sec, *kcfg_sec = NULL, *ksym_sec = NULL;
	const struct btf_type *t;
	struct extern_desc *ext;
	int i, n, off, dummy_var_btf_id;
	const char *ext_name, *sec_name;
	size_t ext_essent_len;
	Elf_Scn *scn;
	Elf64_Shdr *sh;

	if (!obj->efile.symbols)
		return 0;

	scn = elf_sec_by_idx(obj, obj->efile.symbols_shndx);
	sh = elf_sec_hdr(obj, scn);
	if (!sh || sh->sh_entsize != sizeof(Elf64_Sym))
		return -LIBBPF_ERRNO__FORMAT;

	dummy_var_btf_id = add_dummy_ksym_var(obj->btf);
	if (dummy_var_btf_id < 0)
		return dummy_var_btf_id;

	n = sh->sh_size / sh->sh_entsize;
	pr_debug("looking for externs among %d symbols...\n", n);

	for (i = 0; i < n; i++) {
		Elf64_Sym *sym = elf_sym_by_idx(obj, i);

		if (!sym)
			return -LIBBPF_ERRNO__FORMAT;
		if (!sym_is_extern(sym))
			continue;
		ext_name = elf_sym_str(obj, sym->st_name);
		if (!ext_name || !ext_name[0])
			continue;

		ext = obj->externs;
		ext = libbpf_reallocarray(ext, obj->nr_extern + 1, sizeof(*ext));
		if (!ext)
			return -ENOMEM;
		obj->externs = ext;
		ext = &ext[obj->nr_extern];
		memset(ext, 0, sizeof(*ext));
		obj->nr_extern++;

		ext->btf_id = find_extern_btf_id(obj->btf, ext_name);
		if (ext->btf_id <= 0) {
			pr_warn("failed to find BTF for extern '%s': %d\n",
				ext_name, ext->btf_id);
			return ext->btf_id;
		}
		t = btf__type_by_id(obj->btf, ext->btf_id);
		ext->name = btf__name_by_offset(obj->btf, t->name_off);
		ext->sym_idx = i;
		ext->is_weak = ELF64_ST_BIND(sym->st_info) == STB_WEAK;

		ext_essent_len = bpf_core_essential_name_len(ext->name);
		ext->essent_name = NULL;
		if (ext_essent_len != strlen(ext->name)) {
			ext->essent_name = strndup(ext->name, ext_essent_len);
			if (!ext->essent_name)
				return -ENOMEM;
		}

		ext->sec_btf_id = find_extern_sec_btf_id(obj->btf, ext->btf_id);
		if (ext->sec_btf_id <= 0) {
			pr_warn("failed to find BTF for extern '%s' [%d] section: %d\n",
				ext_name, ext->btf_id, ext->sec_btf_id);
			return ext->sec_btf_id;
		}
		sec = (void *)btf__type_by_id(obj->btf, ext->sec_btf_id);
		sec_name = btf__name_by_offset(obj->btf, sec->name_off);

		if (strcmp(sec_name, KCONFIG_SEC) == 0) {
			if (btf_is_func(t)) {
				pr_warn("extern function %s is unsupported under %s section\n",
					ext->name, KCONFIG_SEC);
				return -ENOTSUP;
			}
			kcfg_sec = sec;
			ext->type = EXT_KCFG;
			ext->kcfg.sz = btf__resolve_size(obj->btf, t->type);
			if (ext->kcfg.sz <= 0) {
				pr_warn("failed to resolve size of extern (kcfg) '%s': %d\n",
					ext_name, ext->kcfg.sz);
				return ext->kcfg.sz;
			}
			ext->kcfg.align = btf__align_of(obj->btf, t->type);
			if (ext->kcfg.align <= 0) {
				pr_warn("failed to determine alignment of extern (kcfg) '%s': %d\n",
					ext_name, ext->kcfg.align);
				return -EINVAL;
			}
			ext->kcfg.type = find_kcfg_type(obj->btf, t->type,
							&ext->kcfg.is_signed);
			if (ext->kcfg.type == KCFG_UNKNOWN) {
				pr_warn("extern (kcfg) '%s': type is unsupported\n", ext_name);
				return -ENOTSUP;
			}
		} else if (strcmp(sec_name, KSYMS_SEC) == 0) {
			ksym_sec = sec;
			ext->type = EXT_KSYM;
			skip_mods_and_typedefs(obj->btf, t->type,
					       &ext->ksym.type_id);
		} else {
			pr_warn("unrecognized extern section '%s'\n", sec_name);
			return -ENOTSUP;
		}
	}
	pr_debug("collected %d externs total\n", obj->nr_extern);

	if (!obj->nr_extern)
		return 0;

	/* sort externs by type, for kcfg ones also by (align, size, name) */
	qsort(obj->externs, obj->nr_extern, sizeof(*ext), cmp_externs);

	/* for .ksyms section, we need to turn all externs into allocated
	 * variables in BTF to pass kernel verification; we do this by
	 * pretending that each extern is a 8-byte variable
	 */
	if (ksym_sec) {
		/* find existing 4-byte integer type in BTF to use for fake
		 * extern variables in DATASEC
		 */
		int int_btf_id = find_int_btf_id(obj->btf);
		/* For extern function, a dummy_var added earlier
		 * will be used to replace the vs->type and
		 * its name string will be used to refill
		 * the missing param's name.
		 */
		const struct btf_type *dummy_var;

		dummy_var = btf__type_by_id(obj->btf, dummy_var_btf_id);
		for (i = 0; i < obj->nr_extern; i++) {
			ext = &obj->externs[i];
			if (ext->type != EXT_KSYM)
				continue;
			pr_debug("extern (ksym) #%d: symbol %d, name %s\n",
				 i, ext->sym_idx, ext->name);
		}

		sec = ksym_sec;
		n = btf_vlen(sec);
		for (i = 0, off = 0; i < n; i++, off += sizeof(int)) {
			struct btf_var_secinfo *vs = btf_var_secinfos(sec) + i;
			struct btf_type *vt;

			vt = (void *)btf__type_by_id(obj->btf, vs->type);
			ext_name = btf__name_by_offset(obj->btf, vt->name_off);
			ext = find_extern_by_name(obj, ext_name);
			if (!ext) {
				pr_warn("failed to find extern definition for BTF %s '%s'\n",
					btf_kind_str(vt), ext_name);
				return -ESRCH;
			}
			if (btf_is_func(vt)) {
				const struct btf_type *func_proto;
				struct btf_param *param;
				int j;

				func_proto = btf__type_by_id(obj->btf,
							     vt->type);
				param = btf_params(func_proto);
				/* Reuse the dummy_var string if the
				 * func proto does not have param name.
				 */
				for (j = 0; j < btf_vlen(func_proto); j++)
					if (param[j].type && !param[j].name_off)
						param[j].name_off =
							dummy_var->name_off;
				vs->type = dummy_var_btf_id;
				vt->info &= ~0xffff;
				vt->info |= BTF_FUNC_GLOBAL;
			} else {
				btf_var(vt)->linkage = BTF_VAR_GLOBAL_ALLOCATED;
				vt->type = int_btf_id;
			}
			vs->offset = off;
			vs->size = sizeof(int);
		}
		sec->size = off;
	}

	if (kcfg_sec) {
		sec = kcfg_sec;
		/* for kcfg externs calculate their offsets within a .kconfig map */
		off = 0;
		for (i = 0; i < obj->nr_extern; i++) {
			ext = &obj->externs[i];
			if (ext->type != EXT_KCFG)
				continue;

			ext->kcfg.data_off = roundup(off, ext->kcfg.align);
			off = ext->kcfg.data_off + ext->kcfg.sz;
			pr_debug("extern (kcfg) #%d: symbol %d, off %u, name %s\n",
				 i, ext->sym_idx, ext->kcfg.data_off, ext->name);
		}
		sec->size = off;
		n = btf_vlen(sec);
		for (i = 0; i < n; i++) {
			struct btf_var_secinfo *vs = btf_var_secinfos(sec) + i;

			t = btf__type_by_id(obj->btf, vs->type);
			ext_name = btf__name_by_offset(obj->btf, t->name_off);
			ext = find_extern_by_name(obj, ext_name);
			if (!ext) {
				pr_warn("failed to find extern definition for BTF var '%s'\n",
					ext_name);
				return -ESRCH;
			}
			btf_var(t)->linkage = BTF_VAR_GLOBAL_ALLOCATED;
			vs->offset = ext->kcfg.data_off;
		}
	}
	return 0;
}

static bool prog_is_subprog(const struct bpf_object *obj, const struct bpf_program *prog)
{
	return prog->sec_idx == obj->efile.text_shndx && obj->nr_programs > 1;
}

struct bpf_program *
bpf_object__find_program_by_name(const struct bpf_object *obj,
				 const char *name)
{
	struct bpf_program *prog;

	bpf_object__for_each_program(prog, obj) {
		if (prog_is_subprog(obj, prog))
			continue;
		if (!strcmp(prog->name, name))
			return prog;
	}
	return errno = ENOENT, NULL;
}

static bool bpf_object__shndx_is_data(const struct bpf_object *obj,
				      int shndx)
{
	switch (obj->efile.secs[shndx].sec_type) {
	case SEC_BSS:
	case SEC_DATA:
	case SEC_RODATA:
		return true;
	default:
		return false;
	}
}

static bool bpf_object__shndx_is_maps(const struct bpf_object *obj,
				      int shndx)
{
	return shndx == obj->efile.btf_maps_shndx;
}

static enum libbpf_map_type
bpf_object__section_to_libbpf_map_type(const struct bpf_object *obj, int shndx)
{
	if (shndx == obj->efile.symbols_shndx)
		return LIBBPF_MAP_KCONFIG;

	switch (obj->efile.secs[shndx].sec_type) {
	case SEC_BSS:
		return LIBBPF_MAP_BSS;
	case SEC_DATA:
		return LIBBPF_MAP_DATA;
	case SEC_RODATA:
		return LIBBPF_MAP_RODATA;
	default:
		return LIBBPF_MAP_UNSPEC;
	}
}

static int bpf_program__record_reloc(struct bpf_program *prog,
				     struct reloc_desc *reloc_desc,
				     __u32 insn_idx, const char *sym_name,
				     const Elf64_Sym *sym, const Elf64_Rel *rel)
{
	struct bpf_insn *insn = &prog->insns[insn_idx];
	size_t map_idx, nr_maps = prog->obj->nr_maps;
	struct bpf_object *obj = prog->obj;
	__u32 shdr_idx = sym->st_shndx;
	enum libbpf_map_type type;
	const char *sym_sec_name;
	struct bpf_map *map;

	if (!is_call_insn(insn) && !is_ldimm64_insn(insn)) {
		pr_warn("prog '%s': invalid relo against '%s' for insns[%d].code 0x%x\n",
			prog->name, sym_name, insn_idx, insn->code);
		return -LIBBPF_ERRNO__RELOC;
	}

	if (sym_is_extern(sym)) {
		int sym_idx = ELF64_R_SYM(rel->r_info);
		int i, n = obj->nr_extern;
		struct extern_desc *ext;

		for (i = 0; i < n; i++) {
			ext = &obj->externs[i];
			if (ext->sym_idx == sym_idx)
				break;
		}
		if (i >= n) {
			pr_warn("prog '%s': extern relo failed to find extern for '%s' (%d)\n",
				prog->name, sym_name, sym_idx);
			return -LIBBPF_ERRNO__RELOC;
		}
		pr_debug("prog '%s': found extern #%d '%s' (sym %d) for insn #%u\n",
			 prog->name, i, ext->name, ext->sym_idx, insn_idx);
		if (insn->code == (BPF_JMP | BPF_CALL))
			reloc_desc->type = RELO_EXTERN_CALL;
		else
			reloc_desc->type = RELO_EXTERN_LD64;
		reloc_desc->insn_idx = insn_idx;
		reloc_desc->ext_idx = i;
		return 0;
	}

	/* sub-program call relocation */
	if (is_call_insn(insn)) {
		if (insn->src_reg != BPF_PSEUDO_CALL) {
			pr_warn("prog '%s': incorrect bpf_call opcode\n", prog->name);
			return -LIBBPF_ERRNO__RELOC;
		}
		/* text_shndx can be 0, if no default "main" program exists */
		if (!shdr_idx || shdr_idx != obj->efile.text_shndx) {
			sym_sec_name = elf_sec_name(obj, elf_sec_by_idx(obj, shdr_idx));
			pr_warn("prog '%s': bad call relo against '%s' in section '%s'\n",
				prog->name, sym_name, sym_sec_name);
			return -LIBBPF_ERRNO__RELOC;
		}
		if (sym->st_value % BPF_INSN_SZ) {
			pr_warn("prog '%s': bad call relo against '%s' at offset %zu\n",
				prog->name, sym_name, (size_t)sym->st_value);
			return -LIBBPF_ERRNO__RELOC;
		}
		reloc_desc->type = RELO_CALL;
		reloc_desc->insn_idx = insn_idx;
		reloc_desc->sym_off = sym->st_value;
		return 0;
	}

	if (!shdr_idx || shdr_idx >= SHN_LORESERVE) {
		pr_warn("prog '%s': invalid relo against '%s' in special section 0x%x; forgot to initialize global var?..\n",
			prog->name, sym_name, shdr_idx);
		return -LIBBPF_ERRNO__RELOC;
	}

	/* loading subprog addresses */
	if (sym_is_subprog(sym, obj->efile.text_shndx)) {
		/* global_func: sym->st_value = offset in the section, insn->imm = 0.
		 * local_func: sym->st_value = 0, insn->imm = offset in the section.
		 */
		if ((sym->st_value % BPF_INSN_SZ) || (insn->imm % BPF_INSN_SZ)) {
			pr_warn("prog '%s': bad subprog addr relo against '%s' at offset %zu+%d\n",
				prog->name, sym_name, (size_t)sym->st_value, insn->imm);
			return -LIBBPF_ERRNO__RELOC;
		}

		reloc_desc->type = RELO_SUBPROG_ADDR;
		reloc_desc->insn_idx = insn_idx;
		reloc_desc->sym_off = sym->st_value;
		return 0;
	}

	type = bpf_object__section_to_libbpf_map_type(obj, shdr_idx);
	sym_sec_name = elf_sec_name(obj, elf_sec_by_idx(obj, shdr_idx));

	/* arena data relocation */
	if (shdr_idx == obj->efile.arena_data_shndx) {
		reloc_desc->type = RELO_DATA;
		reloc_desc->insn_idx = insn_idx;
		reloc_desc->map_idx = obj->arena_map - obj->maps;
		reloc_desc->sym_off = sym->st_value;
		return 0;
	}

	/* generic map reference relocation */
	if (type == LIBBPF_MAP_UNSPEC) {
		if (!bpf_object__shndx_is_maps(obj, shdr_idx)) {
			pr_warn("prog '%s': bad map relo against '%s' in section '%s'\n",
				prog->name, sym_name, sym_sec_name);
			return -LIBBPF_ERRNO__RELOC;
		}
		for (map_idx = 0; map_idx < nr_maps; map_idx++) {
			map = &obj->maps[map_idx];
			if (map->libbpf_type != type ||
			    map->sec_idx != sym->st_shndx ||
			    map->sec_offset != sym->st_value)
				continue;
			pr_debug("prog '%s': found map %zd (%s, sec %d, off %zu) for insn #%u\n",
				 prog->name, map_idx, map->name, map->sec_idx,
				 map->sec_offset, insn_idx);
			break;
		}
		if (map_idx >= nr_maps) {
			pr_warn("prog '%s': map relo failed to find map for section '%s', off %zu\n",
				prog->name, sym_sec_name, (size_t)sym->st_value);
			return -LIBBPF_ERRNO__RELOC;
		}
		reloc_desc->type = RELO_LD64;
		reloc_desc->insn_idx = insn_idx;
		reloc_desc->map_idx = map_idx;
		reloc_desc->sym_off = 0; /* sym->st_value determines map_idx */
		return 0;
	}

	/* global data map relocation */
	if (!bpf_object__shndx_is_data(obj, shdr_idx)) {
		pr_warn("prog '%s': bad data relo against section '%s'\n",
			prog->name, sym_sec_name);
		return -LIBBPF_ERRNO__RELOC;
	}
	for (map_idx = 0; map_idx < nr_maps; map_idx++) {
		map = &obj->maps[map_idx];
		if (map->libbpf_type != type || map->sec_idx != sym->st_shndx)
			continue;
		pr_debug("prog '%s': found data map %zd (%s, sec %d, off %zu) for insn %u\n",
			 prog->name, map_idx, map->name, map->sec_idx,
			 map->sec_offset, insn_idx);
		break;
	}
	if (map_idx >= nr_maps) {
		pr_warn("prog '%s': data relo failed to find map for section '%s'\n",
			prog->name, sym_sec_name);
		return -LIBBPF_ERRNO__RELOC;
	}

	reloc_desc->type = RELO_DATA;
	reloc_desc->insn_idx = insn_idx;
	reloc_desc->map_idx = map_idx;
	reloc_desc->sym_off = sym->st_value;
	return 0;
}

static bool prog_contains_insn(const struct bpf_program *prog, size_t insn_idx)
{
	return insn_idx >= prog->sec_insn_off &&
	       insn_idx < prog->sec_insn_off + prog->sec_insn_cnt;
}

static struct bpf_program *find_prog_by_sec_insn(const struct bpf_object *obj,
						 size_t sec_idx, size_t insn_idx)
{
	int l = 0, r = obj->nr_programs - 1, m;
	struct bpf_program *prog;

	if (!obj->nr_programs)
		return NULL;

	while (l < r) {
		m = l + (r - l + 1) / 2;
		prog = &obj->programs[m];

		if (prog->sec_idx < sec_idx ||
		    (prog->sec_idx == sec_idx && prog->sec_insn_off <= insn_idx))
			l = m;
		else
			r = m - 1;
	}
	/* matching program could be at index l, but it still might be the
	 * wrong one, so we need to double check conditions for the last time
	 */
	prog = &obj->programs[l];
	if (prog->sec_idx == sec_idx && prog_contains_insn(prog, insn_idx))
		return prog;
	return NULL;
}

static int
bpf_object__collect_prog_relos(struct bpf_object *obj, Elf64_Shdr *shdr, Elf_Data *data)
{
	const char *relo_sec_name, *sec_name;
	size_t sec_idx = shdr->sh_info, sym_idx;
	struct bpf_program *prog;
	struct reloc_desc *relos;
	int err, i, nrels;
	const char *sym_name;
	__u32 insn_idx;
	Elf_Scn *scn;
	Elf_Data *scn_data;
	Elf64_Sym *sym;
	Elf64_Rel *rel;

	if (sec_idx >= obj->efile.sec_cnt)
		return -EINVAL;

	scn = elf_sec_by_idx(obj, sec_idx);
	scn_data = elf_sec_data(obj, scn);
	if (!scn_data)
		return -LIBBPF_ERRNO__FORMAT;

	relo_sec_name = elf_sec_str(obj, shdr->sh_name);
	sec_name = elf_sec_name(obj, scn);
	if (!relo_sec_name || !sec_name)
		return -EINVAL;

	pr_debug("sec '%s': collecting relocation for section(%zu) '%s'\n",
		 relo_sec_name, sec_idx, sec_name);
	nrels = shdr->sh_size / shdr->sh_entsize;

	for (i = 0; i < nrels; i++) {
		rel = elf_rel_by_idx(data, i);
		if (!rel) {
			pr_warn("sec '%s': failed to get relo #%d\n", relo_sec_name, i);
			return -LIBBPF_ERRNO__FORMAT;
		}

		sym_idx = ELF64_R_SYM(rel->r_info);
		sym = elf_sym_by_idx(obj, sym_idx);
		if (!sym) {
			pr_warn("sec '%s': symbol #%zu not found for relo #%d\n",
				relo_sec_name, sym_idx, i);
			return -LIBBPF_ERRNO__FORMAT;
		}

		if (sym->st_shndx >= obj->efile.sec_cnt) {
			pr_warn("sec '%s': corrupted symbol #%zu pointing to invalid section #%zu for relo #%d\n",
				relo_sec_name, sym_idx, (size_t)sym->st_shndx, i);
			return -LIBBPF_ERRNO__FORMAT;
		}

		if (rel->r_offset % BPF_INSN_SZ || rel->r_offset >= scn_data->d_size) {
			pr_warn("sec '%s': invalid offset 0x%zx for relo #%d\n",
				relo_sec_name, (size_t)rel->r_offset, i);
			return -LIBBPF_ERRNO__FORMAT;
		}

		insn_idx = rel->r_offset / BPF_INSN_SZ;
		/* relocations against static functions are recorded as
		 * relocations against the section that contains a function;
		 * in such case, symbol will be STT_SECTION and sym.st_name
		 * will point to empty string (0), so fetch section name
		 * instead
		 */
		if (ELF64_ST_TYPE(sym->st_info) == STT_SECTION && sym->st_name == 0)
			sym_name = elf_sec_name(obj, elf_sec_by_idx(obj, sym->st_shndx));
		else
			sym_name = elf_sym_str(obj, sym->st_name);
		sym_name = sym_name ?: "<?";

		pr_debug("sec '%s': relo #%d: insn #%u against '%s'\n",
			 relo_sec_name, i, insn_idx, sym_name);

		prog = find_prog_by_sec_insn(obj, sec_idx, insn_idx);
		if (!prog) {
			pr_debug("sec '%s': relo #%d: couldn't find program in section '%s' for insn #%u, probably overridden weak function, skipping...\n",
				relo_sec_name, i, sec_name, insn_idx);
			continue;
		}

		relos = libbpf_reallocarray(prog->reloc_desc,
					    prog->nr_reloc + 1, sizeof(*relos));
		if (!relos)
			return -ENOMEM;
		prog->reloc_desc = relos;

		/* adjust insn_idx to local BPF program frame of reference */
		insn_idx -= prog->sec_insn_off;
		err = bpf_program__record_reloc(prog, &relos[prog->nr_reloc],
						insn_idx, sym_name, sym, rel);
		if (err)
			return err;

		prog->nr_reloc++;
	}
	return 0;
}

static int map_fill_btf_type_info(struct bpf_object *obj, struct bpf_map *map)
{
	int id;

	if (!obj->btf)
		return -ENOENT;

	/* if it's BTF-defined map, we don't need to search for type IDs.
	 * For struct_ops map, it does not need btf_key_type_id and
	 * btf_value_type_id.
	 */
	if (map->sec_idx == obj->efile.btf_maps_shndx || bpf_map__is_struct_ops(map))
		return 0;

	/*
	 * LLVM annotates global data differently in BTF, that is,
	 * only as '.data', '.bss' or '.rodata'.
	 */
	if (!bpf_map__is_internal(map))
		return -ENOENT;

	id = btf__find_by_name(obj->btf, map->real_name);
	if (id < 0)
		return id;

	map->btf_key_type_id = 0;
	map->btf_value_type_id = id;
	return 0;
}

static int bpf_get_map_info_from_fdinfo(int fd, struct bpf_map_info *info)
{
	char file[PATH_MAX], buff[4096];
	FILE *fp;
	__u32 val;
	int err;

	snprintf(file, sizeof(file), "/proc/%d/fdinfo/%d", getpid(), fd);
	memset(info, 0, sizeof(*info));

	fp = fopen(file, "re");
	if (!fp) {
		err = -errno;
		pr_warn("failed to open %s: %d. No procfs support?\n", file,
			err);
		return err;
	}

	while (fgets(buff, sizeof(buff), fp)) {
		if (sscanf(buff, "map_type:\t%u", &val) == 1)
			info->type = val;
		else if (sscanf(buff, "key_size:\t%u", &val) == 1)
			info->key_size = val;
		else if (sscanf(buff, "value_size:\t%u", &val) == 1)
			info->value_size = val;
		else if (sscanf(buff, "max_entries:\t%u", &val) == 1)
			info->max_entries = val;
		else if (sscanf(buff, "map_flags:\t%i", &val) == 1)
			info->map_flags = val;
	}

	fclose(fp);

	return 0;
}

bool bpf_map__autocreate(const struct bpf_map *map)
{
	return map->autocreate;
}

int bpf_map__set_autocreate(struct bpf_map *map, bool autocreate)
{
	if (map->obj->loaded)
		return libbpf_err(-EBUSY);

	map->autocreate = autocreate;
	return 0;
}

int bpf_map__reuse_fd(struct bpf_map *map, int fd)
{
	struct bpf_map_info info;
	__u32 len = sizeof(info), name_len;
	int new_fd, err;
	char *new_name;

	memset(&info, 0, len);
	err = bpf_map_get_info_by_fd(fd, &info, &len);
	if (err && errno == EINVAL)
		err = bpf_get_map_info_from_fdinfo(fd, &info);
	if (err)
		return libbpf_err(err);

	name_len = strlen(info.name);
	if (name_len == BPF_OBJ_NAME_LEN - 1 && strncmp(map->name, info.name, name_len) == 0)
		new_name = strdup(map->name);
	else
		new_name = strdup(info.name);

	if (!new_name)
		return libbpf_err(-errno);

	/*
	 * Like dup(), but make sure new FD is >= 3 and has O_CLOEXEC set.
	 * This is similar to what we do in ensure_good_fd(), but without
	 * closing original FD.
	 */
	new_fd = fcntl(fd, F_DUPFD_CLOEXEC, 3);
	if (new_fd < 0) {
		err = -errno;
		goto err_free_new_name;
	}

	err = reuse_fd(map->fd, new_fd);
	if (err)
		goto err_free_new_name;

	free(map->name);

	map->name = new_name;
	map->def.type = info.type;
	map->def.key_size = info.key_size;
	map->def.value_size = info.value_size;
	map->def.max_entries = info.max_entries;
	map->def.map_flags = info.map_flags;
	map->btf_key_type_id = info.btf_key_type_id;
	map->btf_value_type_id = info.btf_value_type_id;
	map->reused = true;
	map->map_extra = info.map_extra;

	return 0;

err_free_new_name:
	free(new_name);
	return libbpf_err(err);
}

__u32 bpf_map__max_entries(const struct bpf_map *map)
{
	return map->def.max_entries;
}

struct bpf_map *bpf_map__inner_map(struct bpf_map *map)
{
	if (!bpf_map_type__is_map_in_map(map->def.type))
		return errno = EINVAL, NULL;

	return map->inner_map;
}

int bpf_map__set_max_entries(struct bpf_map *map, __u32 max_entries)
{
	if (map->obj->loaded)
		return libbpf_err(-EBUSY);

	map->def.max_entries = max_entries;

	/* auto-adjust BPF ringbuf map max_entries to be a multiple of page size */
	if (map_is_ringbuf(map))
		map->def.max_entries = adjust_ringbuf_sz(map->def.max_entries);

	return 0;
}

static int bpf_object_prepare_token(struct bpf_object *obj)
{
	const char *bpffs_path;
	int bpffs_fd = -1, token_fd, err;
	bool mandatory;
	enum libbpf_print_level level;

	/* token is explicitly prevented */
	if (obj->token_path && obj->token_path[0] == '\0') {
		pr_debug("object '%s': token is prevented, skipping...\n", obj->name);
		return 0;
	}

	mandatory = obj->token_path != NULL;
	level = mandatory ? LIBBPF_WARN : LIBBPF_DEBUG;

	bpffs_path = obj->token_path ?: BPF_FS_DEFAULT_PATH;
	bpffs_fd = open(bpffs_path, O_DIRECTORY, O_RDWR);
	if (bpffs_fd < 0) {
		err = -errno;
		__pr(level, "object '%s': failed (%d) to open BPF FS mount at '%s'%s\n",
		     obj->name, err, bpffs_path,
		     mandatory ? "" : ", skipping optional step...");
		return mandatory ? err : 0;
	}

	token_fd = bpf_token_create(bpffs_fd, 0);
	close(bpffs_fd);
	if (token_fd < 0) {
		if (!mandatory && token_fd == -ENOENT) {
			pr_debug("object '%s': BPF FS at '%s' doesn't have BPF token delegation set up, skipping...\n",
				 obj->name, bpffs_path);
			return 0;
		}
		__pr(level, "object '%s': failed (%d) to create BPF token from '%s'%s\n",
		     obj->name, token_fd, bpffs_path,
		     mandatory ? "" : ", skipping optional step...");
		return mandatory ? token_fd : 0;
	}

	obj->feat_cache = calloc(1, sizeof(*obj->feat_cache));
	if (!obj->feat_cache) {
		close(token_fd);
		return -ENOMEM;
	}

	obj->token_fd = token_fd;
	obj->feat_cache->token_fd = token_fd;

	return 0;
}

static int
bpf_object__probe_loading(struct bpf_object *obj)
{
	char *cp, errmsg[STRERR_BUFSIZE];
	struct bpf_insn insns[] = {
		BPF_MOV64_IMM(BPF_REG_0, 0),
		BPF_EXIT_INSN(),
	};
	int ret, insn_cnt = ARRAY_SIZE(insns);
	LIBBPF_OPTS(bpf_prog_load_opts, opts,
		.token_fd = obj->token_fd,
		.prog_flags = obj->token_fd ? BPF_F_TOKEN_FD : 0,
	);

	if (obj->gen_loader)
		return 0;

	ret = bump_rlimit_memlock();
	if (ret)
		pr_warn("Failed to bump RLIMIT_MEMLOCK (err = %d), you might need to do it explicitly!\n", ret);

	/* make sure basic loading works */
	ret = bpf_prog_load(BPF_PROG_TYPE_SOCKET_FILTER, NULL, "GPL", insns, insn_cnt, &opts);
	if (ret < 0)
		ret = bpf_prog_load(BPF_PROG_TYPE_TRACEPOINT, NULL, "GPL", insns, insn_cnt, &opts);
	if (ret < 0) {
		ret = errno;
		cp = libbpf_strerror_r(ret, errmsg, sizeof(errmsg));
		pr_warn("Error in %s():%s(%d). Couldn't load trivial BPF "
			"program. Make sure your kernel supports BPF "
			"(CONFIG_BPF_SYSCALL=y) and/or that RLIMIT_MEMLOCK is "
			"set to big enough value.\n", __func__, cp, ret);
		return -ret;
	}
	close(ret);

	return 0;
}

bool kernel_supports(const struct bpf_object *obj, enum kern_feature_id feat_id)
{
	if (obj->gen_loader)
		/* To generate loader program assume the latest kernel
		 * to avoid doing extra prog_load, map_create syscalls.
		 */
		return true;

	if (obj->token_fd)
		return feat_supported(obj->feat_cache, feat_id);

	return feat_supported(NULL, feat_id);
}

static bool map_is_reuse_compat(const struct bpf_map *map, int map_fd)
{
	struct bpf_map_info map_info;
	char msg[STRERR_BUFSIZE];
	__u32 map_info_len = sizeof(map_info);
	int err;

	memset(&map_info, 0, map_info_len);
	err = bpf_map_get_info_by_fd(map_fd, &map_info, &map_info_len);
	if (err && errno == EINVAL)
		err = bpf_get_map_info_from_fdinfo(map_fd, &map_info);
	if (err) {
		pr_warn("failed to get map info for map FD %d: %s\n", map_fd,
			libbpf_strerror_r(errno, msg, sizeof(msg)));
		return false;
	}

	return (map_info.type == map->def.type &&
		map_info.key_size == map->def.key_size &&
		map_info.value_size == map->def.value_size &&
		map_info.max_entries == map->def.max_entries &&
		map_info.map_flags == map->def.map_flags &&
		map_info.map_extra == map->map_extra);
}

static int
bpf_object__reuse_map(struct bpf_map *map)
{
	char *cp, errmsg[STRERR_BUFSIZE];
	int err, pin_fd;

	pin_fd = bpf_obj_get(map->pin_path);
	if (pin_fd < 0) {
		err = -errno;
		if (err == -ENOENT) {
			pr_debug("found no pinned map to reuse at '%s'\n",
				 map->pin_path);
			return 0;
		}

		cp = libbpf_strerror_r(-err, errmsg, sizeof(errmsg));
		pr_warn("couldn't retrieve pinned map '%s': %s\n",
			map->pin_path, cp);
		return err;
	}

	if (!map_is_reuse_compat(map, pin_fd)) {
		pr_warn("couldn't reuse pinned map at '%s': parameter mismatch\n",
			map->pin_path);
		close(pin_fd);
		return -EINVAL;
	}

	err = bpf_map__reuse_fd(map, pin_fd);
	close(pin_fd);
	if (err)
		return err;

	map->pinned = true;
	pr_debug("reused pinned map at '%s'\n", map->pin_path);

	return 0;
}

static int
bpf_object__populate_internal_map(struct bpf_object *obj, struct bpf_map *map)
{
	enum libbpf_map_type map_type = map->libbpf_type;
	char *cp, errmsg[STRERR_BUFSIZE];
	int err, zero = 0;

	if (obj->gen_loader) {
		bpf_gen__map_update_elem(obj->gen_loader, map - obj->maps,
					 map->mmaped, map->def.value_size);
		if (map_type == LIBBPF_MAP_RODATA || map_type == LIBBPF_MAP_KCONFIG)
			bpf_gen__map_freeze(obj->gen_loader, map - obj->maps);
		return 0;
	}

	err = bpf_map_update_elem(map->fd, &zero, map->mmaped, 0);
	if (err) {
		err = -errno;
		cp = libbpf_strerror_r(err, errmsg, sizeof(errmsg));
		pr_warn("Error setting initial map(%s) contents: %s\n",
			map->name, cp);
		return err;
	}

	/* Freeze .rodata and .kconfig map as read-only from syscall side. */
	if (map_type == LIBBPF_MAP_RODATA || map_type == LIBBPF_MAP_KCONFIG) {
		err = bpf_map_freeze(map->fd);
		if (err) {
			err = -errno;
			cp = libbpf_strerror_r(err, errmsg, sizeof(errmsg));
			pr_warn("Error freezing map(%s) as read-only: %s\n",
				map->name, cp);
			return err;
		}
	}
	return 0;
}

static void bpf_map__destroy(struct bpf_map *map);

static bool map_is_created(const struct bpf_map *map)
{
	return map->obj->loaded || map->reused;
}

static int bpf_object__create_map(struct bpf_object *obj, struct bpf_map *map, bool is_inner)
{
	LIBBPF_OPTS(bpf_map_create_opts, create_attr);
	struct bpf_map_def *def = &map->def;
	const char *map_name = NULL;
	int err = 0, map_fd;

	if (kernel_supports(obj, FEAT_PROG_NAME))
		map_name = map->name;
	create_attr.map_ifindex = map->map_ifindex;
	create_attr.map_flags = def->map_flags;
	create_attr.numa_node = map->numa_node;
	create_attr.map_extra = map->map_extra;
	create_attr.token_fd = obj->token_fd;
	if (obj->token_fd)
		create_attr.map_flags |= BPF_F_TOKEN_FD;

	if (bpf_map__is_struct_ops(map)) {
		create_attr.btf_vmlinux_value_type_id = map->btf_vmlinux_value_type_id;
		if (map->mod_btf_fd >= 0) {
			create_attr.value_type_btf_obj_fd = map->mod_btf_fd;
			create_attr.map_flags |= BPF_F_VTYPE_BTF_OBJ_FD;
		}
	}

	if (obj->btf && btf__fd(obj->btf) >= 0) {
		create_attr.btf_fd = btf__fd(obj->btf);
		create_attr.btf_key_type_id = map->btf_key_type_id;
		create_attr.btf_value_type_id = map->btf_value_type_id;
	}

	if (bpf_map_type__is_map_in_map(def->type)) {
		if (map->inner_map) {
			err = map_set_def_max_entries(map->inner_map);
			if (err)
				return err;
			err = bpf_object__create_map(obj, map->inner_map, true);
			if (err) {
				pr_warn("map '%s': failed to create inner map: %d\n",
					map->name, err);
				return err;
			}
			map->inner_map_fd = map->inner_map->fd;
		}
		if (map->inner_map_fd >= 0)
			create_attr.inner_map_fd = map->inner_map_fd;
	}

	switch (def->type) {
	case BPF_MAP_TYPE_PERF_EVENT_ARRAY:
	case BPF_MAP_TYPE_CGROUP_ARRAY:
	case BPF_MAP_TYPE_STACK_TRACE:
	case BPF_MAP_TYPE_ARRAY_OF_MAPS:
	case BPF_MAP_TYPE_HASH_OF_MAPS:
	case BPF_MAP_TYPE_DEVMAP:
	case BPF_MAP_TYPE_DEVMAP_HASH:
	case BPF_MAP_TYPE_CPUMAP:
	case BPF_MAP_TYPE_XSKMAP:
	case BPF_MAP_TYPE_SOCKMAP:
	case BPF_MAP_TYPE_SOCKHASH:
	case BPF_MAP_TYPE_QUEUE:
	case BPF_MAP_TYPE_STACK:
	case BPF_MAP_TYPE_ARENA:
		create_attr.btf_fd = 0;
		create_attr.btf_key_type_id = 0;
		create_attr.btf_value_type_id = 0;
		map->btf_key_type_id = 0;
		map->btf_value_type_id = 0;
		break;
	case BPF_MAP_TYPE_STRUCT_OPS:
		create_attr.btf_value_type_id = 0;
		break;
	default:
		break;
	}

	if (obj->gen_loader) {
		bpf_gen__map_create(obj->gen_loader, def->type, map_name,
				    def->key_size, def->value_size, def->max_entries,
				    &create_attr, is_inner ? -1 : map - obj->maps);
		/* We keep pretenting we have valid FD to pass various fd >= 0
		 * checks by just keeping original placeholder FDs in place.
		 * See bpf_object__add_map() comment.
		 * This placeholder fd will not be used with any syscall and
		 * will be reset to -1 eventually.
		 */
		map_fd = map->fd;
	} else {
		map_fd = bpf_map_create(def->type, map_name,
					def->key_size, def->value_size,
					def->max_entries, &create_attr);
	}
	if (map_fd < 0 && (create_attr.btf_key_type_id || create_attr.btf_value_type_id)) {
		char *cp, errmsg[STRERR_BUFSIZE];

		err = -errno;
		cp = libbpf_strerror_r(err, errmsg, sizeof(errmsg));
		pr_warn("Error in bpf_create_map_xattr(%s):%s(%d). Retrying without BTF.\n",
			map->name, cp, err);
		create_attr.btf_fd = 0;
		create_attr.btf_key_type_id = 0;
		create_attr.btf_value_type_id = 0;
		map->btf_key_type_id = 0;
		map->btf_value_type_id = 0;
		map_fd = bpf_map_create(def->type, map_name,
					def->key_size, def->value_size,
					def->max_entries, &create_attr);
	}

	if (bpf_map_type__is_map_in_map(def->type) && map->inner_map) {
		if (obj->gen_loader)
			map->inner_map->fd = -1;
		bpf_map__destroy(map->inner_map);
		zfree(&map->inner_map);
	}

	if (map_fd < 0)
		return map_fd;

	/* obj->gen_loader case, prevent reuse_fd() from closing map_fd */
	if (map->fd == map_fd)
		return 0;

	/* Keep placeholder FD value but now point it to the BPF map object.
	 * This way everything that relied on this map's FD (e.g., relocated
	 * ldimm64 instructions) will stay valid and won't need adjustments.
	 * map->fd stays valid but now point to what map_fd points to.
	 */
	return reuse_fd(map->fd, map_fd);
}

static int init_map_in_map_slots(struct bpf_object *obj, struct bpf_map *map)
{
	const struct bpf_map *targ_map;
	unsigned int i;
	int fd, err = 0;

	for (i = 0; i < map->init_slots_sz; i++) {
		if (!map->init_slots[i])
			continue;

		targ_map = map->init_slots[i];
		fd = targ_map->fd;

		if (obj->gen_loader) {
			bpf_gen__populate_outer_map(obj->gen_loader,
						    map - obj->maps, i,
						    targ_map - obj->maps);
		} else {
			err = bpf_map_update_elem(map->fd, &i, &fd, 0);
		}
		if (err) {
			err = -errno;
			pr_warn("map '%s': failed to initialize slot [%d] to map '%s' fd=%d: %d\n",
				map->name, i, targ_map->name, fd, err);
			return err;
		}
		pr_debug("map '%s': slot [%d] set to map '%s' fd=%d\n",
			 map->name, i, targ_map->name, fd);
	}

	zfree(&map->init_slots);
	map->init_slots_sz = 0;

	return 0;
}

static int init_prog_array_slots(struct bpf_object *obj, struct bpf_map *map)
{
	const struct bpf_program *targ_prog;
	unsigned int i;
	int fd, err;

	if (obj->gen_loader)
		return -ENOTSUP;

	for (i = 0; i < map->init_slots_sz; i++) {
		if (!map->init_slots[i])
			continue;

		targ_prog = map->init_slots[i];
		fd = bpf_program__fd(targ_prog);

		err = bpf_map_update_elem(map->fd, &i, &fd, 0);
		if (err) {
			err = -errno;
			pr_warn("map '%s': failed to initialize slot [%d] to prog '%s' fd=%d: %d\n",
				map->name, i, targ_prog->name, fd, err);
			return err;
		}
		pr_debug("map '%s': slot [%d] set to prog '%s' fd=%d\n",
			 map->name, i, targ_prog->name, fd);
	}

	zfree(&map->init_slots);
	map->init_slots_sz = 0;

	return 0;
}

static int bpf_object_init_prog_arrays(struct bpf_object *obj)
{
	struct bpf_map *map;
	int i, err;

	for (i = 0; i < obj->nr_maps; i++) {
		map = &obj->maps[i];

		if (!map->init_slots_sz || map->def.type != BPF_MAP_TYPE_PROG_ARRAY)
			continue;

		err = init_prog_array_slots(obj, map);
		if (err < 0)
			return err;
	}
	return 0;
}

static int map_set_def_max_entries(struct bpf_map *map)
{
	if (map->def.type == BPF_MAP_TYPE_PERF_EVENT_ARRAY && !map->def.max_entries) {
		int nr_cpus;

		nr_cpus = libbpf_num_possible_cpus();
		if (nr_cpus < 0) {
			pr_warn("map '%s': failed to determine number of system CPUs: %d\n",
				map->name, nr_cpus);
			return nr_cpus;
		}
		pr_debug("map '%s': setting size to %d\n", map->name, nr_cpus);
		map->def.max_entries = nr_cpus;
	}

	return 0;
}

static int
bpf_object__create_maps(struct bpf_object *obj)
{
	struct bpf_map *map;
	char *cp, errmsg[STRERR_BUFSIZE];
	unsigned int i, j;
	int err;
	bool retried;

	for (i = 0; i < obj->nr_maps; i++) {
		map = &obj->maps[i];

		/* To support old kernels, we skip creating global data maps
		 * (.rodata, .data, .kconfig, etc); later on, during program
		 * loading, if we detect that at least one of the to-be-loaded
		 * programs is referencing any global data map, we'll error
		 * out with program name and relocation index logged.
		 * This approach allows to accommodate Clang emitting
		 * unnecessary .rodata.str1.1 sections for string literals,
		 * but also it allows to have CO-RE applications that use
		 * global variables in some of BPF programs, but not others.
		 * If those global variable-using programs are not loaded at
		 * runtime due to bpf_program__set_autoload(prog, false),
		 * bpf_object loading will succeed just fine even on old
		 * kernels.
		 */
		if (bpf_map__is_internal(map) && !kernel_supports(obj, FEAT_GLOBAL_DATA))
			map->autocreate = false;

		if (!map->autocreate) {
			pr_debug("map '%s': skipped auto-creating...\n", map->name);
			continue;
		}

		err = map_set_def_max_entries(map);
		if (err)
			goto err_out;

		retried = false;
retry:
		if (map->pin_path) {
			err = bpf_object__reuse_map(map);
			if (err) {
				pr_warn("map '%s': error reusing pinned map\n",
					map->name);
				goto err_out;
			}
			if (retried && map->fd < 0) {
				pr_warn("map '%s': cannot find pinned map\n",
					map->name);
				err = -ENOENT;
				goto err_out;
			}
		}

		if (map->reused) {
			pr_debug("map '%s': skipping creation (preset fd=%d)\n",
				 map->name, map->fd);
		} else {
			err = bpf_object__create_map(obj, map, false);
			if (err)
				goto err_out;

			pr_debug("map '%s': created successfully, fd=%d\n",
				 map->name, map->fd);

			if (bpf_map__is_internal(map)) {
				err = bpf_object__populate_internal_map(obj, map);
				if (err < 0)
					goto err_out;
			}
			if (map->def.type == BPF_MAP_TYPE_ARENA) {
				map->mmaped = mmap((void *)(long)map->map_extra,
						   bpf_map_mmap_sz(map), PROT_READ | PROT_WRITE,
						   map->map_extra ? MAP_SHARED | MAP_FIXED : MAP_SHARED,
						   map->fd, 0);
				if (map->mmaped == MAP_FAILED) {
					err = -errno;
					map->mmaped = NULL;
					pr_warn("map '%s': failed to mmap arena: %d\n",
						map->name, err);
					return err;
				}
				if (obj->arena_data) {
					memcpy(map->mmaped, obj->arena_data, obj->arena_data_sz);
					zfree(&obj->arena_data);
				}
			}
			if (map->init_slots_sz && map->def.type != BPF_MAP_TYPE_PROG_ARRAY) {
				err = init_map_in_map_slots(obj, map);
				if (err < 0)
					goto err_out;
			}
		}

		if (map->pin_path && !map->pinned) {
			err = bpf_map__pin(map, NULL);
			if (err) {
				if (!retried && err == -EEXIST) {
					retried = true;
					goto retry;
				}
				pr_warn("map '%s': failed to auto-pin at '%s': %d\n",
					map->name, map->pin_path, err);
				goto err_out;
			}
		}
	}

	return 0;

err_out:
	cp = libbpf_strerror_r(err, errmsg, sizeof(errmsg));
	pr_warn("map '%s': failed to create: %s(%d)\n", map->name, cp, err);
	pr_perm_msg(err);
	for (j = 0; j < i; j++)
		zclose(obj->maps[j].fd);
	return err;
}

static bool bpf_core_is_flavor_sep(const char *s)
{
	/* check X___Y name pattern, where X and Y are not underscores */
	return s[0] != '_' &&				      /* X */
	       s[1] == '_' && s[2] == '_' && s[3] == '_' &&   /* ___ */
	       s[4] != '_';				      /* Y */
}

/* Given 'some_struct_name___with_flavor' return the length of a name prefix
 * before last triple underscore. Struct name part after last triple
 * underscore is ignored by BPF CO-RE relocation during relocation matching.
 */
size_t bpf_core_essential_name_len(const char *name)
{
	size_t n = strlen(name);
	int i;

	for (i = n - 5; i >= 0; i--) {
		if (bpf_core_is_flavor_sep(name + i))
			return i + 1;
	}
	return n;
}

void bpf_core_free_cands(struct bpf_core_cand_list *cands)
{
	if (!cands)
		return;

	free(cands->cands);
	free(cands);
}

int bpf_core_add_cands(struct bpf_core_cand *local_cand,
		       size_t local_essent_len,
		       const struct btf *targ_btf,
		       const char *targ_btf_name,
		       int targ_start_id,
		       struct bpf_core_cand_list *cands)
{
	struct bpf_core_cand *new_cands, *cand;
	const struct btf_type *t, *local_t;
	const char *targ_name, *local_name;
	size_t targ_essent_len;
	int n, i;

	local_t = btf__type_by_id(local_cand->btf, local_cand->id);
	local_name = btf__str_by_offset(local_cand->btf, local_t->name_off);

	n = btf__type_cnt(targ_btf);
	for (i = targ_start_id; i < n; i++) {
		t = btf__type_by_id(targ_btf, i);
		if (!btf_kind_core_compat(t, local_t))
			continue;

		targ_name = btf__name_by_offset(targ_btf, t->name_off);
		if (str_is_empty(targ_name))
			continue;

		targ_essent_len = bpf_core_essential_name_len(targ_name);
		if (targ_essent_len != local_essent_len)
			continue;

		if (strncmp(local_name, targ_name, local_essent_len) != 0)
			continue;

		pr_debug("CO-RE relocating [%d] %s %s: found target candidate [%d] %s %s in [%s]\n",
			 local_cand->id, btf_kind_str(local_t),
			 local_name, i, btf_kind_str(t), targ_name,
			 targ_btf_name);
		new_cands = libbpf_reallocarray(cands->cands, cands->len + 1,
					      sizeof(*cands->cands));
		if (!new_cands)
			return -ENOMEM;

		cand = &new_cands[cands->len];
		cand->btf = targ_btf;
		cand->id = i;

		cands->cands = new_cands;
		cands->len++;
	}
	return 0;
}

static int load_module_btfs(struct bpf_object *obj)
{
	struct bpf_btf_info info;
	struct module_btf *mod_btf;
	struct btf *btf;
	char name[64];
	__u32 id = 0, len;
	int err, fd;

	if (obj->btf_modules_loaded)
		return 0;

	if (obj->gen_loader)
		return 0;

	/* don't do this again, even if we find no module BTFs */
	obj->btf_modules_loaded = true;

	/* kernel too old to support module BTFs */
	if (!kernel_supports(obj, FEAT_MODULE_BTF))
		return 0;

	while (true) {
		err = bpf_btf_get_next_id(id, &id);
		if (err && errno == ENOENT)
			return 0;
		if (err && errno == EPERM) {
			pr_debug("skipping module BTFs loading, missing privileges\n");
			return 0;
		}
		if (err) {
			err = -errno;
			pr_warn("failed to iterate BTF objects: %d\n", err);
			return err;
		}

		fd = bpf_btf_get_fd_by_id(id);
		if (fd < 0) {
			if (errno == ENOENT)
				continue; /* expected race: BTF was unloaded */
			err = -errno;
			pr_warn("failed to get BTF object #%d FD: %d\n", id, err);
			return err;
		}

		len = sizeof(info);
		memset(&info, 0, sizeof(info));
		info.name = ptr_to_u64(name);
		info.name_len = sizeof(name);

		err = bpf_btf_get_info_by_fd(fd, &info, &len);
		if (err) {
			err = -errno;
			pr_warn("failed to get BTF object #%d info: %d\n", id, err);
			goto err_out;
		}

		/* ignore non-module BTFs */
		if (!info.kernel_btf || strcmp(name, "vmlinux") == 0) {
			close(fd);
			continue;
		}

		btf = btf_get_from_fd(fd, obj->btf_vmlinux);
		err = libbpf_get_error(btf);
		if (err) {
			pr_warn("failed to load module [%s]'s BTF object #%d: %d\n",
				name, id, err);
			goto err_out;
		}

		err = libbpf_ensure_mem((void **)&obj->btf_modules, &obj->btf_module_cap,
					sizeof(*obj->btf_modules), obj->btf_module_cnt + 1);
		if (err)
			goto err_out;

		mod_btf = &obj->btf_modules[obj->btf_module_cnt++];

		mod_btf->btf = btf;
		mod_btf->id = id;
		mod_btf->fd = fd;
		mod_btf->name = strdup(name);
		if (!mod_btf->name) {
			err = -ENOMEM;
			goto err_out;
		}
		continue;

err_out:
		close(fd);
		return err;
	}

	return 0;
}

static struct bpf_core_cand_list *
bpf_core_find_cands(struct bpf_object *obj, const struct btf *local_btf, __u32 local_type_id)
{
	struct bpf_core_cand local_cand = {};
	struct bpf_core_cand_list *cands;
	const struct btf *main_btf;
	const struct btf_type *local_t;
	const char *local_name;
	size_t local_essent_len;
	int err, i;

	local_cand.btf = local_btf;
	local_cand.id = local_type_id;
	local_t = btf__type_by_id(local_btf, local_type_id);
	if (!local_t)
		return ERR_PTR(-EINVAL);

	local_name = btf__name_by_offset(local_btf, local_t->name_off);
	if (str_is_empty(local_name))
		return ERR_PTR(-EINVAL);
	local_essent_len = bpf_core_essential_name_len(local_name);

	cands = calloc(1, sizeof(*cands));
	if (!cands)
		return ERR_PTR(-ENOMEM);

	/* Attempt to find target candidates in vmlinux BTF first */
	main_btf = obj->btf_vmlinux_override ?: obj->btf_vmlinux;
	err = bpf_core_add_cands(&local_cand, local_essent_len, main_btf, "vmlinux", 1, cands);
	if (err)
		goto err_out;

	/* if vmlinux BTF has any candidate, don't got for module BTFs */
	if (cands->len)
		return cands;

	/* if vmlinux BTF was overridden, don't attempt to load module BTFs */
	if (obj->btf_vmlinux_override)
		return cands;

	/* now look through module BTFs, trying to still find candidates */
	err = load_module_btfs(obj);
	if (err)
		goto err_out;

	for (i = 0; i < obj->btf_module_cnt; i++) {
		err = bpf_core_add_cands(&local_cand, local_essent_len,
					 obj->btf_modules[i].btf,
					 obj->btf_modules[i].name,
					 btf__type_cnt(obj->btf_vmlinux),
					 cands);
		if (err)
			goto err_out;
	}

	return cands;
err_out:
	bpf_core_free_cands(cands);
	return ERR_PTR(err);
}

/* Check local and target types for compatibility. This check is used for
 * type-based CO-RE relocations and follow slightly different rules than
 * field-based relocations. This function assumes that root types were already
 * checked for name match. Beyond that initial root-level name check, names
 * are completely ignored. Compatibility rules are as follows:
 *   - any two STRUCTs/UNIONs/FWDs/ENUMs/INTs are considered compatible, but
 *     kind should match for local and target types (i.e., STRUCT is not
 *     compatible with UNION);
 *   - for ENUMs, the size is ignored;
 *   - for INT, size and signedness are ignored;
 *   - for ARRAY, dimensionality is ignored, element types are checked for
 *     compatibility recursively;
 *   - CONST/VOLATILE/RESTRICT modifiers are ignored;
 *   - TYPEDEFs/PTRs are compatible if types they pointing to are compatible;
 *   - FUNC_PROTOs are compatible if they have compatible signature: same
 *     number of input args and compatible return and argument types.
 * These rules are not set in stone and probably will be adjusted as we get
 * more experience with using BPF CO-RE relocations.
 */
int bpf_core_types_are_compat(const struct btf *local_btf, __u32 local_id,
			      const struct btf *targ_btf, __u32 targ_id)
{
	return __bpf_core_types_are_compat(local_btf, local_id, targ_btf, targ_id, 32);
}

int bpf_core_types_match(const struct btf *local_btf, __u32 local_id,
			 const struct btf *targ_btf, __u32 targ_id)
{
	return __bpf_core_types_match(local_btf, local_id, targ_btf, targ_id, false, 32);
}

static size_t bpf_core_hash_fn(const long key, void *ctx)
{
	return key;
}

static bool bpf_core_equal_fn(const long k1, const long k2, void *ctx)
{
	return k1 == k2;
}

static int record_relo_core(struct bpf_program *prog,
			    const struct bpf_core_relo *core_relo, int insn_idx)
{
	struct reloc_desc *relos, *relo;

	relos = libbpf_reallocarray(prog->reloc_desc,
				    prog->nr_reloc + 1, sizeof(*relos));
	if (!relos)
		return -ENOMEM;
	relo = &relos[prog->nr_reloc];
	relo->type = RELO_CORE;
	relo->insn_idx = insn_idx;
	relo->core_relo = core_relo;
	prog->reloc_desc = relos;
	prog->nr_reloc++;
	return 0;
}

static const struct bpf_core_relo *find_relo_core(struct bpf_program *prog, int insn_idx)
{
	struct reloc_desc *relo;
	int i;

	for (i = 0; i < prog->nr_reloc; i++) {
		relo = &prog->reloc_desc[i];
		if (relo->type != RELO_CORE || relo->insn_idx != insn_idx)
			continue;

		return relo->core_relo;
	}

	return NULL;
}

static int bpf_core_resolve_relo(struct bpf_program *prog,
				 const struct bpf_core_relo *relo,
				 int relo_idx,
				 const struct btf *local_btf,
				 struct hashmap *cand_cache,
				 struct bpf_core_relo_res *targ_res)
{
	struct bpf_core_spec specs_scratch[3] = {};
	struct bpf_core_cand_list *cands = NULL;
	const char *prog_name = prog->name;
	const struct btf_type *local_type;
	const char *local_name;
	__u32 local_id = relo->type_id;
	int err;

	local_type = btf__type_by_id(local_btf, local_id);
	if (!local_type)
		return -EINVAL;

	local_name = btf__name_by_offset(local_btf, local_type->name_off);
	if (!local_name)
		return -EINVAL;

	if (relo->kind != BPF_CORE_TYPE_ID_LOCAL &&
	    !hashmap__find(cand_cache, local_id, &cands)) {
		cands = bpf_core_find_cands(prog->obj, local_btf, local_id);
		if (IS_ERR(cands)) {
			pr_warn("prog '%s': relo #%d: target candidate search failed for [%d] %s %s: %ld\n",
				prog_name, relo_idx, local_id, btf_kind_str(local_type),
				local_name, PTR_ERR(cands));
			return PTR_ERR(cands);
		}
		err = hashmap__set(cand_cache, local_id, cands, NULL, NULL);
		if (err) {
			bpf_core_free_cands(cands);
			return err;
		}
	}

	return bpf_core_calc_relo_insn(prog_name, relo, relo_idx, local_btf, cands, specs_scratch,
				       targ_res);
}

static int
bpf_object__relocate_core(struct bpf_object *obj, const char *targ_btf_path)
{
	const struct btf_ext_info_sec *sec;
	struct bpf_core_relo_res targ_res;
	const struct bpf_core_relo *rec;
	const struct btf_ext_info *seg;
	struct hashmap_entry *entry;
	struct hashmap *cand_cache = NULL;
	struct bpf_program *prog;
	struct bpf_insn *insn;
	const char *sec_name;
	int i, err = 0, insn_idx, sec_idx, sec_num;

	if (obj->btf_ext->core_relo_info.len == 0)
		return 0;

	if (targ_btf_path) {
		obj->btf_vmlinux_override = btf__parse(targ_btf_path, NULL);
		err = libbpf_get_error(obj->btf_vmlinux_override);
		if (err) {
			pr_warn("failed to parse target BTF: %d\n", err);
			return err;
		}
	}

	cand_cache = hashmap__new(bpf_core_hash_fn, bpf_core_equal_fn, NULL);
	if (IS_ERR(cand_cache)) {
		err = PTR_ERR(cand_cache);
		goto out;
	}

	seg = &obj->btf_ext->core_relo_info;
	sec_num = 0;
	for_each_btf_ext_sec(seg, sec) {
		sec_idx = seg->sec_idxs[sec_num];
		sec_num++;

		sec_name = btf__name_by_offset(obj->btf, sec->sec_name_off);
		if (str_is_empty(sec_name)) {
			err = -EINVAL;
			goto out;
		}

		pr_debug("sec '%s': found %d CO-RE relocations\n", sec_name, sec->num_info);

		for_each_btf_ext_rec(seg, sec, i, rec) {
			if (rec->insn_off % BPF_INSN_SZ)
				return -EINVAL;
			insn_idx = rec->insn_off / BPF_INSN_SZ;
			prog = find_prog_by_sec_insn(obj, sec_idx, insn_idx);
			if (!prog) {
				/* When __weak subprog is "overridden" by another instance
				 * of the subprog from a different object file, linker still
				 * appends all the .BTF.ext info that used to belong to that
				 * eliminated subprogram.
				 * This is similar to what x86-64 linker does for relocations.
				 * So just ignore such relocations just like we ignore
				 * subprog instructions when discovering subprograms.
				 */
				pr_debug("sec '%s': skipping CO-RE relocation #%d for insn #%d belonging to eliminated weak subprogram\n",
					 sec_name, i, insn_idx);
				continue;
			}
			/* no need to apply CO-RE relocation if the program is
			 * not going to be loaded
			 */
			if (!prog->autoload)
				continue;

			/* adjust insn_idx from section frame of reference to the local
			 * program's frame of reference; (sub-)program code is not yet
			 * relocated, so it's enough to just subtract in-section offset
			 */
			insn_idx = insn_idx - prog->sec_insn_off;
			if (insn_idx >= prog->insns_cnt)
				return -EINVAL;
			insn = &prog->insns[insn_idx];

			err = record_relo_core(prog, rec, insn_idx);
			if (err) {
				pr_warn("prog '%s': relo #%d: failed to record relocation: %d\n",
					prog->name, i, err);
				goto out;
			}

			if (prog->obj->gen_loader)
				continue;

			err = bpf_core_resolve_relo(prog, rec, i, obj->btf, cand_cache, &targ_res);
			if (err) {
				pr_warn("prog '%s': relo #%d: failed to relocate: %d\n",
					prog->name, i, err);
				goto out;
			}

			err = bpf_core_patch_insn(prog->name, insn, insn_idx, rec, i, &targ_res);
			if (err) {
				pr_warn("prog '%s': relo #%d: failed to patch insn #%u: %d\n",
					prog->name, i, insn_idx, err);
				goto out;
			}
		}
	}

out:
	/* obj->btf_vmlinux and module BTFs are freed after object load */
	btf__free(obj->btf_vmlinux_override);
	obj->btf_vmlinux_override = NULL;

	if (!IS_ERR_OR_NULL(cand_cache)) {
		hashmap__for_each_entry(cand_cache, entry, i) {
			bpf_core_free_cands(entry->pvalue);
		}
		hashmap__free(cand_cache);
	}
	return err;
}

/* base map load ldimm64 special constant, used also for log fixup logic */
#define POISON_LDIMM64_MAP_BASE 2001000000
#define POISON_LDIMM64_MAP_PFX "200100"

static void poison_map_ldimm64(struct bpf_program *prog, int relo_idx,
			       int insn_idx, struct bpf_insn *insn,
			       int map_idx, const struct bpf_map *map)
{
	int i;

	pr_debug("prog '%s': relo #%d: poisoning insn #%d that loads map #%d '%s'\n",
		 prog->name, relo_idx, insn_idx, map_idx, map->name);

	/* we turn single ldimm64 into two identical invalid calls */
	for (i = 0; i < 2; i++) {
		insn->code = BPF_JMP | BPF_CALL;
		insn->dst_reg = 0;
		insn->src_reg = 0;
		insn->off = 0;
		/* if this instruction is reachable (not a dead code),
		 * verifier will complain with something like:
		 * invalid func unknown#2001000123
		 * where lower 123 is map index into obj->maps[] array
		 */
		insn->imm = POISON_LDIMM64_MAP_BASE + map_idx;

		insn++;
	}
}

/* unresolved kfunc call special constant, used also for log fixup logic */
#define POISON_CALL_KFUNC_BASE 2002000000
#define POISON_CALL_KFUNC_PFX "2002"

static void poison_kfunc_call(struct bpf_program *prog, int relo_idx,
			      int insn_idx, struct bpf_insn *insn,
			      int ext_idx, const struct extern_desc *ext)
{
	pr_debug("prog '%s': relo #%d: poisoning insn #%d that calls kfunc '%s'\n",
		 prog->name, relo_idx, insn_idx, ext->name);

	/* we turn kfunc call into invalid helper call with identifiable constant */
	insn->code = BPF_JMP | BPF_CALL;
	insn->dst_reg = 0;
	insn->src_reg = 0;
	insn->off = 0;
	/* if this instruction is reachable (not a dead code),
	 * verifier will complain with something like:
	 * invalid func unknown#2001000123
	 * where lower 123 is extern index into obj->externs[] array
	 */
	insn->imm = POISON_CALL_KFUNC_BASE + ext_idx;
}

/* Relocate data references within program code:
 *  - map references;
 *  - global variable references;
 *  - extern references.
 */
static int
bpf_object__relocate_data(struct bpf_object *obj, struct bpf_program *prog)
{
	int i;

	for (i = 0; i < prog->nr_reloc; i++) {
		struct reloc_desc *relo = &prog->reloc_desc[i];
		struct bpf_insn *insn = &prog->insns[relo->insn_idx];
		const struct bpf_map *map;
		struct extern_desc *ext;

		switch (relo->type) {
		case RELO_LD64:
			map = &obj->maps[relo->map_idx];
			if (obj->gen_loader) {
				insn[0].src_reg = BPF_PSEUDO_MAP_IDX;
				insn[0].imm = relo->map_idx;
			} else if (map->autocreate) {
				insn[0].src_reg = BPF_PSEUDO_MAP_FD;
				insn[0].imm = map->fd;
			} else {
				poison_map_ldimm64(prog, i, relo->insn_idx, insn,
						   relo->map_idx, map);
			}
			break;
		case RELO_DATA:
			map = &obj->maps[relo->map_idx];
			insn[1].imm = insn[0].imm + relo->sym_off;
			if (obj->gen_loader) {
				insn[0].src_reg = BPF_PSEUDO_MAP_IDX_VALUE;
				insn[0].imm = relo->map_idx;
			} else if (map->autocreate) {
				insn[0].src_reg = BPF_PSEUDO_MAP_VALUE;
				insn[0].imm = map->fd;
			} else {
				poison_map_ldimm64(prog, i, relo->insn_idx, insn,
						   relo->map_idx, map);
			}
			break;
		case RELO_EXTERN_LD64:
			ext = &obj->externs[relo->ext_idx];
			if (ext->type == EXT_KCFG) {
				if (obj->gen_loader) {
					insn[0].src_reg = BPF_PSEUDO_MAP_IDX_VALUE;
					insn[0].imm = obj->kconfig_map_idx;
				} else {
					insn[0].src_reg = BPF_PSEUDO_MAP_VALUE;
					insn[0].imm = obj->maps[obj->kconfig_map_idx].fd;
				}
				insn[1].imm = ext->kcfg.data_off;
			} else /* EXT_KSYM */ {
				if (ext->ksym.type_id && ext->is_set) { /* typed ksyms */
					insn[0].src_reg = BPF_PSEUDO_BTF_ID;
					insn[0].imm = ext->ksym.kernel_btf_id;
					insn[1].imm = ext->ksym.kernel_btf_obj_fd;
				} else { /* typeless ksyms or unresolved typed ksyms */
					insn[0].imm = (__u32)ext->ksym.addr;
					insn[1].imm = ext->ksym.addr >> 32;
				}
			}
			break;
		case RELO_EXTERN_CALL:
			ext = &obj->externs[relo->ext_idx];
			insn[0].src_reg = BPF_PSEUDO_KFUNC_CALL;
			if (ext->is_set) {
				insn[0].imm = ext->ksym.kernel_btf_id;
				insn[0].off = ext->ksym.btf_fd_idx;
			} else { /* unresolved weak kfunc call */
				poison_kfunc_call(prog, i, relo->insn_idx, insn,
						  relo->ext_idx, ext);
			}
			break;
		case RELO_SUBPROG_ADDR:
			if (insn[0].src_reg != BPF_PSEUDO_FUNC) {
				pr_warn("prog '%s': relo #%d: bad insn\n",
					prog->name, i);
				return -EINVAL;
			}
			/* handled already */
			break;
		case RELO_CALL:
			/* handled already */
			break;
		case RELO_CORE:
			/* will be handled by bpf_program_record_relos() */
			break;
		default:
			pr_warn("prog '%s': relo #%d: bad relo type %d\n",
				prog->name, i, relo->type);
			return -EINVAL;
		}
	}

	return 0;
}

static int adjust_prog_btf_ext_info(const struct bpf_object *obj,
				    const struct bpf_program *prog,
				    const struct btf_ext_info *ext_info,
				    void **prog_info, __u32 *prog_rec_cnt,
				    __u32 *prog_rec_sz)
{
	void *copy_start = NULL, *copy_end = NULL;
	void *rec, *rec_end, *new_prog_info;
	const struct btf_ext_info_sec *sec;
	size_t old_sz, new_sz;
	int i, sec_num, sec_idx, off_adj;

	sec_num = 0;
	for_each_btf_ext_sec(ext_info, sec) {
		sec_idx = ext_info->sec_idxs[sec_num];
		sec_num++;
		if (prog->sec_idx != sec_idx)
			continue;

		for_each_btf_ext_rec(ext_info, sec, i, rec) {
			__u32 insn_off = *(__u32 *)rec / BPF_INSN_SZ;

			if (insn_off < prog->sec_insn_off)
				continue;
			if (insn_off >= prog->sec_insn_off + prog->sec_insn_cnt)
				break;

			if (!copy_start)
				copy_start = rec;
			copy_end = rec + ext_info->rec_size;
		}

		if (!copy_start)
			return -ENOENT;

		/* append func/line info of a given (sub-)program to the main
		 * program func/line info
		 */
		old_sz = (size_t)(*prog_rec_cnt) * ext_info->rec_size;
		new_sz = old_sz + (copy_end - copy_start);
		new_prog_info = realloc(*prog_info, new_sz);
		if (!new_prog_info)
			return -ENOMEM;
		*prog_info = new_prog_info;
		*prog_rec_cnt = new_sz / ext_info->rec_size;
		memcpy(new_prog_info + old_sz, copy_start, copy_end - copy_start);

		/* Kernel instruction offsets are in units of 8-byte
		 * instructions, while .BTF.ext instruction offsets generated
		 * by Clang are in units of bytes. So convert Clang offsets
		 * into kernel offsets and adjust offset according to program
		 * relocated position.
		 */
		off_adj = prog->sub_insn_off - prog->sec_insn_off;
		rec = new_prog_info + old_sz;
		rec_end = new_prog_info + new_sz;
		for (; rec < rec_end; rec += ext_info->rec_size) {
			__u32 *insn_off = rec;

			*insn_off = *insn_off / BPF_INSN_SZ + off_adj;
		}
		*prog_rec_sz = ext_info->rec_size;
		return 0;
	}

	return -ENOENT;
}

static int
reloc_prog_func_and_line_info(const struct bpf_object *obj,
			      struct bpf_program *main_prog,
			      const struct bpf_program *prog)
{
	int err;

	/* no .BTF.ext relocation if .BTF.ext is missing or kernel doesn't
	 * support func/line info
	 */
	if (!obj->btf_ext || !kernel_supports(obj, FEAT_BTF_FUNC))
		return 0;

	/* only attempt func info relocation if main program's func_info
	 * relocation was successful
	 */
	if (main_prog != prog && !main_prog->func_info)
		goto line_info;

	err = adjust_prog_btf_ext_info(obj, prog, &obj->btf_ext->func_info,
				       &main_prog->func_info,
				       &main_prog->func_info_cnt,
				       &main_prog->func_info_rec_size);
	if (err) {
		if (err != -ENOENT) {
			pr_warn("prog '%s': error relocating .BTF.ext function info: %d\n",
				prog->name, err);
			return err;
		}
		if (main_prog->func_info) {
			/*
			 * Some info has already been found but has problem
			 * in the last btf_ext reloc. Must have to error out.
			 */
			pr_warn("prog '%s': missing .BTF.ext function info.\n", prog->name);
			return err;
		}
		/* Have problem loading the very first info. Ignore the rest. */
		pr_warn("prog '%s': missing .BTF.ext function info for the main program, skipping all of .BTF.ext func info.\n",
			prog->name);
	}

line_info:
	/* don't relocate line info if main program's relocation failed */
	if (main_prog != prog && !main_prog->line_info)
		return 0;

	err = adjust_prog_btf_ext_info(obj, prog, &obj->btf_ext->line_info,
				       &main_prog->line_info,
				       &main_prog->line_info_cnt,
				       &main_prog->line_info_rec_size);
	if (err) {
		if (err != -ENOENT) {
			pr_warn("prog '%s': error relocating .BTF.ext line info: %d\n",
				prog->name, err);
			return err;
		}
		if (main_prog->line_info) {
			/*
			 * Some info has already been found but has problem
			 * in the last btf_ext reloc. Must have to error out.
			 */
			pr_warn("prog '%s': missing .BTF.ext line info.\n", prog->name);
			return err;
		}
		/* Have problem loading the very first info. Ignore the rest. */
		pr_warn("prog '%s': missing .BTF.ext line info for the main program, skipping all of .BTF.ext line info.\n",
			prog->name);
	}
	return 0;
}

static int cmp_relo_by_insn_idx(const void *key, const void *elem)
{
	size_t insn_idx = *(const size_t *)key;
	const struct reloc_desc *relo = elem;

	if (insn_idx == relo->insn_idx)
		return 0;
	return insn_idx < relo->insn_idx ? -1 : 1;
}

static struct reloc_desc *find_prog_insn_relo(const struct bpf_program *prog, size_t insn_idx)
{
	if (!prog->nr_reloc)
		return NULL;
	return bsearch(&insn_idx, prog->reloc_desc, prog->nr_reloc,
		       sizeof(*prog->reloc_desc), cmp_relo_by_insn_idx);
}

static int append_subprog_relos(struct bpf_program *main_prog, struct bpf_program *subprog)
{
	int new_cnt = main_prog->nr_reloc + subprog->nr_reloc;
	struct reloc_desc *relos;
	int i;

	if (main_prog == subprog)
		return 0;
	relos = libbpf_reallocarray(main_prog->reloc_desc, new_cnt, sizeof(*relos));
	/* if new count is zero, reallocarray can return a valid NULL result;
	 * in this case the previous pointer will be freed, so we *have to*
	 * reassign old pointer to the new value (even if it's NULL)
	 */
	if (!relos && new_cnt)
		return -ENOMEM;
	if (subprog->nr_reloc)
		memcpy(relos + main_prog->nr_reloc, subprog->reloc_desc,
		       sizeof(*relos) * subprog->nr_reloc);

	for (i = main_prog->nr_reloc; i < new_cnt; i++)
		relos[i].insn_idx += subprog->sub_insn_off;
	/* After insn_idx adjustment the 'relos' array is still sorted
	 * by insn_idx and doesn't break bsearch.
	 */
	main_prog->reloc_desc = relos;
	main_prog->nr_reloc = new_cnt;
	return 0;
}

static int
bpf_object__append_subprog_code(struct bpf_object *obj, struct bpf_program *main_prog,
				struct bpf_program *subprog)
{
       struct bpf_insn *insns;
       size_t new_cnt;
       int err;

       subprog->sub_insn_off = main_prog->insns_cnt;

       new_cnt = main_prog->insns_cnt + subprog->insns_cnt;
       insns = libbpf_reallocarray(main_prog->insns, new_cnt, sizeof(*insns));
       if (!insns) {
               pr_warn("prog '%s': failed to realloc prog code\n", main_prog->name);
               return -ENOMEM;
       }
       main_prog->insns = insns;
       main_prog->insns_cnt = new_cnt;

       memcpy(main_prog->insns + subprog->sub_insn_off, subprog->insns,
              subprog->insns_cnt * sizeof(*insns));

       pr_debug("prog '%s': added %zu insns from sub-prog '%s'\n",
                main_prog->name, subprog->insns_cnt, subprog->name);

       /* The subprog insns are now appended. Append its relos too. */
       err = append_subprog_relos(main_prog, subprog);
       if (err)
               return err;
       return 0;
}

static int
bpf_object__reloc_code(struct bpf_object *obj, struct bpf_program *main_prog,
		       struct bpf_program *prog)
{
	size_t sub_insn_idx, insn_idx;
	struct bpf_program *subprog;
	struct reloc_desc *relo;
	struct bpf_insn *insn;
	int err;

	err = reloc_prog_func_and_line_info(obj, main_prog, prog);
	if (err)
		return err;

	for (insn_idx = 0; insn_idx < prog->sec_insn_cnt; insn_idx++) {
		insn = &main_prog->insns[prog->sub_insn_off + insn_idx];
		if (!insn_is_subprog_call(insn) && !insn_is_pseudo_func(insn))
			continue;

		relo = find_prog_insn_relo(prog, insn_idx);
		if (relo && relo->type == RELO_EXTERN_CALL)
			/* kfunc relocations will be handled later
			 * in bpf_object__relocate_data()
			 */
			continue;
		if (relo && relo->type != RELO_CALL && relo->type != RELO_SUBPROG_ADDR) {
			pr_warn("prog '%s': unexpected relo for insn #%zu, type %d\n",
				prog->name, insn_idx, relo->type);
			return -LIBBPF_ERRNO__RELOC;
		}
		if (relo) {
			/* sub-program instruction index is a combination of
			 * an offset of a symbol pointed to by relocation and
			 * call instruction's imm field; for global functions,
			 * call always has imm = -1, but for static functions
			 * relocation is against STT_SECTION and insn->imm
			 * points to a start of a static function
			 *
			 * for subprog addr relocation, the relo->sym_off + insn->imm is
			 * the byte offset in the corresponding section.
			 */
			if (relo->type == RELO_CALL)
				sub_insn_idx = relo->sym_off / BPF_INSN_SZ + insn->imm + 1;
			else
				sub_insn_idx = (relo->sym_off + insn->imm) / BPF_INSN_SZ;
		} else if (insn_is_pseudo_func(insn)) {
			/*
			 * RELO_SUBPROG_ADDR relo is always emitted even if both
			 * functions are in the same section, so it shouldn't reach here.
			 */
			pr_warn("prog '%s': missing subprog addr relo for insn #%zu\n",
				prog->name, insn_idx);
			return -LIBBPF_ERRNO__RELOC;
		} else {
			/* if subprogram call is to a static function within
			 * the same ELF section, there won't be any relocation
			 * emitted, but it also means there is no additional
			 * offset necessary, insns->imm is relative to
			 * instruction's original position within the section
			 */
			sub_insn_idx = prog->sec_insn_off + insn_idx + insn->imm + 1;
		}

		/* we enforce that sub-programs should be in .text section */
		subprog = find_prog_by_sec_insn(obj, obj->efile.text_shndx, sub_insn_idx);
		if (!subprog) {
			pr_warn("prog '%s': no .text section found yet sub-program call exists\n",
				prog->name);
			return -LIBBPF_ERRNO__RELOC;
		}

		/* if it's the first call instruction calling into this
		 * subprogram (meaning this subprog hasn't been processed
		 * yet) within the context of current main program:
		 *   - append it at the end of main program's instructions blog;
		 *   - process is recursively, while current program is put on hold;
		 *   - if that subprogram calls some other not yet processes
		 *   subprogram, same thing will happen recursively until
		 *   there are no more unprocesses subprograms left to append
		 *   and relocate.
		 */
		if (subprog->sub_insn_off == 0) {
			err = bpf_object__append_subprog_code(obj, main_prog, subprog);
			if (err)
				return err;
			err = bpf_object__reloc_code(obj, main_prog, subprog);
			if (err)
				return err;
		}

		/* main_prog->insns memory could have been re-allocated, so
		 * calculate pointer again
		 */
		insn = &main_prog->insns[prog->sub_insn_off + insn_idx];
		/* calculate correct instruction position within current main
		 * prog; each main prog can have a different set of
		 * subprograms appended (potentially in different order as
		 * well), so position of any subprog can be different for
		 * different main programs
		 */
		insn->imm = subprog->sub_insn_off - (prog->sub_insn_off + insn_idx) - 1;

		pr_debug("prog '%s': insn #%zu relocated, imm %d points to subprog '%s' (now at %zu offset)\n",
			 prog->name, insn_idx, insn->imm, subprog->name, subprog->sub_insn_off);
	}

	return 0;
}

/*
 * Relocate sub-program calls.
 *
 * Algorithm operates as follows. Each entry-point BPF program (referred to as
 * main prog) is processed separately. For each subprog (non-entry functions,
 * that can be called from either entry progs or other subprogs) gets their
 * sub_insn_off reset to zero. This serves as indicator that this subprogram
 * hasn't been yet appended and relocated within current main prog. Once its
 * relocated, sub_insn_off will point at the position within current main prog
 * where given subprog was appended. This will further be used to relocate all
 * the call instructions jumping into this subprog.
 *
 * We start with main program and process all call instructions. If the call
 * is into a subprog that hasn't been processed (i.e., subprog->sub_insn_off
 * is zero), subprog instructions are appended at the end of main program's
 * instruction array. Then main program is "put on hold" while we recursively
 * process newly appended subprogram. If that subprogram calls into another
 * subprogram that hasn't been appended, new subprogram is appended again to
 * the *main* prog's instructions (subprog's instructions are always left
 * untouched, as they need to be in unmodified state for subsequent main progs
 * and subprog instructions are always sent only as part of a main prog) and
 * the process continues recursively. Once all the subprogs called from a main
 * prog or any of its subprogs are appended (and relocated), all their
 * positions within finalized instructions array are known, so it's easy to
 * rewrite call instructions with correct relative offsets, corresponding to
 * desired target subprog.
 *
 * Its important to realize that some subprogs might not be called from some
 * main prog and any of its called/used subprogs. Those will keep their
 * subprog->sub_insn_off as zero at all times and won't be appended to current
 * main prog and won't be relocated within the context of current main prog.
 * They might still be used from other main progs later.
 *
 * Visually this process can be shown as below. Suppose we have two main
 * programs mainA and mainB and BPF object contains three subprogs: subA,
 * subB, and subC. mainA calls only subA, mainB calls only subC, but subA and
 * subC both call subB:
 *
 *        +--------+ +-------+
 *        |        v v       |
 *     +--+---+ +--+-+-+ +---+--+
 *     | subA | | subB | | subC |
 *     +--+---+ +------+ +---+--+
 *        ^                  ^
 *        |                  |
 *    +---+-------+   +------+----+
 *    |   mainA   |   |   mainB   |
 *    +-----------+   +-----------+
 *
 * We'll start relocating mainA, will find subA, append it and start
 * processing sub A recursively:
 *
 *    +-----------+------+
 *    |   mainA   | subA |
 *    +-----------+------+
 *
 * At this point we notice that subB is used from subA, so we append it and
 * relocate (there are no further subcalls from subB):
 *
 *    +-----------+------+------+
 *    |   mainA   | subA | subB |
 *    +-----------+------+------+
 *
 * At this point, we relocate subA calls, then go one level up and finish with
 * relocatin mainA calls. mainA is done.
 *
 * For mainB process is similar but results in different order. We start with
 * mainB and skip subA and subB, as mainB never calls them (at least
 * directly), but we see subC is needed, so we append and start processing it:
 *
 *    +-----------+------+
 *    |   mainB   | subC |
 *    +-----------+------+
 * Now we see subC needs subB, so we go back to it, append and relocate it:
 *
 *    +-----------+------+------+
 *    |   mainB   | subC | subB |
 *    +-----------+------+------+
 *
 * At this point we unwind recursion, relocate calls in subC, then in mainB.
 */
static int
bpf_object__relocate_calls(struct bpf_object *obj, struct bpf_program *prog)
{
	struct bpf_program *subprog;
	int i, err;

	/* mark all subprogs as not relocated (yet) within the context of
	 * current main program
	 */
	for (i = 0; i < obj->nr_programs; i++) {
		subprog = &obj->programs[i];
		if (!prog_is_subprog(obj, subprog))
			continue;

		subprog->sub_insn_off = 0;
	}

	err = bpf_object__reloc_code(obj, prog, prog);
	if (err)
		return err;

	return 0;
}

static void
bpf_object__free_relocs(struct bpf_object *obj)
{
	struct bpf_program *prog;
	int i;

	/* free up relocation descriptors */
	for (i = 0; i < obj->nr_programs; i++) {
		prog = &obj->programs[i];
		zfree(&prog->reloc_desc);
		prog->nr_reloc = 0;
	}
}

static int cmp_relocs(const void *_a, const void *_b)
{
	const struct reloc_desc *a = _a;
	const struct reloc_desc *b = _b;

	if (a->insn_idx != b->insn_idx)
		return a->insn_idx < b->insn_idx ? -1 : 1;

	/* no two relocations should have the same insn_idx, but ... */
	if (a->type != b->type)
		return a->type < b->type ? -1 : 1;

	return 0;
}

static void bpf_object__sort_relos(struct bpf_object *obj)
{
	int i;

	for (i = 0; i < obj->nr_programs; i++) {
		struct bpf_program *p = &obj->programs[i];

		if (!p->nr_reloc)
			continue;

		qsort(p->reloc_desc, p->nr_reloc, sizeof(*p->reloc_desc), cmp_relocs);
	}
}

static int bpf_prog_assign_exc_cb(struct bpf_object *obj, struct bpf_program *prog)
{
	const char *str = "exception_callback:";
	size_t pfx_len = strlen(str);
	int i, j, n;

	if (!obj->btf || !kernel_supports(obj, FEAT_BTF_DECL_TAG))
		return 0;

	n = btf__type_cnt(obj->btf);
	for (i = 1; i < n; i++) {
		const char *name;
		struct btf_type *t;

		t = btf_type_by_id(obj->btf, i);
		if (!btf_is_decl_tag(t) || btf_decl_tag(t)->component_idx != -1)
			continue;

		name = btf__str_by_offset(obj->btf, t->name_off);
		if (strncmp(name, str, pfx_len) != 0)
			continue;

		t = btf_type_by_id(obj->btf, t->type);
		if (!btf_is_func(t) || btf_func_linkage(t) != BTF_FUNC_GLOBAL) {
			pr_warn("prog '%s': exception_callback:<value> decl tag not applied to the main program\n",
				prog->name);
			return -EINVAL;
		}
		if (strcmp(prog->name, btf__str_by_offset(obj->btf, t->name_off)) != 0)
			continue;
		/* Multiple callbacks are specified for the same prog,
		 * the verifier will eventually return an error for this
		 * case, hence simply skip appending a subprog.
		 */
		if (prog->exception_cb_idx >= 0) {
			prog->exception_cb_idx = -1;
			break;
		}

		name += pfx_len;
		if (str_is_empty(name)) {
			pr_warn("prog '%s': exception_callback:<value> decl tag contains empty value\n",
				prog->name);
			return -EINVAL;
		}

		for (j = 0; j < obj->nr_programs; j++) {
			struct bpf_program *subprog = &obj->programs[j];

			if (!prog_is_subprog(obj, subprog))
				continue;
			if (strcmp(name, subprog->name) != 0)
				continue;
			/* Enforce non-hidden, as from verifier point of
			 * view it expects global functions, whereas the
			 * mark_btf_static fixes up linkage as static.
			 */
			if (!subprog->sym_global || subprog->mark_btf_static) {
				pr_warn("prog '%s': exception callback %s must be a global non-hidden function\n",
					prog->name, subprog->name);
				return -EINVAL;
			}
			/* Let's see if we already saw a static exception callback with the same name */
			if (prog->exception_cb_idx >= 0) {
				pr_warn("prog '%s': multiple subprogs with same name as exception callback '%s'\n",
					prog->name, subprog->name);
				return -EINVAL;
			}
			prog->exception_cb_idx = j;
			break;
		}

		if (prog->exception_cb_idx >= 0)
			continue;

		pr_warn("prog '%s': cannot find exception callback '%s'\n", prog->name, name);
		return -ENOENT;
	}

	return 0;
}

static struct {
	enum bpf_prog_type prog_type;
	const char *ctx_name;
} global_ctx_map[] = {
	{ BPF_PROG_TYPE_CGROUP_DEVICE,           "bpf_cgroup_dev_ctx" },
	{ BPF_PROG_TYPE_CGROUP_SKB,              "__sk_buff" },
	{ BPF_PROG_TYPE_CGROUP_SOCK,             "bpf_sock" },
	{ BPF_PROG_TYPE_CGROUP_SOCK_ADDR,        "bpf_sock_addr" },
	{ BPF_PROG_TYPE_CGROUP_SOCKOPT,          "bpf_sockopt" },
	{ BPF_PROG_TYPE_CGROUP_SYSCTL,           "bpf_sysctl" },
	{ BPF_PROG_TYPE_FLOW_DISSECTOR,          "__sk_buff" },
	{ BPF_PROG_TYPE_KPROBE,                  "bpf_user_pt_regs_t" },
	{ BPF_PROG_TYPE_LWT_IN,                  "__sk_buff" },
	{ BPF_PROG_TYPE_LWT_OUT,                 "__sk_buff" },
	{ BPF_PROG_TYPE_LWT_SEG6LOCAL,           "__sk_buff" },
	{ BPF_PROG_TYPE_LWT_XMIT,                "__sk_buff" },
	{ BPF_PROG_TYPE_NETFILTER,               "bpf_nf_ctx" },
	{ BPF_PROG_TYPE_PERF_EVENT,              "bpf_perf_event_data" },
	{ BPF_PROG_TYPE_RAW_TRACEPOINT,          "bpf_raw_tracepoint_args" },
	{ BPF_PROG_TYPE_RAW_TRACEPOINT_WRITABLE, "bpf_raw_tracepoint_args" },
	{ BPF_PROG_TYPE_SCHED_ACT,               "__sk_buff" },
	{ BPF_PROG_TYPE_SCHED_CLS,               "__sk_buff" },
	{ BPF_PROG_TYPE_SK_LOOKUP,               "bpf_sk_lookup" },
	{ BPF_PROG_TYPE_SK_MSG,                  "sk_msg_md" },
	{ BPF_PROG_TYPE_SK_REUSEPORT,            "sk_reuseport_md" },
	{ BPF_PROG_TYPE_SK_SKB,                  "__sk_buff" },
	{ BPF_PROG_TYPE_SOCK_OPS,                "bpf_sock_ops" },
	{ BPF_PROG_TYPE_SOCKET_FILTER,           "__sk_buff" },
	{ BPF_PROG_TYPE_XDP,                     "xdp_md" },
	/* all other program types don't have "named" context structs */
};

/* forward declarations for arch-specific underlying types of bpf_user_pt_regs_t typedef,
 * for below __builtin_types_compatible_p() checks;
 * with this approach we don't need any extra arch-specific #ifdef guards
 */
struct pt_regs;
struct user_pt_regs;
struct user_regs_struct;

static bool need_func_arg_type_fixup(const struct btf *btf, const struct bpf_program *prog,
				     const char *subprog_name, int arg_idx,
				     int arg_type_id, const char *ctx_name)
{
	const struct btf_type *t;
	const char *tname;

	/* check if existing parameter already matches verifier expectations */
	t = skip_mods_and_typedefs(btf, arg_type_id, NULL);
	if (!btf_is_ptr(t))
		goto out_warn;

	/* typedef bpf_user_pt_regs_t is a special PITA case, valid for kprobe
	 * and perf_event programs, so check this case early on and forget
	 * about it for subsequent checks
	 */
	while (btf_is_mod(t))
		t = btf__type_by_id(btf, t->type);
	if (btf_is_typedef(t) &&
	    (prog->type == BPF_PROG_TYPE_KPROBE || prog->type == BPF_PROG_TYPE_PERF_EVENT)) {
		tname = btf__str_by_offset(btf, t->name_off) ?: "<anon>";
		if (strcmp(tname, "bpf_user_pt_regs_t") == 0)
			return false; /* canonical type for kprobe/perf_event */
	}

	/* now we can ignore typedefs moving forward */
	t = skip_mods_and_typedefs(btf, t->type, NULL);

	/* if it's `void *`, definitely fix up BTF info */
	if (btf_is_void(t))
		return true;

	/* if it's already proper canonical type, no need to fix up */
	tname = btf__str_by_offset(btf, t->name_off) ?: "<anon>";
	if (btf_is_struct(t) && strcmp(tname, ctx_name) == 0)
		return false;

	/* special cases */
	switch (prog->type) {
	case BPF_PROG_TYPE_KPROBE:
		/* `struct pt_regs *` is expected, but we need to fix up */
		if (btf_is_struct(t) && strcmp(tname, "pt_regs") == 0)
			return true;
		break;
	case BPF_PROG_TYPE_PERF_EVENT:
		if (__builtin_types_compatible_p(bpf_user_pt_regs_t, struct pt_regs) &&
		    btf_is_struct(t) && strcmp(tname, "pt_regs") == 0)
			return true;
		if (__builtin_types_compatible_p(bpf_user_pt_regs_t, struct user_pt_regs) &&
		    btf_is_struct(t) && strcmp(tname, "user_pt_regs") == 0)
			return true;
		if (__builtin_types_compatible_p(bpf_user_pt_regs_t, struct user_regs_struct) &&
		    btf_is_struct(t) && strcmp(tname, "user_regs_struct") == 0)
			return true;
		break;
	case BPF_PROG_TYPE_RAW_TRACEPOINT:
	case BPF_PROG_TYPE_RAW_TRACEPOINT_WRITABLE:
		/* allow u64* as ctx */
		if (btf_is_int(t) && t->size == 8)
			return true;
		break;
	default:
		break;
	}

out_warn:
	pr_warn("prog '%s': subprog '%s' arg#%d is expected to be of `struct %s *` type\n",
		prog->name, subprog_name, arg_idx, ctx_name);
	return false;
}

static int clone_func_btf_info(struct btf *btf, int orig_fn_id, struct bpf_program *prog)
{
	int fn_id, fn_proto_id, ret_type_id, orig_proto_id;
	int i, err, arg_cnt, fn_name_off, linkage;
	struct btf_type *fn_t, *fn_proto_t, *t;
	struct btf_param *p;

	/* caller already validated FUNC -> FUNC_PROTO validity */
	fn_t = btf_type_by_id(btf, orig_fn_id);
	fn_proto_t = btf_type_by_id(btf, fn_t->type);

	/* Note that each btf__add_xxx() operation invalidates
	 * all btf_type and string pointers, so we need to be
	 * very careful when cloning BTF types. BTF type
	 * pointers have to be always refetched. And to avoid
	 * problems with invalidated string pointers, we
	 * add empty strings initially, then just fix up
	 * name_off offsets in place. Offsets are stable for
	 * existing strings, so that works out.
	 */
	fn_name_off = fn_t->name_off; /* we are about to invalidate fn_t */
	linkage = btf_func_linkage(fn_t);
	orig_proto_id = fn_t->type; /* original FUNC_PROTO ID */
	ret_type_id = fn_proto_t->type; /* fn_proto_t will be invalidated */
	arg_cnt = btf_vlen(fn_proto_t);

	/* clone FUNC_PROTO and its params */
	fn_proto_id = btf__add_func_proto(btf, ret_type_id);
	if (fn_proto_id < 0)
		return -EINVAL;

	for (i = 0; i < arg_cnt; i++) {
		int name_off;

		/* copy original parameter data */
		t = btf_type_by_id(btf, orig_proto_id);
		p = &btf_params(t)[i];
		name_off = p->name_off;

		err = btf__add_func_param(btf, "", p->type);
		if (err)
			return err;

		fn_proto_t = btf_type_by_id(btf, fn_proto_id);
		p = &btf_params(fn_proto_t)[i];
		p->name_off = name_off; /* use remembered str offset */
	}

	/* clone FUNC now, btf__add_func() enforces non-empty name, so use
	 * entry program's name as a placeholder, which we replace immediately
	 * with original name_off
	 */
	fn_id = btf__add_func(btf, prog->name, linkage, fn_proto_id);
	if (fn_id < 0)
		return -EINVAL;

	fn_t = btf_type_by_id(btf, fn_id);
	fn_t->name_off = fn_name_off; /* reuse original string */

	return fn_id;
}

/* Check if main program or global subprog's function prototype has `arg:ctx`
 * argument tags, and, if necessary, substitute correct type to match what BPF
 * verifier would expect, taking into account specific program type. This
 * allows to support __arg_ctx tag transparently on old kernels that don't yet
 * have a native support for it in the verifier, making user's life much
 * easier.
 */
static int bpf_program_fixup_func_info(struct bpf_object *obj, struct bpf_program *prog)
{
	const char *ctx_name = NULL, *ctx_tag = "arg:ctx", *fn_name;
	struct bpf_func_info_min *func_rec;
	struct btf_type *fn_t, *fn_proto_t;
	struct btf *btf = obj->btf;
	const struct btf_type *t;
	struct btf_param *p;
	int ptr_id = 0, struct_id, tag_id, orig_fn_id;
	int i, n, arg_idx, arg_cnt, err, rec_idx;
	int *orig_ids;

	/* no .BTF.ext, no problem */
	if (!obj->btf_ext || !prog->func_info)
		return 0;

	/* don't do any fix ups if kernel natively supports __arg_ctx */
	if (kernel_supports(obj, FEAT_ARG_CTX_TAG))
		return 0;

	/* some BPF program types just don't have named context structs, so
	 * this fallback mechanism doesn't work for them
	 */
	for (i = 0; i < ARRAY_SIZE(global_ctx_map); i++) {
		if (global_ctx_map[i].prog_type != prog->type)
			continue;
		ctx_name = global_ctx_map[i].ctx_name;
		break;
	}
	if (!ctx_name)
		return 0;

	/* remember original func BTF IDs to detect if we already cloned them */
	orig_ids = calloc(prog->func_info_cnt, sizeof(*orig_ids));
	if (!orig_ids)
		return -ENOMEM;
	for (i = 0; i < prog->func_info_cnt; i++) {
		func_rec = prog->func_info + prog->func_info_rec_size * i;
		orig_ids[i] = func_rec->type_id;
	}

	/* go through each DECL_TAG with "arg:ctx" and see if it points to one
	 * of our subprogs; if yes and subprog is global and needs adjustment,
	 * clone and adjust FUNC -> FUNC_PROTO combo
	 */
	for (i = 1, n = btf__type_cnt(btf); i < n; i++) {
		/* only DECL_TAG with "arg:ctx" value are interesting */
		t = btf__type_by_id(btf, i);
		if (!btf_is_decl_tag(t))
			continue;
		if (strcmp(btf__str_by_offset(btf, t->name_off), ctx_tag) != 0)
			continue;

		/* only global funcs need adjustment, if at all */
		orig_fn_id = t->type;
		fn_t = btf_type_by_id(btf, orig_fn_id);
		if (!btf_is_func(fn_t) || btf_func_linkage(fn_t) != BTF_FUNC_GLOBAL)
			continue;

		/* sanity check FUNC -> FUNC_PROTO chain, just in case */
		fn_proto_t = btf_type_by_id(btf, fn_t->type);
		if (!fn_proto_t || !btf_is_func_proto(fn_proto_t))
			continue;

		/* find corresponding func_info record */
		func_rec = NULL;
		for (rec_idx = 0; rec_idx < prog->func_info_cnt; rec_idx++) {
			if (orig_ids[rec_idx] == t->type) {
				func_rec = prog->func_info + prog->func_info_rec_size * rec_idx;
				break;
			}
		}
		/* current main program doesn't call into this subprog */
		if (!func_rec)
			continue;

		/* some more sanity checking of DECL_TAG */
		arg_cnt = btf_vlen(fn_proto_t);
		arg_idx = btf_decl_tag(t)->component_idx;
		if (arg_idx < 0 || arg_idx >= arg_cnt)
			continue;

		/* check if we should fix up argument type */
		p = &btf_params(fn_proto_t)[arg_idx];
		fn_name = btf__str_by_offset(btf, fn_t->name_off) ?: "<anon>";
		if (!need_func_arg_type_fixup(btf, prog, fn_name, arg_idx, p->type, ctx_name))
			continue;

		/* clone fn/fn_proto, unless we already did it for another arg */
		if (func_rec->type_id == orig_fn_id) {
			int fn_id;

			fn_id = clone_func_btf_info(btf, orig_fn_id, prog);
			if (fn_id < 0) {
				err = fn_id;
				goto err_out;
			}

			/* point func_info record to a cloned FUNC type */
			func_rec->type_id = fn_id;
		}

		/* create PTR -> STRUCT type chain to mark PTR_TO_CTX argument;
		 * we do it just once per main BPF program, as all global
		 * funcs share the same program type, so need only PTR ->
		 * STRUCT type chain
		 */
		if (ptr_id == 0) {
			struct_id = btf__add_struct(btf, ctx_name, 0);
			ptr_id = btf__add_ptr(btf, struct_id);
			if (ptr_id < 0 || struct_id < 0) {
				err = -EINVAL;
				goto err_out;
			}
		}

		/* for completeness, clone DECL_TAG and point it to cloned param */
		tag_id = btf__add_decl_tag(btf, ctx_tag, func_rec->type_id, arg_idx);
		if (tag_id < 0) {
			err = -EINVAL;
			goto err_out;
		}

		/* all the BTF manipulations invalidated pointers, refetch them */
		fn_t = btf_type_by_id(btf, func_rec->type_id);
		fn_proto_t = btf_type_by_id(btf, fn_t->type);

		/* fix up type ID pointed to by param */
		p = &btf_params(fn_proto_t)[arg_idx];
		p->type = ptr_id;
	}

	free(orig_ids);
	return 0;
err_out:
	free(orig_ids);
	return err;
}

static int bpf_object__relocate(struct bpf_object *obj, const char *targ_btf_path)
{
	struct bpf_program *prog;
	size_t i, j;
	int err;

	if (obj->btf_ext) {
		err = bpf_object__relocate_core(obj, targ_btf_path);
		if (err) {
			pr_warn("failed to perform CO-RE relocations: %d\n",
				err);
			return err;
		}
		bpf_object__sort_relos(obj);
	}

	/* Before relocating calls pre-process relocations and mark
	 * few ld_imm64 instructions that points to subprogs.
	 * Otherwise bpf_object__reloc_code() later would have to consider
	 * all ld_imm64 insns as relocation candidates. That would
	 * reduce relocation speed, since amount of find_prog_insn_relo()
	 * would increase and most of them will fail to find a relo.
	 */
	for (i = 0; i < obj->nr_programs; i++) {
		prog = &obj->programs[i];
		for (j = 0; j < prog->nr_reloc; j++) {
			struct reloc_desc *relo = &prog->reloc_desc[j];
			struct bpf_insn *insn = &prog->insns[relo->insn_idx];

			/* mark the insn, so it's recognized by insn_is_pseudo_func() */
			if (relo->type == RELO_SUBPROG_ADDR)
				insn[0].src_reg = BPF_PSEUDO_FUNC;
		}
	}

	/* relocate subprogram calls and append used subprograms to main
	 * programs; each copy of subprogram code needs to be relocated
	 * differently for each main program, because its code location might
	 * have changed.
	 * Append subprog relos to main programs to allow data relos to be
	 * processed after text is completely relocated.
	 */
	for (i = 0; i < obj->nr_programs; i++) {
		prog = &obj->programs[i];
		/* sub-program's sub-calls are relocated within the context of
		 * its main program only
		 */
		if (prog_is_subprog(obj, prog))
			continue;
		if (!prog->autoload)
			continue;

		err = bpf_object__relocate_calls(obj, prog);
		if (err) {
			pr_warn("prog '%s': failed to relocate calls: %d\n",
				prog->name, err);
			return err;
		}

		err = bpf_prog_assign_exc_cb(obj, prog);
		if (err)
			return err;
		/* Now, also append exception callback if it has not been done already. */
		if (prog->exception_cb_idx >= 0) {
			struct bpf_program *subprog = &obj->programs[prog->exception_cb_idx];

			/* Calling exception callback directly is disallowed, which the
			 * verifier will reject later. In case it was processed already,
			 * we can skip this step, otherwise for all other valid cases we
			 * have to append exception callback now.
			 */
			if (subprog->sub_insn_off == 0) {
				err = bpf_object__append_subprog_code(obj, prog, subprog);
				if (err)
					return err;
				err = bpf_object__reloc_code(obj, prog, subprog);
				if (err)
					return err;
			}
		}
	}
	for (i = 0; i < obj->nr_programs; i++) {
		prog = &obj->programs[i];
		if (prog_is_subprog(obj, prog))
			continue;
		if (!prog->autoload)
			continue;

		/* Process data relos for main programs */
		err = bpf_object__relocate_data(obj, prog);
		if (err) {
			pr_warn("prog '%s': failed to relocate data references: %d\n",
				prog->name, err);
			return err;
		}

		/* Fix up .BTF.ext information, if necessary */
		err = bpf_program_fixup_func_info(obj, prog);
		if (err) {
			pr_warn("prog '%s': failed to perform .BTF.ext fix ups: %d\n",
				prog->name, err);
			return err;
		}
	}

	return 0;
}

static int bpf_object__collect_st_ops_relos(struct bpf_object *obj,
					    Elf64_Shdr *shdr, Elf_Data *data);

static int bpf_object__collect_map_relos(struct bpf_object *obj,
					 Elf64_Shdr *shdr, Elf_Data *data)
{
	const int bpf_ptr_sz = 8, host_ptr_sz = sizeof(void *);
	int i, j, nrels, new_sz;
	const struct btf_var_secinfo *vi = NULL;
	const struct btf_type *sec, *var, *def;
	struct bpf_map *map = NULL, *targ_map = NULL;
	struct bpf_program *targ_prog = NULL;
	bool is_prog_array, is_map_in_map;
	const struct btf_member *member;
	const char *name, *mname, *type;
	unsigned int moff;
	Elf64_Sym *sym;
	Elf64_Rel *rel;
	void *tmp;

	if (!obj->efile.btf_maps_sec_btf_id || !obj->btf)
		return -EINVAL;
	sec = btf__type_by_id(obj->btf, obj->efile.btf_maps_sec_btf_id);
	if (!sec)
		return -EINVAL;

	nrels = shdr->sh_size / shdr->sh_entsize;
	for (i = 0; i < nrels; i++) {
		rel = elf_rel_by_idx(data, i);
		if (!rel) {
			pr_warn(".maps relo #%d: failed to get ELF relo\n", i);
			return -LIBBPF_ERRNO__FORMAT;
		}

		sym = elf_sym_by_idx(obj, ELF64_R_SYM(rel->r_info));
		if (!sym) {
			pr_warn(".maps relo #%d: symbol %zx not found\n",
				i, (size_t)ELF64_R_SYM(rel->r_info));
			return -LIBBPF_ERRNO__FORMAT;
		}
		name = elf_sym_str(obj, sym->st_name) ?: "<?>";

		pr_debug(".maps relo #%d: for %zd value %zd rel->r_offset %zu name %d ('%s')\n",
			 i, (ssize_t)(rel->r_info >> 32), (size_t)sym->st_value,
			 (size_t)rel->r_offset, sym->st_name, name);

		for (j = 0; j < obj->nr_maps; j++) {
			map = &obj->maps[j];
			if (map->sec_idx != obj->efile.btf_maps_shndx)
				continue;

			vi = btf_var_secinfos(sec) + map->btf_var_idx;
			if (vi->offset <= rel->r_offset &&
			    rel->r_offset + bpf_ptr_sz <= vi->offset + vi->size)
				break;
		}
		if (j == obj->nr_maps) {
			pr_warn(".maps relo #%d: cannot find map '%s' at rel->r_offset %zu\n",
				i, name, (size_t)rel->r_offset);
			return -EINVAL;
		}

		is_map_in_map = bpf_map_type__is_map_in_map(map->def.type);
		is_prog_array = map->def.type == BPF_MAP_TYPE_PROG_ARRAY;
		type = is_map_in_map ? "map" : "prog";
		if (is_map_in_map) {
			if (sym->st_shndx != obj->efile.btf_maps_shndx) {
				pr_warn(".maps relo #%d: '%s' isn't a BTF-defined map\n",
					i, name);
				return -LIBBPF_ERRNO__RELOC;
			}
			if (map->def.type == BPF_MAP_TYPE_HASH_OF_MAPS &&
			    map->def.key_size != sizeof(int)) {
				pr_warn(".maps relo #%d: hash-of-maps '%s' should have key size %zu.\n",
					i, map->name, sizeof(int));
				return -EINVAL;
			}
			targ_map = bpf_object__find_map_by_name(obj, name);
			if (!targ_map) {
				pr_warn(".maps relo #%d: '%s' isn't a valid map reference\n",
					i, name);
				return -ESRCH;
			}
		} else if (is_prog_array) {
			targ_prog = bpf_object__find_program_by_name(obj, name);
			if (!targ_prog) {
				pr_warn(".maps relo #%d: '%s' isn't a valid program reference\n",
					i, name);
				return -ESRCH;
			}
			if (targ_prog->sec_idx != sym->st_shndx ||
			    targ_prog->sec_insn_off * 8 != sym->st_value ||
			    prog_is_subprog(obj, targ_prog)) {
				pr_warn(".maps relo #%d: '%s' isn't an entry-point program\n",
					i, name);
				return -LIBBPF_ERRNO__RELOC;
			}
		} else {
			return -EINVAL;
		}

		var = btf__type_by_id(obj->btf, vi->type);
		def = skip_mods_and_typedefs(obj->btf, var->type, NULL);
		if (btf_vlen(def) == 0)
			return -EINVAL;
		member = btf_members(def) + btf_vlen(def) - 1;
		mname = btf__name_by_offset(obj->btf, member->name_off);
		if (strcmp(mname, "values"))
			return -EINVAL;

		moff = btf_member_bit_offset(def, btf_vlen(def) - 1) / 8;
		if (rel->r_offset - vi->offset < moff)
			return -EINVAL;

		moff = rel->r_offset - vi->offset - moff;
		/* here we use BPF pointer size, which is always 64 bit, as we
		 * are parsing ELF that was built for BPF target
		 */
		if (moff % bpf_ptr_sz)
			return -EINVAL;
		moff /= bpf_ptr_sz;
		if (moff >= map->init_slots_sz) {
			new_sz = moff + 1;
			tmp = libbpf_reallocarray(map->init_slots, new_sz, host_ptr_sz);
			if (!tmp)
				return -ENOMEM;
			map->init_slots = tmp;
			memset(map->init_slots + map->init_slots_sz, 0,
			       (new_sz - map->init_slots_sz) * host_ptr_sz);
			map->init_slots_sz = new_sz;
		}
		map->init_slots[moff] = is_map_in_map ? (void *)targ_map : (void *)targ_prog;

		pr_debug(".maps relo #%d: map '%s' slot [%d] points to %s '%s'\n",
			 i, map->name, moff, type, name);
	}

	return 0;
}

static int bpf_object__collect_relos(struct bpf_object *obj)
{
	int i, err;

	for (i = 0; i < obj->efile.sec_cnt; i++) {
		struct elf_sec_desc *sec_desc = &obj->efile.secs[i];
		Elf64_Shdr *shdr;
		Elf_Data *data;
		int idx;

		if (sec_desc->sec_type != SEC_RELO)
			continue;

		shdr = sec_desc->shdr;
		data = sec_desc->data;
		idx = shdr->sh_info;

		if (shdr->sh_type != SHT_REL || idx < 0 || idx >= obj->efile.sec_cnt) {
			pr_warn("internal error at %d\n", __LINE__);
			return -LIBBPF_ERRNO__INTERNAL;
		}

		if (obj->efile.secs[idx].sec_type == SEC_ST_OPS)
			err = bpf_object__collect_st_ops_relos(obj, shdr, data);
		else if (idx == obj->efile.btf_maps_shndx)
			err = bpf_object__collect_map_relos(obj, shdr, data);
		else
			err = bpf_object__collect_prog_relos(obj, shdr, data);
		if (err)
			return err;
	}

	bpf_object__sort_relos(obj);
	return 0;
}

static bool insn_is_helper_call(struct bpf_insn *insn, enum bpf_func_id *func_id)
{
	if (BPF_CLASS(insn->code) == BPF_JMP &&
	    BPF_OP(insn->code) == BPF_CALL &&
	    BPF_SRC(insn->code) == BPF_K &&
	    insn->src_reg == 0 &&
	    insn->dst_reg == 0) {
		    *func_id = insn->imm;
		    return true;
	}
	return false;
}

static int bpf_object__sanitize_prog(struct bpf_object *obj, struct bpf_program *prog)
{
	struct bpf_insn *insn = prog->insns;
	enum bpf_func_id func_id;
	int i;

	if (obj->gen_loader)
		return 0;

	for (i = 0; i < prog->insns_cnt; i++, insn++) {
		if (!insn_is_helper_call(insn, &func_id))
			continue;

		/* on kernels that don't yet support
		 * bpf_probe_read_{kernel,user}[_str] helpers, fall back
		 * to bpf_probe_read() which works well for old kernels
		 */
		switch (func_id) {
		case BPF_FUNC_probe_read_kernel:
		case BPF_FUNC_probe_read_user:
			if (!kernel_supports(obj, FEAT_PROBE_READ_KERN))
				insn->imm = BPF_FUNC_probe_read;
			break;
		case BPF_FUNC_probe_read_kernel_str:
		case BPF_FUNC_probe_read_user_str:
			if (!kernel_supports(obj, FEAT_PROBE_READ_KERN))
				insn->imm = BPF_FUNC_probe_read_str;
			break;
		default:
			break;
		}
	}
	return 0;
}

static int libbpf_find_attach_btf_id(struct bpf_program *prog, const char *attach_name,
				     int *btf_obj_fd, int *btf_type_id);

/* this is called as prog->sec_def->prog_prepare_load_fn for libbpf-supported sec_defs */
static int libbpf_prepare_prog_load(struct bpf_program *prog,
				    struct bpf_prog_load_opts *opts, long cookie)
{
	enum sec_def_flags def = cookie;

	/* old kernels might not support specifying expected_attach_type */
	if ((def & SEC_EXP_ATTACH_OPT) && !kernel_supports(prog->obj, FEAT_EXP_ATTACH_TYPE))
		opts->expected_attach_type = 0;

	if (def & SEC_SLEEPABLE)
		opts->prog_flags |= BPF_F_SLEEPABLE;

	if (prog->type == BPF_PROG_TYPE_XDP && (def & SEC_XDP_FRAGS))
		opts->prog_flags |= BPF_F_XDP_HAS_FRAGS;

	/* special check for usdt to use uprobe_multi link */
	if ((def & SEC_USDT) && kernel_supports(prog->obj, FEAT_UPROBE_MULTI_LINK))
		prog->expected_attach_type = BPF_TRACE_UPROBE_MULTI;

	if ((def & SEC_ATTACH_BTF) && !prog->attach_btf_id) {
		int btf_obj_fd = 0, btf_type_id = 0, err;
		const char *attach_name;

		attach_name = strchr(prog->sec_name, '/');
		if (!attach_name) {
			/* if BPF program is annotated with just SEC("fentry")
			 * (or similar) without declaratively specifying
			 * target, then it is expected that target will be
			 * specified with bpf_program__set_attach_target() at
			 * runtime before BPF object load step. If not, then
			 * there is nothing to load into the kernel as BPF
			 * verifier won't be able to validate BPF program
			 * correctness anyways.
			 */
			pr_warn("prog '%s': no BTF-based attach target is specified, use bpf_program__set_attach_target()\n",
				prog->name);
			return -EINVAL;
		}
		attach_name++; /* skip over / */

		err = libbpf_find_attach_btf_id(prog, attach_name, &btf_obj_fd, &btf_type_id);
		if (err)
			return err;

		/* cache resolved BTF FD and BTF type ID in the prog */
		prog->attach_btf_obj_fd = btf_obj_fd;
		prog->attach_btf_id = btf_type_id;

		/* but by now libbpf common logic is not utilizing
		 * prog->atach_btf_obj_fd/prog->attach_btf_id anymore because
		 * this callback is called after opts were populated by
		 * libbpf, so this callback has to update opts explicitly here
		 */
		opts->attach_btf_obj_fd = btf_obj_fd;
		opts->attach_btf_id = btf_type_id;
	}
	return 0;
}

static void fixup_verifier_log(struct bpf_program *prog, char *buf, size_t buf_sz);

static int bpf_object_load_prog(struct bpf_object *obj, struct bpf_program *prog,
				struct bpf_insn *insns, int insns_cnt,
				const char *license, __u32 kern_version, int *prog_fd)
{
	LIBBPF_OPTS(bpf_prog_load_opts, load_attr);
	const char *prog_name = NULL;
	char *cp, errmsg[STRERR_BUFSIZE];
	size_t log_buf_size = 0;
	char *log_buf = NULL, *tmp;
	bool own_log_buf = true;
	__u32 log_level = prog->log_level;
	int ret, err;

	if (prog->type == BPF_PROG_TYPE_UNSPEC) {
		/*
		 * The program type must be set.  Most likely we couldn't find a proper
		 * section definition at load time, and thus we didn't infer the type.
		 */
		pr_warn("prog '%s': missing BPF prog type, check ELF section name '%s'\n",
			prog->name, prog->sec_name);
		return -EINVAL;
	}

	if (!insns || !insns_cnt)
		return -EINVAL;

	if (kernel_supports(obj, FEAT_PROG_NAME))
		prog_name = prog->name;
	load_attr.attach_prog_fd = prog->attach_prog_fd;
	load_attr.attach_btf_obj_fd = prog->attach_btf_obj_fd;
	load_attr.attach_btf_id = prog->attach_btf_id;
	load_attr.kern_version = kern_version;
	load_attr.prog_ifindex = prog->prog_ifindex;

	/* specify func_info/line_info only if kernel supports them */
	if (obj->btf && btf__fd(obj->btf) >= 0 && kernel_supports(obj, FEAT_BTF_FUNC)) {
		load_attr.prog_btf_fd = btf__fd(obj->btf);
		load_attr.func_info = prog->func_info;
		load_attr.func_info_rec_size = prog->func_info_rec_size;
		load_attr.func_info_cnt = prog->func_info_cnt;
		load_attr.line_info = prog->line_info;
		load_attr.line_info_rec_size = prog->line_info_rec_size;
		load_attr.line_info_cnt = prog->line_info_cnt;
	}
	load_attr.log_level = log_level;
	load_attr.prog_flags = prog->prog_flags;
	load_attr.fd_array = obj->fd_array;

	load_attr.token_fd = obj->token_fd;
	if (obj->token_fd)
		load_attr.prog_flags |= BPF_F_TOKEN_FD;

	/* adjust load_attr if sec_def provides custom preload callback */
	if (prog->sec_def && prog->sec_def->prog_prepare_load_fn) {
		err = prog->sec_def->prog_prepare_load_fn(prog, &load_attr, prog->sec_def->cookie);
		if (err < 0) {
			pr_warn("prog '%s': failed to prepare load attributes: %d\n",
				prog->name, err);
			return err;
		}
		insns = prog->insns;
		insns_cnt = prog->insns_cnt;
	}

	/* allow prog_prepare_load_fn to change expected_attach_type */
	load_attr.expected_attach_type = prog->expected_attach_type;

	if (obj->gen_loader) {
		bpf_gen__prog_load(obj->gen_loader, prog->type, prog->name,
				   license, insns, insns_cnt, &load_attr,
				   prog - obj->programs);
		*prog_fd = -1;
		return 0;
	}

retry_load:
	/* if log_level is zero, we don't request logs initially even if
	 * custom log_buf is specified; if the program load fails, then we'll
	 * bump log_level to 1 and use either custom log_buf or we'll allocate
	 * our own and retry the load to get details on what failed
	 */
	if (log_level) {
		if (prog->log_buf) {
			log_buf = prog->log_buf;
			log_buf_size = prog->log_size;
			own_log_buf = false;
		} else if (obj->log_buf) {
			log_buf = obj->log_buf;
			log_buf_size = obj->log_size;
			own_log_buf = false;
		} else {
			log_buf_size = max((size_t)BPF_LOG_BUF_SIZE, log_buf_size * 2);
			tmp = realloc(log_buf, log_buf_size);
			if (!tmp) {
				ret = -ENOMEM;
				goto out;
			}
			log_buf = tmp;
			log_buf[0] = '\0';
			own_log_buf = true;
		}
	}

	load_attr.log_buf = log_buf;
	load_attr.log_size = log_buf_size;
	load_attr.log_level = log_level;

	ret = bpf_prog_load(prog->type, prog_name, license, insns, insns_cnt, &load_attr);
	if (ret >= 0) {
		if (log_level && own_log_buf) {
			pr_debug("prog '%s': -- BEGIN PROG LOAD LOG --\n%s-- END PROG LOAD LOG --\n",
				 prog->name, log_buf);
		}

		if (obj->has_rodata && kernel_supports(obj, FEAT_PROG_BIND_MAP)) {
			struct bpf_map *map;
			int i;

			for (i = 0; i < obj->nr_maps; i++) {
				map = &prog->obj->maps[i];
				if (map->libbpf_type != LIBBPF_MAP_RODATA)
					continue;

				if (bpf_prog_bind_map(ret, map->fd, NULL)) {
					cp = libbpf_strerror_r(errno, errmsg, sizeof(errmsg));
					pr_warn("prog '%s': failed to bind map '%s': %s\n",
						prog->name, map->real_name, cp);
					/* Don't fail hard if can't bind rodata. */
				}
			}
		}

		*prog_fd = ret;
		ret = 0;
		goto out;
	}

	if (log_level == 0) {
		log_level = 1;
		goto retry_load;
	}
	/* On ENOSPC, increase log buffer size and retry, unless custom
	 * log_buf is specified.
	 * Be careful to not overflow u32, though. Kernel's log buf size limit
	 * isn't part of UAPI so it can always be bumped to full 4GB. So don't
	 * multiply by 2 unless we are sure we'll fit within 32 bits.
	 * Currently, we'll get -EINVAL when we reach (UINT_MAX >> 2).
	 */
	if (own_log_buf && errno == ENOSPC && log_buf_size <= UINT_MAX / 2)
		goto retry_load;

	ret = -errno;

	/* post-process verifier log to improve error descriptions */
	fixup_verifier_log(prog, log_buf, log_buf_size);

	cp = libbpf_strerror_r(errno, errmsg, sizeof(errmsg));
	pr_warn("prog '%s': BPF program load failed: %s\n", prog->name, cp);
	pr_perm_msg(ret);

	if (own_log_buf && log_buf && log_buf[0] != '\0') {
		pr_warn("prog '%s': -- BEGIN PROG LOAD LOG --\n%s-- END PROG LOAD LOG --\n",
			prog->name, log_buf);
	}

out:
	if (own_log_buf)
		free(log_buf);
	return ret;
}

static char *find_prev_line(char *buf, char *cur)
{
	char *p;

	if (cur == buf) /* end of a log buf */
		return NULL;

	p = cur - 1;
	while (p - 1 >= buf && *(p - 1) != '\n')
		p--;

	return p;
}

static void patch_log(char *buf, size_t buf_sz, size_t log_sz,
		      char *orig, size_t orig_sz, const char *patch)
{
	/* size of the remaining log content to the right from the to-be-replaced part */
	size_t rem_sz = (buf + log_sz) - (orig + orig_sz);
	size_t patch_sz = strlen(patch);

	if (patch_sz != orig_sz) {
		/* If patch line(s) are longer than original piece of verifier log,
		 * shift log contents by (patch_sz - orig_sz) bytes to the right
		 * starting from after to-be-replaced part of the log.
		 *
		 * If patch line(s) are shorter than original piece of verifier log,
		 * shift log contents by (orig_sz - patch_sz) bytes to the left
		 * starting from after to-be-replaced part of the log
		 *
		 * We need to be careful about not overflowing available
		 * buf_sz capacity. If that's the case, we'll truncate the end
		 * of the original log, as necessary.
		 */
		if (patch_sz > orig_sz) {
			if (orig + patch_sz >= buf + buf_sz) {
				/* patch is big enough to cover remaining space completely */
				patch_sz -= (orig + patch_sz) - (buf + buf_sz) + 1;
				rem_sz = 0;
			} else if (patch_sz - orig_sz > buf_sz - log_sz) {
				/* patch causes part of remaining log to be truncated */
				rem_sz -= (patch_sz - orig_sz) - (buf_sz - log_sz);
			}
		}
		/* shift remaining log to the right by calculated amount */
		memmove(orig + patch_sz, orig + orig_sz, rem_sz);
	}

	memcpy(orig, patch, patch_sz);
}

static void fixup_log_failed_core_relo(struct bpf_program *prog,
				       char *buf, size_t buf_sz, size_t log_sz,
				       char *line1, char *line2, char *line3)
{
	/* Expected log for failed and not properly guarded CO-RE relocation:
	 * line1 -> 123: (85) call unknown#195896080
	 * line2 -> invalid func unknown#195896080
	 * line3 -> <anything else or end of buffer>
	 *
	 * "123" is the index of the instruction that was poisoned. We extract
	 * instruction index to find corresponding CO-RE relocation and
	 * replace this part of the log with more relevant information about
	 * failed CO-RE relocation.
	 */
	const struct bpf_core_relo *relo;
	struct bpf_core_spec spec;
	char patch[512], spec_buf[256];
	int insn_idx, err, spec_len;

	if (sscanf(line1, "%d: (%*d) call unknown#195896080\n", &insn_idx) != 1)
		return;

	relo = find_relo_core(prog, insn_idx);
	if (!relo)
		return;

	err = bpf_core_parse_spec(prog->name, prog->obj->btf, relo, &spec);
	if (err)
		return;

	spec_len = bpf_core_format_spec(spec_buf, sizeof(spec_buf), &spec);
	snprintf(patch, sizeof(patch),
		 "%d: <invalid CO-RE relocation>\n"
		 "failed to resolve CO-RE relocation %s%s\n",
		 insn_idx, spec_buf, spec_len >= sizeof(spec_buf) ? "..." : "");

	patch_log(buf, buf_sz, log_sz, line1, line3 - line1, patch);
}

static void fixup_log_missing_map_load(struct bpf_program *prog,
				       char *buf, size_t buf_sz, size_t log_sz,
				       char *line1, char *line2, char *line3)
{
	/* Expected log for failed and not properly guarded map reference:
	 * line1 -> 123: (85) call unknown#2001000345
	 * line2 -> invalid func unknown#2001000345
	 * line3 -> <anything else or end of buffer>
	 *
	 * "123" is the index of the instruction that was poisoned.
	 * "345" in "2001000345" is a map index in obj->maps to fetch map name.
	 */
	struct bpf_object *obj = prog->obj;
	const struct bpf_map *map;
	int insn_idx, map_idx;
	char patch[128];

	if (sscanf(line1, "%d: (%*d) call unknown#%d\n", &insn_idx, &map_idx) != 2)
		return;

	map_idx -= POISON_LDIMM64_MAP_BASE;
	if (map_idx < 0 || map_idx >= obj->nr_maps)
		return;
	map = &obj->maps[map_idx];

	snprintf(patch, sizeof(patch),
		 "%d: <invalid BPF map reference>\n"
		 "BPF map '%s' is referenced but wasn't created\n",
		 insn_idx, map->name);

	patch_log(buf, buf_sz, log_sz, line1, line3 - line1, patch);
}

static void fixup_log_missing_kfunc_call(struct bpf_program *prog,
					 char *buf, size_t buf_sz, size_t log_sz,
					 char *line1, char *line2, char *line3)
{
	/* Expected log for failed and not properly guarded kfunc call:
	 * line1 -> 123: (85) call unknown#2002000345
	 * line2 -> invalid func unknown#2002000345
	 * line3 -> <anything else or end of buffer>
	 *
	 * "123" is the index of the instruction that was poisoned.
	 * "345" in "2002000345" is an extern index in obj->externs to fetch kfunc name.
	 */
	struct bpf_object *obj = prog->obj;
	const struct extern_desc *ext;
	int insn_idx, ext_idx;
	char patch[128];

	if (sscanf(line1, "%d: (%*d) call unknown#%d\n", &insn_idx, &ext_idx) != 2)
		return;

	ext_idx -= POISON_CALL_KFUNC_BASE;
	if (ext_idx < 0 || ext_idx >= obj->nr_extern)
		return;
	ext = &obj->externs[ext_idx];

	snprintf(patch, sizeof(patch),
		 "%d: <invalid kfunc call>\n"
		 "kfunc '%s' is referenced but wasn't resolved\n",
		 insn_idx, ext->name);

	patch_log(buf, buf_sz, log_sz, line1, line3 - line1, patch);
}

static void fixup_verifier_log(struct bpf_program *prog, char *buf, size_t buf_sz)
{
	/* look for familiar error patterns in last N lines of the log */
	const size_t max_last_line_cnt = 10;
	char *prev_line, *cur_line, *next_line;
	size_t log_sz;
	int i;

	if (!buf)
		return;

	log_sz = strlen(buf) + 1;
	next_line = buf + log_sz - 1;

	for (i = 0; i < max_last_line_cnt; i++, next_line = cur_line) {
		cur_line = find_prev_line(buf, next_line);
		if (!cur_line)
			return;

		if (str_has_pfx(cur_line, "invalid func unknown#195896080\n")) {
			prev_line = find_prev_line(buf, cur_line);
			if (!prev_line)
				continue;

			/* failed CO-RE relocation case */
			fixup_log_failed_core_relo(prog, buf, buf_sz, log_sz,
						   prev_line, cur_line, next_line);
			return;
		} else if (str_has_pfx(cur_line, "invalid func unknown#"POISON_LDIMM64_MAP_PFX)) {
			prev_line = find_prev_line(buf, cur_line);
			if (!prev_line)
				continue;

			/* reference to uncreated BPF map */
			fixup_log_missing_map_load(prog, buf, buf_sz, log_sz,
						   prev_line, cur_line, next_line);
			return;
		} else if (str_has_pfx(cur_line, "invalid func unknown#"POISON_CALL_KFUNC_PFX)) {
			prev_line = find_prev_line(buf, cur_line);
			if (!prev_line)
				continue;

			/* reference to unresolved kfunc */
			fixup_log_missing_kfunc_call(prog, buf, buf_sz, log_sz,
						     prev_line, cur_line, next_line);
			return;
		}
	}
}

static int bpf_program_record_relos(struct bpf_program *prog)
{
	struct bpf_object *obj = prog->obj;
	int i;

	for (i = 0; i < prog->nr_reloc; i++) {
		struct reloc_desc *relo = &prog->reloc_desc[i];
		struct extern_desc *ext = &obj->externs[relo->ext_idx];
		int kind;

		switch (relo->type) {
		case RELO_EXTERN_LD64:
			if (ext->type != EXT_KSYM)
				continue;
			kind = btf_is_var(btf__type_by_id(obj->btf, ext->btf_id)) ?
				BTF_KIND_VAR : BTF_KIND_FUNC;
			bpf_gen__record_extern(obj->gen_loader, ext->name,
					       ext->is_weak, !ext->ksym.type_id,
					       true, kind, relo->insn_idx);
			break;
		case RELO_EXTERN_CALL:
			bpf_gen__record_extern(obj->gen_loader, ext->name,
					       ext->is_weak, false, false, BTF_KIND_FUNC,
					       relo->insn_idx);
			break;
		case RELO_CORE: {
			struct bpf_core_relo cr = {
				.insn_off = relo->insn_idx * 8,
				.type_id = relo->core_relo->type_id,
				.access_str_off = relo->core_relo->access_str_off,
				.kind = relo->core_relo->kind,
			};

			bpf_gen__record_relo_core(obj->gen_loader, &cr);
			break;
		}
		default:
			continue;
		}
	}
	return 0;
}

static int
bpf_object__load_progs(struct bpf_object *obj, int log_level)
{
	struct bpf_program *prog;
	size_t i;
	int err;

	for (i = 0; i < obj->nr_programs; i++) {
		prog = &obj->programs[i];
		err = bpf_object__sanitize_prog(obj, prog);
		if (err)
			return err;
	}

	for (i = 0; i < obj->nr_programs; i++) {
		prog = &obj->programs[i];
		if (prog_is_subprog(obj, prog))
			continue;
		if (!prog->autoload) {
			pr_debug("prog '%s': skipped loading\n", prog->name);
			continue;
		}
		prog->log_level |= log_level;

		if (obj->gen_loader)
			bpf_program_record_relos(prog);

		err = bpf_object_load_prog(obj, prog, prog->insns, prog->insns_cnt,
					   obj->license, obj->kern_version, &prog->fd);
		if (err) {
			pr_warn("prog '%s': failed to load: %d\n", prog->name, err);
			return err;
		}
	}

	bpf_object__free_relocs(obj);
	return 0;
}

static const struct bpf_sec_def *find_sec_def(const char *sec_name);

static int bpf_object_init_progs(struct bpf_object *obj, const struct bpf_object_open_opts *opts)
{
	struct bpf_program *prog;
	int err;

	bpf_object__for_each_program(prog, obj) {
		prog->sec_def = find_sec_def(prog->sec_name);
		if (!prog->sec_def) {
			/* couldn't guess, but user might manually specify */
			pr_debug("prog '%s': unrecognized ELF section name '%s'\n",
				prog->name, prog->sec_name);
			continue;
		}

		prog->type = prog->sec_def->prog_type;
		prog->expected_attach_type = prog->sec_def->expected_attach_type;

		/* sec_def can have custom callback which should be called
		 * after bpf_program is initialized to adjust its properties
		 */
		if (prog->sec_def->prog_setup_fn) {
			err = prog->sec_def->prog_setup_fn(prog, prog->sec_def->cookie);
			if (err < 0) {
				pr_warn("prog '%s': failed to initialize: %d\n",
					prog->name, err);
				return err;
			}
		}
	}

	return 0;
}

static struct bpf_object *bpf_object_open(const char *path, const void *obj_buf, size_t obj_buf_sz,
					  const struct bpf_object_open_opts *opts)
{
	const char *obj_name, *kconfig, *btf_tmp_path, *token_path;
	struct bpf_object *obj;
	char tmp_name[64];
	int err;
	char *log_buf;
	size_t log_size;
	__u32 log_level;

	if (elf_version(EV_CURRENT) == EV_NONE) {
		pr_warn("failed to init libelf for %s\n",
			path ? : "(mem buf)");
		return ERR_PTR(-LIBBPF_ERRNO__LIBELF);
	}

	if (!OPTS_VALID(opts, bpf_object_open_opts))
		return ERR_PTR(-EINVAL);

	obj_name = OPTS_GET(opts, object_name, NULL);
	if (obj_buf) {
		if (!obj_name) {
			snprintf(tmp_name, sizeof(tmp_name), "%lx-%lx",
				 (unsigned long)obj_buf,
				 (unsigned long)obj_buf_sz);
			obj_name = tmp_name;
		}
		path = obj_name;
		pr_debug("loading object '%s' from buffer\n", obj_name);
	}

	log_buf = OPTS_GET(opts, kernel_log_buf, NULL);
	log_size = OPTS_GET(opts, kernel_log_size, 0);
	log_level = OPTS_GET(opts, kernel_log_level, 0);
	if (log_size > UINT_MAX)
		return ERR_PTR(-EINVAL);
	if (log_size && !log_buf)
		return ERR_PTR(-EINVAL);

	token_path = OPTS_GET(opts, bpf_token_path, NULL);
	/* if user didn't specify bpf_token_path explicitly, check if
	 * LIBBPF_BPF_TOKEN_PATH envvar was set and treat it as bpf_token_path
	 * option
	 */
	if (!token_path)
		token_path = getenv("LIBBPF_BPF_TOKEN_PATH");
	if (token_path && strlen(token_path) >= PATH_MAX)
		return ERR_PTR(-ENAMETOOLONG);

	obj = bpf_object__new(path, obj_buf, obj_buf_sz, obj_name);
	if (IS_ERR(obj))
		return obj;

	obj->log_buf = log_buf;
	obj->log_size = log_size;
	obj->log_level = log_level;

	if (token_path) {
		obj->token_path = strdup(token_path);
		if (!obj->token_path) {
			err = -ENOMEM;
			goto out;
		}
	}

	btf_tmp_path = OPTS_GET(opts, btf_custom_path, NULL);
	if (btf_tmp_path) {
		if (strlen(btf_tmp_path) >= PATH_MAX) {
			err = -ENAMETOOLONG;
			goto out;
		}
		obj->btf_custom_path = strdup(btf_tmp_path);
		if (!obj->btf_custom_path) {
			err = -ENOMEM;
			goto out;
		}
	}

	kconfig = OPTS_GET(opts, kconfig, NULL);
	if (kconfig) {
		obj->kconfig = strdup(kconfig);
		if (!obj->kconfig) {
			err = -ENOMEM;
			goto out;
		}
	}

	err = bpf_object__elf_init(obj);
	err = err ? : bpf_object__check_endianness(obj);
	err = err ? : bpf_object__elf_collect(obj);
	err = err ? : bpf_object__collect_externs(obj);
	err = err ? : bpf_object_fixup_btf(obj);
	err = err ? : bpf_object__init_maps(obj, opts);
	err = err ? : bpf_object_init_progs(obj, opts);
	err = err ? : bpf_object__collect_relos(obj);
	if (err)
		goto out;

	bpf_object__elf_finish(obj);

	return obj;
out:
	bpf_object__close(obj);
	return ERR_PTR(err);
}

struct bpf_object *
bpf_object__open_file(const char *path, const struct bpf_object_open_opts *opts)
{
	if (!path)
		return libbpf_err_ptr(-EINVAL);

	pr_debug("loading %s\n", path);

	return libbpf_ptr(bpf_object_open(path, NULL, 0, opts));
}

struct bpf_object *bpf_object__open(const char *path)
{
	return bpf_object__open_file(path, NULL);
}

struct bpf_object *
bpf_object__open_mem(const void *obj_buf, size_t obj_buf_sz,
		     const struct bpf_object_open_opts *opts)
{
	if (!obj_buf || obj_buf_sz == 0)
		return libbpf_err_ptr(-EINVAL);

	return libbpf_ptr(bpf_object_open(NULL, obj_buf, obj_buf_sz, opts));
}

static int bpf_object_unload(struct bpf_object *obj)
{
	size_t i;

	if (!obj)
		return libbpf_err(-EINVAL);

	for (i = 0; i < obj->nr_maps; i++) {
		zclose(obj->maps[i].fd);
		if (obj->maps[i].st_ops)
			zfree(&obj->maps[i].st_ops->kern_vdata);
	}

	for (i = 0; i < obj->nr_programs; i++)
		bpf_program__unload(&obj->programs[i]);

	return 0;
}

static int bpf_object__sanitize_maps(struct bpf_object *obj)
{
	struct bpf_map *m;

	bpf_object__for_each_map(m, obj) {
		if (!bpf_map__is_internal(m))
			continue;
		if (!kernel_supports(obj, FEAT_ARRAY_MMAP))
			m->def.map_flags &= ~BPF_F_MMAPABLE;
	}

	return 0;
}

typedef int (*kallsyms_cb_t)(unsigned long long sym_addr, char sym_type,
			     const char *sym_name, void *ctx);

static int libbpf_kallsyms_parse(kallsyms_cb_t cb, void *ctx)
{
	char sym_type, sym_name[500];
	unsigned long long sym_addr;
	int ret, err = 0;
	FILE *f;

	f = fopen("/proc/kallsyms", "re");
	if (!f) {
		err = -errno;
		pr_warn("failed to open /proc/kallsyms: %d\n", err);
		return err;
	}

	while (true) {
		ret = fscanf(f, "%llx %c %499s%*[^\n]\n",
			     &sym_addr, &sym_type, sym_name);
		if (ret == EOF && feof(f))
			break;
		if (ret != 3) {
			pr_warn("failed to read kallsyms entry: %d\n", ret);
			err = -EINVAL;
			break;
		}

		err = cb(sym_addr, sym_type, sym_name, ctx);
		if (err)
			break;
	}

	fclose(f);
	return err;
}

static int kallsyms_cb(unsigned long long sym_addr, char sym_type,
		       const char *sym_name, void *ctx)
{
	struct bpf_object *obj = ctx;
	const struct btf_type *t;
	struct extern_desc *ext;
	char *res;

	res = strstr(sym_name, ".llvm.");
	if (sym_type == 'd' && res)
		ext = find_extern_by_name_with_len(obj, sym_name, res - sym_name);
	else
		ext = find_extern_by_name(obj, sym_name);
	if (!ext || ext->type != EXT_KSYM)
		return 0;

	t = btf__type_by_id(obj->btf, ext->btf_id);
	if (!btf_is_var(t))
		return 0;

	if (ext->is_set && ext->ksym.addr != sym_addr) {
		pr_warn("extern (ksym) '%s': resolution is ambiguous: 0x%llx or 0x%llx\n",
			sym_name, ext->ksym.addr, sym_addr);
		return -EINVAL;
	}
	if (!ext->is_set) {
		ext->is_set = true;
		ext->ksym.addr = sym_addr;
		pr_debug("extern (ksym) '%s': set to 0x%llx\n", sym_name, sym_addr);
	}
	return 0;
}

static int bpf_object__read_kallsyms_file(struct bpf_object *obj)
{
	return libbpf_kallsyms_parse(kallsyms_cb, obj);
}

static int find_ksym_btf_id(struct bpf_object *obj, const char *ksym_name,
			    __u16 kind, struct btf **res_btf,
			    struct module_btf **res_mod_btf)
{
	struct module_btf *mod_btf;
	struct btf *btf;
	int i, id, err;

	btf = obj->btf_vmlinux;
	mod_btf = NULL;
	id = btf__find_by_name_kind(btf, ksym_name, kind);

	if (id == -ENOENT) {
		err = load_module_btfs(obj);
		if (err)
			return err;

		for (i = 0; i < obj->btf_module_cnt; i++) {
			/* we assume module_btf's BTF FD is always >0 */
			mod_btf = &obj->btf_modules[i];
			btf = mod_btf->btf;
			id = btf__find_by_name_kind_own(btf, ksym_name, kind);
			if (id != -ENOENT)
				break;
		}
	}
	if (id <= 0)
		return -ESRCH;

	*res_btf = btf;
	*res_mod_btf = mod_btf;
	return id;
}

static int bpf_object__resolve_ksym_var_btf_id(struct bpf_object *obj,
					       struct extern_desc *ext)
{
	const struct btf_type *targ_var, *targ_type;
	__u32 targ_type_id, local_type_id;
	struct module_btf *mod_btf = NULL;
	const char *targ_var_name;
	struct btf *btf = NULL;
	int id, err;

	id = find_ksym_btf_id(obj, ext->name, BTF_KIND_VAR, &btf, &mod_btf);
	if (id < 0) {
		if (id == -ESRCH && ext->is_weak)
			return 0;
		pr_warn("extern (var ksym) '%s': not found in kernel BTF\n",
			ext->name);
		return id;
	}

	/* find local type_id */
	local_type_id = ext->ksym.type_id;

	/* find target type_id */
	targ_var = btf__type_by_id(btf, id);
	targ_var_name = btf__name_by_offset(btf, targ_var->name_off);
	targ_type = skip_mods_and_typedefs(btf, targ_var->type, &targ_type_id);

	err = bpf_core_types_are_compat(obj->btf, local_type_id,
					btf, targ_type_id);
	if (err <= 0) {
		const struct btf_type *local_type;
		const char *targ_name, *local_name;

		local_type = btf__type_by_id(obj->btf, local_type_id);
		local_name = btf__name_by_offset(obj->btf, local_type->name_off);
		targ_name = btf__name_by_offset(btf, targ_type->name_off);

		pr_warn("extern (var ksym) '%s': incompatible types, expected [%d] %s %s, but kernel has [%d] %s %s\n",
			ext->name, local_type_id,
			btf_kind_str(local_type), local_name, targ_type_id,
			btf_kind_str(targ_type), targ_name);
		return -EINVAL;
	}

	ext->is_set = true;
	ext->ksym.kernel_btf_obj_fd = mod_btf ? mod_btf->fd : 0;
	ext->ksym.kernel_btf_id = id;
	pr_debug("extern (var ksym) '%s': resolved to [%d] %s %s\n",
		 ext->name, id, btf_kind_str(targ_var), targ_var_name);

	return 0;
}

static int bpf_object__resolve_ksym_func_btf_id(struct bpf_object *obj,
						struct extern_desc *ext)
{
	int local_func_proto_id, kfunc_proto_id, kfunc_id;
	struct module_btf *mod_btf = NULL;
	const struct btf_type *kern_func;
	struct btf *kern_btf = NULL;
	int ret;

	local_func_proto_id = ext->ksym.type_id;

	kfunc_id = find_ksym_btf_id(obj, ext->essent_name ?: ext->name, BTF_KIND_FUNC, &kern_btf,
				    &mod_btf);
	if (kfunc_id < 0) {
		if (kfunc_id == -ESRCH && ext->is_weak)
			return 0;
		pr_warn("extern (func ksym) '%s': not found in kernel or module BTFs\n",
			ext->name);
		return kfunc_id;
	}

	kern_func = btf__type_by_id(kern_btf, kfunc_id);
	kfunc_proto_id = kern_func->type;

	ret = bpf_core_types_are_compat(obj->btf, local_func_proto_id,
					kern_btf, kfunc_proto_id);
	if (ret <= 0) {
		if (ext->is_weak)
			return 0;

		pr_warn("extern (func ksym) '%s': func_proto [%d] incompatible with %s [%d]\n",
			ext->name, local_func_proto_id,
			mod_btf ? mod_btf->name : "vmlinux", kfunc_proto_id);
		return -EINVAL;
	}

	/* set index for module BTF fd in fd_array, if unset */
	if (mod_btf && !mod_btf->fd_array_idx) {
		/* insn->off is s16 */
		if (obj->fd_array_cnt == INT16_MAX) {
			pr_warn("extern (func ksym) '%s': module BTF fd index %d too big to fit in bpf_insn offset\n",
				ext->name, mod_btf->fd_array_idx);
			return -E2BIG;
		}
		/* Cannot use index 0 for module BTF fd */
		if (!obj->fd_array_cnt)
			obj->fd_array_cnt = 1;

		ret = libbpf_ensure_mem((void **)&obj->fd_array, &obj->fd_array_cap, sizeof(int),
					obj->fd_array_cnt + 1);
		if (ret)
			return ret;
		mod_btf->fd_array_idx = obj->fd_array_cnt;
		/* we assume module BTF FD is always >0 */
		obj->fd_array[obj->fd_array_cnt++] = mod_btf->fd;
	}

	ext->is_set = true;
	ext->ksym.kernel_btf_id = kfunc_id;
	ext->ksym.btf_fd_idx = mod_btf ? mod_btf->fd_array_idx : 0;
	/* Also set kernel_btf_obj_fd to make sure that bpf_object__relocate_data()
	 * populates FD into ld_imm64 insn when it's used to point to kfunc.
	 * {kernel_btf_id, btf_fd_idx} -> fixup bpf_call.
	 * {kernel_btf_id, kernel_btf_obj_fd} -> fixup ld_imm64.
	 */
	ext->ksym.kernel_btf_obj_fd = mod_btf ? mod_btf->fd : 0;
	pr_debug("extern (func ksym) '%s': resolved to %s [%d]\n",
		 ext->name, mod_btf ? mod_btf->name : "vmlinux", kfunc_id);

	return 0;
}

static int bpf_object__resolve_ksyms_btf_id(struct bpf_object *obj)
{
	const struct btf_type *t;
	struct extern_desc *ext;
	int i, err;

	for (i = 0; i < obj->nr_extern; i++) {
		ext = &obj->externs[i];
		if (ext->type != EXT_KSYM || !ext->ksym.type_id)
			continue;

		if (obj->gen_loader) {
			ext->is_set = true;
			ext->ksym.kernel_btf_obj_fd = 0;
			ext->ksym.kernel_btf_id = 0;
			continue;
		}
		t = btf__type_by_id(obj->btf, ext->btf_id);
		if (btf_is_var(t))
			err = bpf_object__resolve_ksym_var_btf_id(obj, ext);
		else
			err = bpf_object__resolve_ksym_func_btf_id(obj, ext);
		if (err)
			return err;
	}
	return 0;
}

static int bpf_object__resolve_externs(struct bpf_object *obj,
				       const char *extra_kconfig)
{
	bool need_config = false, need_kallsyms = false;
	bool need_vmlinux_btf = false;
	struct extern_desc *ext;
	void *kcfg_data = NULL;
	int err, i;

	if (obj->nr_extern == 0)
		return 0;

	if (obj->kconfig_map_idx >= 0)
		kcfg_data = obj->maps[obj->kconfig_map_idx].mmaped;

	for (i = 0; i < obj->nr_extern; i++) {
		ext = &obj->externs[i];

		if (ext->type == EXT_KSYM) {
			if (ext->ksym.type_id)
				need_vmlinux_btf = true;
			else
				need_kallsyms = true;
			continue;
		} else if (ext->type == EXT_KCFG) {
			void *ext_ptr = kcfg_data + ext->kcfg.data_off;
			__u64 value = 0;

			/* Kconfig externs need actual /proc/config.gz */
			if (str_has_pfx(ext->name, "CONFIG_")) {
				need_config = true;
				continue;
			}

			/* Virtual kcfg externs are customly handled by libbpf */
			if (strcmp(ext->name, "LINUX_KERNEL_VERSION") == 0) {
				value = get_kernel_version();
				if (!value) {
					pr_warn("extern (kcfg) '%s': failed to get kernel version\n", ext->name);
					return -EINVAL;
				}
			} else if (strcmp(ext->name, "LINUX_HAS_BPF_COOKIE") == 0) {
				value = kernel_supports(obj, FEAT_BPF_COOKIE);
			} else if (strcmp(ext->name, "LINUX_HAS_SYSCALL_WRAPPER") == 0) {
				value = kernel_supports(obj, FEAT_SYSCALL_WRAPPER);
			} else if (!str_has_pfx(ext->name, "LINUX_") || !ext->is_weak) {
				/* Currently libbpf supports only CONFIG_ and LINUX_ prefixed
				 * __kconfig externs, where LINUX_ ones are virtual and filled out
				 * customly by libbpf (their values don't come from Kconfig).
				 * If LINUX_xxx variable is not recognized by libbpf, but is marked
				 * __weak, it defaults to zero value, just like for CONFIG_xxx
				 * externs.
				 */
				pr_warn("extern (kcfg) '%s': unrecognized virtual extern\n", ext->name);
				return -EINVAL;
			}

			err = set_kcfg_value_num(ext, ext_ptr, value);
			if (err)
				return err;
			pr_debug("extern (kcfg) '%s': set to 0x%llx\n",
				 ext->name, (long long)value);
		} else {
			pr_warn("extern '%s': unrecognized extern kind\n", ext->name);
			return -EINVAL;
		}
	}
	if (need_config && extra_kconfig) {
		err = bpf_object__read_kconfig_mem(obj, extra_kconfig, kcfg_data);
		if (err)
			return -EINVAL;
		need_config = false;
		for (i = 0; i < obj->nr_extern; i++) {
			ext = &obj->externs[i];
			if (ext->type == EXT_KCFG && !ext->is_set) {
				need_config = true;
				break;
			}
		}
	}
	if (need_config) {
		err = bpf_object__read_kconfig_file(obj, kcfg_data);
		if (err)
			return -EINVAL;
	}
	if (need_kallsyms) {
		err = bpf_object__read_kallsyms_file(obj);
		if (err)
			return -EINVAL;
	}
	if (need_vmlinux_btf) {
		err = bpf_object__resolve_ksyms_btf_id(obj);
		if (err)
			return -EINVAL;
	}
	for (i = 0; i < obj->nr_extern; i++) {
		ext = &obj->externs[i];

		if (!ext->is_set && !ext->is_weak) {
			pr_warn("extern '%s' (strong): not resolved\n", ext->name);
			return -ESRCH;
		} else if (!ext->is_set) {
			pr_debug("extern '%s' (weak): not resolved, defaulting to zero\n",
				 ext->name);
		}
	}

	return 0;
}

static void bpf_map_prepare_vdata(const struct bpf_map *map)
{
	struct bpf_struct_ops *st_ops;
	__u32 i;

	st_ops = map->st_ops;
	for (i = 0; i < btf_vlen(st_ops->type); i++) {
		struct bpf_program *prog = st_ops->progs[i];
		void *kern_data;
		int prog_fd;

		if (!prog)
			continue;

		prog_fd = bpf_program__fd(prog);
		kern_data = st_ops->kern_vdata + st_ops->kern_func_off[i];
		*(unsigned long *)kern_data = prog_fd;
	}
}

static int bpf_object_prepare_struct_ops(struct bpf_object *obj)
{
	struct bpf_map *map;
	int i;

	for (i = 0; i < obj->nr_maps; i++) {
		map = &obj->maps[i];

		if (!bpf_map__is_struct_ops(map))
			continue;

		if (!map->autocreate)
			continue;

		bpf_map_prepare_vdata(map);
	}

	return 0;
}

static int bpf_object_load(struct bpf_object *obj, int extra_log_level, const char *target_btf_path)
{
	int err, i;

	if (!obj)
		return libbpf_err(-EINVAL);

	if (obj->loaded) {
		pr_warn("object '%s': load can't be attempted twice\n", obj->name);
		return libbpf_err(-EINVAL);
	}

	if (obj->gen_loader)
		bpf_gen__init(obj->gen_loader, extra_log_level, obj->nr_programs, obj->nr_maps);

	err = bpf_object_prepare_token(obj);
	err = err ? : bpf_object__probe_loading(obj);
	err = err ? : bpf_object__load_vmlinux_btf(obj, false);
	err = err ? : bpf_object__resolve_externs(obj, obj->kconfig);
	err = err ? : bpf_object__sanitize_maps(obj);
	err = err ? : bpf_object__init_kern_struct_ops_maps(obj);
	err = err ? : bpf_object_adjust_struct_ops_autoload(obj);
	err = err ? : bpf_object__relocate(obj, obj->btf_custom_path ? : target_btf_path);
	err = err ? : bpf_object__sanitize_and_load_btf(obj);
	err = err ? : bpf_object__create_maps(obj);
	err = err ? : bpf_object__load_progs(obj, extra_log_level);
	err = err ? : bpf_object_init_prog_arrays(obj);
	err = err ? : bpf_object_prepare_struct_ops(obj);

	if (obj->gen_loader) {
		/* reset FDs */
		if (obj->btf)
			btf__set_fd(obj->btf, -1);
		if (!err)
			err = bpf_gen__finish(obj->gen_loader, obj->nr_programs, obj->nr_maps);
	}

	/* clean up fd_array */
	zfree(&obj->fd_array);

	/* clean up module BTFs */
	for (i = 0; i < obj->btf_module_cnt; i++) {
		close(obj->btf_modules[i].fd);
		btf__free(obj->btf_modules[i].btf);
		free(obj->btf_modules[i].name);
	}
	free(obj->btf_modules);

	/* clean up vmlinux BTF */
	btf__free(obj->btf_vmlinux);
	obj->btf_vmlinux = NULL;

	obj->loaded = true; /* doesn't matter if successfully or not */

	if (err)
		goto out;

	return 0;
out:
	/* unpin any maps that were auto-pinned during load */
	for (i = 0; i < obj->nr_maps; i++)
		if (obj->maps[i].pinned && !obj->maps[i].reused)
			bpf_map__unpin(&obj->maps[i], NULL);

	bpf_object_unload(obj);
	pr_warn("failed to load object '%s'\n", obj->path);
	return libbpf_err(err);
}

int bpf_object__load(struct bpf_object *obj)
{
	return bpf_object_load(obj, 0, NULL);
}

static int make_parent_dir(const char *path)
{
	char *cp, errmsg[STRERR_BUFSIZE];
	char *dname, *dir;
	int err = 0;

	dname = strdup(path);
	if (dname == NULL)
		return -ENOMEM;

	dir = dirname(dname);
	if (mkdir(dir, 0700) && errno != EEXIST)
		err = -errno;

	free(dname);
	if (err) {
		cp = libbpf_strerror_r(-err, errmsg, sizeof(errmsg));
		pr_warn("failed to mkdir %s: %s\n", path, cp);
	}
	return err;
}

static int check_path(const char *path)
{
	char *cp, errmsg[STRERR_BUFSIZE];
	struct statfs st_fs;
	char *dname, *dir;
	int err = 0;

	if (path == NULL)
		return -EINVAL;

	dname = strdup(path);
	if (dname == NULL)
		return -ENOMEM;

	dir = dirname(dname);
	if (statfs(dir, &st_fs)) {
		cp = libbpf_strerror_r(errno, errmsg, sizeof(errmsg));
		pr_warn("failed to statfs %s: %s\n", dir, cp);
		err = -errno;
	}
	free(dname);

	if (!err && st_fs.f_type != BPF_FS_MAGIC) {
		pr_warn("specified path %s is not on BPF FS\n", path);
		err = -EINVAL;
	}

	return err;
}

int bpf_program__pin(struct bpf_program *prog, const char *path)
{
	char *cp, errmsg[STRERR_BUFSIZE];
	int err;

	if (prog->fd < 0) {
		pr_warn("prog '%s': can't pin program that wasn't loaded\n", prog->name);
		return libbpf_err(-EINVAL);
	}

	err = make_parent_dir(path);
	if (err)
		return libbpf_err(err);

	err = check_path(path);
	if (err)
		return libbpf_err(err);

	if (bpf_obj_pin(prog->fd, path)) {
		err = -errno;
		cp = libbpf_strerror_r(err, errmsg, sizeof(errmsg));
		pr_warn("prog '%s': failed to pin at '%s': %s\n", prog->name, path, cp);
		return libbpf_err(err);
	}

	pr_debug("prog '%s': pinned at '%s'\n", prog->name, path);
	return 0;
}

int bpf_program__unpin(struct bpf_program *prog, const char *path)
{
	int err;

	if (prog->fd < 0) {
		pr_warn("prog '%s': can't unpin program that wasn't loaded\n", prog->name);
		return libbpf_err(-EINVAL);
	}

	err = check_path(path);
	if (err)
		return libbpf_err(err);

	err = unlink(path);
	if (err)
		return libbpf_err(-errno);

	pr_debug("prog '%s': unpinned from '%s'\n", prog->name, path);
	return 0;
}

int bpf_map__pin(struct bpf_map *map, const char *path)
{
	char *cp, errmsg[STRERR_BUFSIZE];
	int err;

	if (map == NULL) {
		pr_warn("invalid map pointer\n");
		return libbpf_err(-EINVAL);
	}

	if (map->fd < 0) {
		pr_warn("map '%s': can't pin BPF map without FD (was it created?)\n", map->name);
		return libbpf_err(-EINVAL);
	}

	if (map->pin_path) {
		if (path && strcmp(path, map->pin_path)) {
			pr_warn("map '%s' already has pin path '%s' different from '%s'\n",
				bpf_map__name(map), map->pin_path, path);
			return libbpf_err(-EINVAL);
		} else if (map->pinned) {
			pr_debug("map '%s' already pinned at '%s'; not re-pinning\n",
				 bpf_map__name(map), map->pin_path);
			return 0;
		}
	} else {
		if (!path) {
			pr_warn("missing a path to pin map '%s' at\n",
				bpf_map__name(map));
			return libbpf_err(-EINVAL);
		} else if (map->pinned) {
			pr_warn("map '%s' already pinned\n", bpf_map__name(map));
			return libbpf_err(-EEXIST);
		}

		map->pin_path = strdup(path);
		if (!map->pin_path) {
			err = -errno;
			goto out_err;
		}
	}

	err = make_parent_dir(map->pin_path);
	if (err)
		return libbpf_err(err);

	err = check_path(map->pin_path);
	if (err)
		return libbpf_err(err);

	if (bpf_obj_pin(map->fd, map->pin_path)) {
		err = -errno;
		goto out_err;
	}

	map->pinned = true;
	pr_debug("pinned map '%s'\n", map->pin_path);

	return 0;

out_err:
	cp = libbpf_strerror_r(-err, errmsg, sizeof(errmsg));
	pr_warn("failed to pin map: %s\n", cp);
	return libbpf_err(err);
}

int bpf_map__unpin(struct bpf_map *map, const char *path)
{
	int err;

	if (map == NULL) {
		pr_warn("invalid map pointer\n");
		return libbpf_err(-EINVAL);
	}

	if (map->pin_path) {
		if (path && strcmp(path, map->pin_path)) {
			pr_warn("map '%s' already has pin path '%s' different from '%s'\n",
				bpf_map__name(map), map->pin_path, path);
			return libbpf_err(-EINVAL);
		}
		path = map->pin_path;
	} else if (!path) {
		pr_warn("no path to unpin map '%s' from\n",
			bpf_map__name(map));
		return libbpf_err(-EINVAL);
	}

	err = check_path(path);
	if (err)
		return libbpf_err(err);

	err = unlink(path);
	if (err != 0)
		return libbpf_err(-errno);

	map->pinned = false;
	pr_debug("unpinned map '%s' from '%s'\n", bpf_map__name(map), path);

	return 0;
}

int bpf_map__set_pin_path(struct bpf_map *map, const char *path)
{
	char *new = NULL;

	if (path) {
		new = strdup(path);
		if (!new)
			return libbpf_err(-errno);
	}

	free(map->pin_path);
	map->pin_path = new;
	return 0;
}

__alias(bpf_map__pin_path)
const char *bpf_map__get_pin_path(const struct bpf_map *map);

const char *bpf_map__pin_path(const struct bpf_map *map)
{
	return map->pin_path;
}

bool bpf_map__is_pinned(const struct bpf_map *map)
{
	return map->pinned;
}

static void sanitize_pin_path(char *s)
{
	/* bpffs disallows periods in path names */
	while (*s) {
		if (*s == '.')
			*s = '_';
		s++;
	}
}

int bpf_object__pin_maps(struct bpf_object *obj, const char *path)
{
	struct bpf_map *map;
	int err;

	if (!obj)
		return libbpf_err(-ENOENT);

	if (!obj->loaded) {
		pr_warn("object not yet loaded; load it first\n");
		return libbpf_err(-ENOENT);
	}

	bpf_object__for_each_map(map, obj) {
		char *pin_path = NULL;
		char buf[PATH_MAX];

		if (!map->autocreate)
			continue;

		if (path) {
			err = pathname_concat(buf, sizeof(buf), path, bpf_map__name(map));
			if (err)
				goto err_unpin_maps;
			sanitize_pin_path(buf);
			pin_path = buf;
		} else if (!map->pin_path) {
			continue;
		}

		err = bpf_map__pin(map, pin_path);
		if (err)
			goto err_unpin_maps;
	}

	return 0;

err_unpin_maps:
	while ((map = bpf_object__prev_map(obj, map))) {
		if (!map->pin_path)
			continue;

		bpf_map__unpin(map, NULL);
	}

	return libbpf_err(err);
}

int bpf_object__unpin_maps(struct bpf_object *obj, const char *path)
{
	struct bpf_map *map;
	int err;

	if (!obj)
		return libbpf_err(-ENOENT);

	bpf_object__for_each_map(map, obj) {
		char *pin_path = NULL;
		char buf[PATH_MAX];

		if (path) {
			err = pathname_concat(buf, sizeof(buf), path, bpf_map__name(map));
			if (err)
				return libbpf_err(err);
			sanitize_pin_path(buf);
			pin_path = buf;
		} else if (!map->pin_path) {
			continue;
		}

		err = bpf_map__unpin(map, pin_path);
		if (err)
			return libbpf_err(err);
	}

	return 0;
}

int bpf_object__pin_programs(struct bpf_object *obj, const char *path)
{
	struct bpf_program *prog;
	char buf[PATH_MAX];
	int err;

	if (!obj)
		return libbpf_err(-ENOENT);

	if (!obj->loaded) {
		pr_warn("object not yet loaded; load it first\n");
		return libbpf_err(-ENOENT);
	}

	bpf_object__for_each_program(prog, obj) {
		err = pathname_concat(buf, sizeof(buf), path, prog->name);
		if (err)
			goto err_unpin_programs;

		err = bpf_program__pin(prog, buf);
		if (err)
			goto err_unpin_programs;
	}

	return 0;

err_unpin_programs:
	while ((prog = bpf_object__prev_program(obj, prog))) {
		if (pathname_concat(buf, sizeof(buf), path, prog->name))
			continue;

		bpf_program__unpin(prog, buf);
	}

	return libbpf_err(err);
}

int bpf_object__unpin_programs(struct bpf_object *obj, const char *path)
{
	struct bpf_program *prog;
	int err;

	if (!obj)
		return libbpf_err(-ENOENT);

	bpf_object__for_each_program(prog, obj) {
		char buf[PATH_MAX];

		err = pathname_concat(buf, sizeof(buf), path, prog->name);
		if (err)
			return libbpf_err(err);

		err = bpf_program__unpin(prog, buf);
		if (err)
			return libbpf_err(err);
	}

	return 0;
}

int bpf_object__pin(struct bpf_object *obj, const char *path)
{
	int err;

	err = bpf_object__pin_maps(obj, path);
	if (err)
		return libbpf_err(err);

	err = bpf_object__pin_programs(obj, path);
	if (err) {
		bpf_object__unpin_maps(obj, path);
		return libbpf_err(err);
	}

	return 0;
}

int bpf_object__unpin(struct bpf_object *obj, const char *path)
{
	int err;

	err = bpf_object__unpin_programs(obj, path);
	if (err)
		return libbpf_err(err);

	err = bpf_object__unpin_maps(obj, path);
	if (err)
		return libbpf_err(err);

	return 0;
}

static void bpf_map__destroy(struct bpf_map *map)
{
	if (map->inner_map) {
		bpf_map__destroy(map->inner_map);
		zfree(&map->inner_map);
	}

	zfree(&map->init_slots);
	map->init_slots_sz = 0;

	if (map->mmaped && map->mmaped != map->obj->arena_data)
		munmap(map->mmaped, bpf_map_mmap_sz(map));
	map->mmaped = NULL;

	if (map->st_ops) {
		zfree(&map->st_ops->data);
		zfree(&map->st_ops->progs);
		zfree(&map->st_ops->kern_func_off);
		zfree(&map->st_ops);
	}

	zfree(&map->name);
	zfree(&map->real_name);
	zfree(&map->pin_path);

	if (map->fd >= 0)
		zclose(map->fd);
}

void bpf_object__close(struct bpf_object *obj)
{
	size_t i;

	if (IS_ERR_OR_NULL(obj))
		return;

	usdt_manager_free(obj->usdt_man);
	obj->usdt_man = NULL;

	bpf_gen__free(obj->gen_loader);
	bpf_object__elf_finish(obj);
	bpf_object_unload(obj);
	btf__free(obj->btf);
	btf__free(obj->btf_vmlinux);
	btf_ext__free(obj->btf_ext);

	for (i = 0; i < obj->nr_maps; i++)
		bpf_map__destroy(&obj->maps[i]);

	zfree(&obj->btf_custom_path);
	zfree(&obj->kconfig);

	for (i = 0; i < obj->nr_extern; i++)
		zfree(&obj->externs[i].essent_name);

	zfree(&obj->externs);
	obj->nr_extern = 0;

	zfree(&obj->maps);
	obj->nr_maps = 0;

	if (obj->programs && obj->nr_programs) {
		for (i = 0; i < obj->nr_programs; i++)
			bpf_program__exit(&obj->programs[i]);
	}
	zfree(&obj->programs);

	zfree(&obj->feat_cache);
	zfree(&obj->token_path);
	if (obj->token_fd > 0)
		close(obj->token_fd);

	zfree(&obj->arena_data);

	free(obj);
}

const char *bpf_object__name(const struct bpf_object *obj)
{
	return obj ? obj->name : libbpf_err_ptr(-EINVAL);
}

unsigned int bpf_object__kversion(const struct bpf_object *obj)
{
	return obj ? obj->kern_version : 0;
}

struct btf *bpf_object__btf(const struct bpf_object *obj)
{
	return obj ? obj->btf : NULL;
}

int bpf_object__btf_fd(const struct bpf_object *obj)
{
	return obj->btf ? btf__fd(obj->btf) : -1;
}

int bpf_object__set_kversion(struct bpf_object *obj, __u32 kern_version)
{
	if (obj->loaded)
		return libbpf_err(-EINVAL);

	obj->kern_version = kern_version;

	return 0;
}

int bpf_object__gen_loader(struct bpf_object *obj, struct gen_loader_opts *opts)
{
	struct bpf_gen *gen;

	if (!opts)
		return -EFAULT;
	if (!OPTS_VALID(opts, gen_loader_opts))
		return -EINVAL;
	gen = calloc(sizeof(*gen), 1);
	if (!gen)
		return -ENOMEM;
	gen->opts = opts;
	obj->gen_loader = gen;
	return 0;
}

static struct bpf_program *
__bpf_program__iter(const struct bpf_program *p, const struct bpf_object *obj,
		    bool forward)
{
	size_t nr_programs = obj->nr_programs;
	ssize_t idx;

	if (!nr_programs)
		return NULL;

	if (!p)
		/* Iter from the beginning */
		return forward ? &obj->programs[0] :
			&obj->programs[nr_programs - 1];

	if (p->obj != obj) {
		pr_warn("error: program handler doesn't match object\n");
		return errno = EINVAL, NULL;
	}

	idx = (p - obj->programs) + (forward ? 1 : -1);
	if (idx >= obj->nr_programs || idx < 0)
		return NULL;
	return &obj->programs[idx];
}

struct bpf_program *
bpf_object__next_program(const struct bpf_object *obj, struct bpf_program *prev)
{
	struct bpf_program *prog = prev;

	do {
		prog = __bpf_program__iter(prog, obj, true);
	} while (prog && prog_is_subprog(obj, prog));

	return prog;
}

struct bpf_program *
bpf_object__prev_program(const struct bpf_object *obj, struct bpf_program *next)
{
	struct bpf_program *prog = next;

	do {
		prog = __bpf_program__iter(prog, obj, false);
	} while (prog && prog_is_subprog(obj, prog));

	return prog;
}

void bpf_program__set_ifindex(struct bpf_program *prog, __u32 ifindex)
{
	prog->prog_ifindex = ifindex;
}

const char *bpf_program__name(const struct bpf_program *prog)
{
	return prog->name;
}

const char *bpf_program__section_name(const struct bpf_program *prog)
{
	return prog->sec_name;
}

bool bpf_program__autoload(const struct bpf_program *prog)
{
	return prog->autoload;
}

int bpf_program__set_autoload(struct bpf_program *prog, bool autoload)
{
	if (prog->obj->loaded)
		return libbpf_err(-EINVAL);

	prog->autoload = autoload;
	return 0;
}

bool bpf_program__autoattach(const struct bpf_program *prog)
{
	return prog->autoattach;
}

void bpf_program__set_autoattach(struct bpf_program *prog, bool autoattach)
{
	prog->autoattach = autoattach;
}

const struct bpf_insn *bpf_program__insns(const struct bpf_program *prog)
{
	return prog->insns;
}

size_t bpf_program__insn_cnt(const struct bpf_program *prog)
{
	return prog->insns_cnt;
}

int bpf_program__set_insns(struct bpf_program *prog,
			   struct bpf_insn *new_insns, size_t new_insn_cnt)
{
	struct bpf_insn *insns;

	if (prog->obj->loaded)
		return -EBUSY;

	insns = libbpf_reallocarray(prog->insns, new_insn_cnt, sizeof(*insns));
	/* NULL is a valid return from reallocarray if the new count is zero */
	if (!insns && new_insn_cnt) {
		pr_warn("prog '%s': failed to realloc prog code\n", prog->name);
		return -ENOMEM;
	}
	memcpy(insns, new_insns, new_insn_cnt * sizeof(*insns));

	prog->insns = insns;
	prog->insns_cnt = new_insn_cnt;
	return 0;
}

int bpf_program__fd(const struct bpf_program *prog)
{
	if (!prog)
		return libbpf_err(-EINVAL);

	if (prog->fd < 0)
		return libbpf_err(-ENOENT);

	return prog->fd;
}

__alias(bpf_program__type)
enum bpf_prog_type bpf_program__get_type(const struct bpf_program *prog);

enum bpf_prog_type bpf_program__type(const struct bpf_program *prog)
{
	return prog->type;
}

static size_t custom_sec_def_cnt;
static struct bpf_sec_def *custom_sec_defs;
static struct bpf_sec_def custom_fallback_def;
static bool has_custom_fallback_def;
static int last_custom_sec_def_handler_id;

int bpf_program__set_type(struct bpf_program *prog, enum bpf_prog_type type)
{
	if (prog->obj->loaded)
		return libbpf_err(-EBUSY);

	/* if type is not changed, do nothing */
	if (prog->type == type)
		return 0;

	prog->type = type;

	/* If a program type was changed, we need to reset associated SEC()
	 * handler, as it will be invalid now. The only exception is a generic
	 * fallback handler, which by definition is program type-agnostic and
	 * is a catch-all custom handler, optionally set by the application,
	 * so should be able to handle any type of BPF program.
	 */
	if (prog->sec_def != &custom_fallback_def)
		prog->sec_def = NULL;
	return 0;
}

__alias(bpf_program__expected_attach_type)
enum bpf_attach_type bpf_program__get_expected_attach_type(const struct bpf_program *prog);

enum bpf_attach_type bpf_program__expected_attach_type(const struct bpf_program *prog)
{
	return prog->expected_attach_type;
}

int bpf_program__set_expected_attach_type(struct bpf_program *prog,
					   enum bpf_attach_type type)
{
	if (prog->obj->loaded)
		return libbpf_err(-EBUSY);

	prog->expected_attach_type = type;
	return 0;
}

__u32 bpf_program__flags(const struct bpf_program *prog)
{
	return prog->prog_flags;
}

int bpf_program__set_flags(struct bpf_program *prog, __u32 flags)
{
	if (prog->obj->loaded)
		return libbpf_err(-EBUSY);

	prog->prog_flags = flags;
	return 0;
}

__u32 bpf_program__log_level(const struct bpf_program *prog)
{
	return prog->log_level;
}

int bpf_program__set_log_level(struct bpf_program *prog, __u32 log_level)
{
	if (prog->obj->loaded)
		return libbpf_err(-EBUSY);

	prog->log_level = log_level;
	return 0;
}

const char *bpf_program__log_buf(const struct bpf_program *prog, size_t *log_size)
{
	*log_size = prog->log_size;
	return prog->log_buf;
}

int bpf_program__set_log_buf(struct bpf_program *prog, char *log_buf, size_t log_size)
{
	if (log_size && !log_buf)
		return -EINVAL;
	if (prog->log_size > UINT_MAX)
		return -EINVAL;
	if (prog->obj->loaded)
		return -EBUSY;

	prog->log_buf = log_buf;
	prog->log_size = log_size;
	return 0;
}

#define SEC_DEF(sec_pfx, ptype, atype, flags, ...) {			    \
	.sec = (char *)sec_pfx,						    \
	.prog_type = BPF_PROG_TYPE_##ptype,				    \
	.expected_attach_type = atype,					    \
	.cookie = (long)(flags),					    \
	.prog_prepare_load_fn = libbpf_prepare_prog_load,		    \
	__VA_ARGS__							    \
}

static int attach_kprobe(const struct bpf_program *prog, long cookie, struct bpf_link **link);
static int attach_uprobe(const struct bpf_program *prog, long cookie, struct bpf_link **link);
static int attach_ksyscall(const struct bpf_program *prog, long cookie, struct bpf_link **link);
static int attach_usdt(const struct bpf_program *prog, long cookie, struct bpf_link **link);
static int attach_tp(const struct bpf_program *prog, long cookie, struct bpf_link **link);
static int attach_raw_tp(const struct bpf_program *prog, long cookie, struct bpf_link **link);
static int attach_trace(const struct bpf_program *prog, long cookie, struct bpf_link **link);
static int attach_kprobe_multi(const struct bpf_program *prog, long cookie, struct bpf_link **link);
static int attach_uprobe_multi(const struct bpf_program *prog, long cookie, struct bpf_link **link);
static int attach_lsm(const struct bpf_program *prog, long cookie, struct bpf_link **link);
static int attach_iter(const struct bpf_program *prog, long cookie, struct bpf_link **link);

static const struct bpf_sec_def section_defs[] = {
	SEC_DEF("socket",		SOCKET_FILTER, 0, SEC_NONE),
	SEC_DEF("sk_reuseport/migrate",	SK_REUSEPORT, BPF_SK_REUSEPORT_SELECT_OR_MIGRATE, SEC_ATTACHABLE),
	SEC_DEF("sk_reuseport",		SK_REUSEPORT, BPF_SK_REUSEPORT_SELECT, SEC_ATTACHABLE),
	SEC_DEF("kprobe+",		KPROBE,	0, SEC_NONE, attach_kprobe),
	SEC_DEF("uprobe+",		KPROBE,	0, SEC_NONE, attach_uprobe),
	SEC_DEF("uprobe.s+",		KPROBE,	0, SEC_SLEEPABLE, attach_uprobe),
	SEC_DEF("kretprobe+",		KPROBE, 0, SEC_NONE, attach_kprobe),
	SEC_DEF("uretprobe+",		KPROBE, 0, SEC_NONE, attach_uprobe),
	SEC_DEF("uretprobe.s+",		KPROBE, 0, SEC_SLEEPABLE, attach_uprobe),
	SEC_DEF("kprobe.multi+",	KPROBE,	BPF_TRACE_KPROBE_MULTI, SEC_NONE, attach_kprobe_multi),
	SEC_DEF("kretprobe.multi+",	KPROBE,	BPF_TRACE_KPROBE_MULTI, SEC_NONE, attach_kprobe_multi),
	SEC_DEF("uprobe.multi+",	KPROBE,	BPF_TRACE_UPROBE_MULTI, SEC_NONE, attach_uprobe_multi),
	SEC_DEF("uretprobe.multi+",	KPROBE,	BPF_TRACE_UPROBE_MULTI, SEC_NONE, attach_uprobe_multi),
	SEC_DEF("uprobe.multi.s+",	KPROBE,	BPF_TRACE_UPROBE_MULTI, SEC_SLEEPABLE, attach_uprobe_multi),
	SEC_DEF("uretprobe.multi.s+",	KPROBE,	BPF_TRACE_UPROBE_MULTI, SEC_SLEEPABLE, attach_uprobe_multi),
	SEC_DEF("ksyscall+",		KPROBE,	0, SEC_NONE, attach_ksyscall),
	SEC_DEF("kretsyscall+",		KPROBE, 0, SEC_NONE, attach_ksyscall),
	SEC_DEF("usdt+",		KPROBE,	0, SEC_USDT, attach_usdt),
	SEC_DEF("usdt.s+",		KPROBE,	0, SEC_USDT | SEC_SLEEPABLE, attach_usdt),
	SEC_DEF("tc/ingress",		SCHED_CLS, BPF_TCX_INGRESS, SEC_NONE), /* alias for tcx */
	SEC_DEF("tc/egress",		SCHED_CLS, BPF_TCX_EGRESS, SEC_NONE),  /* alias for tcx */
	SEC_DEF("tcx/ingress",		SCHED_CLS, BPF_TCX_INGRESS, SEC_NONE),
	SEC_DEF("tcx/egress",		SCHED_CLS, BPF_TCX_EGRESS, SEC_NONE),
	SEC_DEF("tc",			SCHED_CLS, 0, SEC_NONE), /* deprecated / legacy, use tcx */
	SEC_DEF("classifier",		SCHED_CLS, 0, SEC_NONE), /* deprecated / legacy, use tcx */
	SEC_DEF("action",		SCHED_ACT, 0, SEC_NONE), /* deprecated / legacy, use tcx */
	SEC_DEF("netkit/primary",	SCHED_CLS, BPF_NETKIT_PRIMARY, SEC_NONE),
	SEC_DEF("netkit/peer",		SCHED_CLS, BPF_NETKIT_PEER, SEC_NONE),
	SEC_DEF("tracepoint+",		TRACEPOINT, 0, SEC_NONE, attach_tp),
	SEC_DEF("tp+",			TRACEPOINT, 0, SEC_NONE, attach_tp),
	SEC_DEF("raw_tracepoint+",	RAW_TRACEPOINT, 0, SEC_NONE, attach_raw_tp),
	SEC_DEF("raw_tp+",		RAW_TRACEPOINT, 0, SEC_NONE, attach_raw_tp),
	SEC_DEF("raw_tracepoint.w+",	RAW_TRACEPOINT_WRITABLE, 0, SEC_NONE, attach_raw_tp),
	SEC_DEF("raw_tp.w+",		RAW_TRACEPOINT_WRITABLE, 0, SEC_NONE, attach_raw_tp),
	SEC_DEF("tp_btf+",		TRACING, BPF_TRACE_RAW_TP, SEC_ATTACH_BTF, attach_trace),
	SEC_DEF("fentry+",		TRACING, BPF_TRACE_FENTRY, SEC_ATTACH_BTF, attach_trace),
	SEC_DEF("fmod_ret+",		TRACING, BPF_MODIFY_RETURN, SEC_ATTACH_BTF, attach_trace),
	SEC_DEF("fexit+",		TRACING, BPF_TRACE_FEXIT, SEC_ATTACH_BTF, attach_trace),
	SEC_DEF("fentry.s+",		TRACING, BPF_TRACE_FENTRY, SEC_ATTACH_BTF | SEC_SLEEPABLE, attach_trace),
	SEC_DEF("fmod_ret.s+",		TRACING, BPF_MODIFY_RETURN, SEC_ATTACH_BTF | SEC_SLEEPABLE, attach_trace),
	SEC_DEF("fexit.s+",		TRACING, BPF_TRACE_FEXIT, SEC_ATTACH_BTF | SEC_SLEEPABLE, attach_trace),
	SEC_DEF("freplace+",		EXT, 0, SEC_ATTACH_BTF, attach_trace),
	SEC_DEF("lsm+",			LSM, BPF_LSM_MAC, SEC_ATTACH_BTF, attach_lsm),
	SEC_DEF("lsm.s+",		LSM, BPF_LSM_MAC, SEC_ATTACH_BTF | SEC_SLEEPABLE, attach_lsm),
	SEC_DEF("lsm_cgroup+",		LSM, BPF_LSM_CGROUP, SEC_ATTACH_BTF),
	SEC_DEF("iter+",		TRACING, BPF_TRACE_ITER, SEC_ATTACH_BTF, attach_iter),
	SEC_DEF("iter.s+",		TRACING, BPF_TRACE_ITER, SEC_ATTACH_BTF | SEC_SLEEPABLE, attach_iter),
	SEC_DEF("syscall",		SYSCALL, 0, SEC_SLEEPABLE),
	SEC_DEF("xdp.frags/devmap",	XDP, BPF_XDP_DEVMAP, SEC_XDP_FRAGS),
	SEC_DEF("xdp/devmap",		XDP, BPF_XDP_DEVMAP, SEC_ATTACHABLE),
	SEC_DEF("xdp.frags/cpumap",	XDP, BPF_XDP_CPUMAP, SEC_XDP_FRAGS),
	SEC_DEF("xdp/cpumap",		XDP, BPF_XDP_CPUMAP, SEC_ATTACHABLE),
	SEC_DEF("xdp.frags",		XDP, BPF_XDP, SEC_XDP_FRAGS),
	SEC_DEF("xdp",			XDP, BPF_XDP, SEC_ATTACHABLE_OPT),
	SEC_DEF("perf_event",		PERF_EVENT, 0, SEC_NONE),
	SEC_DEF("lwt_in",		LWT_IN, 0, SEC_NONE),
	SEC_DEF("lwt_out",		LWT_OUT, 0, SEC_NONE),
	SEC_DEF("lwt_xmit",		LWT_XMIT, 0, SEC_NONE),
	SEC_DEF("lwt_seg6local",	LWT_SEG6LOCAL, 0, SEC_NONE),
	SEC_DEF("sockops",		SOCK_OPS, BPF_CGROUP_SOCK_OPS, SEC_ATTACHABLE_OPT),
	SEC_DEF("sk_skb/stream_parser",	SK_SKB, BPF_SK_SKB_STREAM_PARSER, SEC_ATTACHABLE_OPT),
	SEC_DEF("sk_skb/stream_verdict",SK_SKB, BPF_SK_SKB_STREAM_VERDICT, SEC_ATTACHABLE_OPT),
	SEC_DEF("sk_skb/verdict",	SK_SKB, BPF_SK_SKB_VERDICT, SEC_ATTACHABLE_OPT),
	SEC_DEF("sk_skb",		SK_SKB, 0, SEC_NONE),
	SEC_DEF("sk_msg",		SK_MSG, BPF_SK_MSG_VERDICT, SEC_ATTACHABLE_OPT),
	SEC_DEF("lirc_mode2",		LIRC_MODE2, BPF_LIRC_MODE2, SEC_ATTACHABLE_OPT),
	SEC_DEF("flow_dissector",	FLOW_DISSECTOR, BPF_FLOW_DISSECTOR, SEC_ATTACHABLE_OPT),
	SEC_DEF("cgroup_skb/ingress",	CGROUP_SKB, BPF_CGROUP_INET_INGRESS, SEC_ATTACHABLE_OPT),
	SEC_DEF("cgroup_skb/egress",	CGROUP_SKB, BPF_CGROUP_INET_EGRESS, SEC_ATTACHABLE_OPT),
	SEC_DEF("cgroup/skb",		CGROUP_SKB, 0, SEC_NONE),
	SEC_DEF("cgroup/sock_create",	CGROUP_SOCK, BPF_CGROUP_INET_SOCK_CREATE, SEC_ATTACHABLE),
	SEC_DEF("cgroup/sock_release",	CGROUP_SOCK, BPF_CGROUP_INET_SOCK_RELEASE, SEC_ATTACHABLE),
	SEC_DEF("cgroup/sock",		CGROUP_SOCK, BPF_CGROUP_INET_SOCK_CREATE, SEC_ATTACHABLE_OPT),
	SEC_DEF("cgroup/post_bind4",	CGROUP_SOCK, BPF_CGROUP_INET4_POST_BIND, SEC_ATTACHABLE),
	SEC_DEF("cgroup/post_bind6",	CGROUP_SOCK, BPF_CGROUP_INET6_POST_BIND, SEC_ATTACHABLE),
	SEC_DEF("cgroup/bind4",		CGROUP_SOCK_ADDR, BPF_CGROUP_INET4_BIND, SEC_ATTACHABLE),
	SEC_DEF("cgroup/bind6",		CGROUP_SOCK_ADDR, BPF_CGROUP_INET6_BIND, SEC_ATTACHABLE),
	SEC_DEF("cgroup/connect4",	CGROUP_SOCK_ADDR, BPF_CGROUP_INET4_CONNECT, SEC_ATTACHABLE),
	SEC_DEF("cgroup/connect6",	CGROUP_SOCK_ADDR, BPF_CGROUP_INET6_CONNECT, SEC_ATTACHABLE),
	SEC_DEF("cgroup/connect_unix",	CGROUP_SOCK_ADDR, BPF_CGROUP_UNIX_CONNECT, SEC_ATTACHABLE),
	SEC_DEF("cgroup/sendmsg4",	CGROUP_SOCK_ADDR, BPF_CGROUP_UDP4_SENDMSG, SEC_ATTACHABLE),
	SEC_DEF("cgroup/sendmsg6",	CGROUP_SOCK_ADDR, BPF_CGROUP_UDP6_SENDMSG, SEC_ATTACHABLE),
	SEC_DEF("cgroup/sendmsg_unix",	CGROUP_SOCK_ADDR, BPF_CGROUP_UNIX_SENDMSG, SEC_ATTACHABLE),
	SEC_DEF("cgroup/recvmsg4",	CGROUP_SOCK_ADDR, BPF_CGROUP_UDP4_RECVMSG, SEC_ATTACHABLE),
	SEC_DEF("cgroup/recvmsg6",	CGROUP_SOCK_ADDR, BPF_CGROUP_UDP6_RECVMSG, SEC_ATTACHABLE),
	SEC_DEF("cgroup/recvmsg_unix",	CGROUP_SOCK_ADDR, BPF_CGROUP_UNIX_RECVMSG, SEC_ATTACHABLE),
	SEC_DEF("cgroup/getpeername4",	CGROUP_SOCK_ADDR, BPF_CGROUP_INET4_GETPEERNAME, SEC_ATTACHABLE),
	SEC_DEF("cgroup/getpeername6",	CGROUP_SOCK_ADDR, BPF_CGROUP_INET6_GETPEERNAME, SEC_ATTACHABLE),
	SEC_DEF("cgroup/getpeername_unix", CGROUP_SOCK_ADDR, BPF_CGROUP_UNIX_GETPEERNAME, SEC_ATTACHABLE),
	SEC_DEF("cgroup/getsockname4",	CGROUP_SOCK_ADDR, BPF_CGROUP_INET4_GETSOCKNAME, SEC_ATTACHABLE),
	SEC_DEF("cgroup/getsockname6",	CGROUP_SOCK_ADDR, BPF_CGROUP_INET6_GETSOCKNAME, SEC_ATTACHABLE),
	SEC_DEF("cgroup/getsockname_unix", CGROUP_SOCK_ADDR, BPF_CGROUP_UNIX_GETSOCKNAME, SEC_ATTACHABLE),
	SEC_DEF("cgroup/sysctl",	CGROUP_SYSCTL, BPF_CGROUP_SYSCTL, SEC_ATTACHABLE),
	SEC_DEF("cgroup/getsockopt",	CGROUP_SOCKOPT, BPF_CGROUP_GETSOCKOPT, SEC_ATTACHABLE),
	SEC_DEF("cgroup/setsockopt",	CGROUP_SOCKOPT, BPF_CGROUP_SETSOCKOPT, SEC_ATTACHABLE),
	SEC_DEF("cgroup/dev",		CGROUP_DEVICE, BPF_CGROUP_DEVICE, SEC_ATTACHABLE_OPT),
	SEC_DEF("struct_ops+",		STRUCT_OPS, 0, SEC_NONE),
	SEC_DEF("struct_ops.s+",	STRUCT_OPS, 0, SEC_SLEEPABLE),
	SEC_DEF("sk_lookup",		SK_LOOKUP, BPF_SK_LOOKUP, SEC_ATTACHABLE),
	SEC_DEF("netfilter",		NETFILTER, BPF_NETFILTER, SEC_NONE),
};

int libbpf_register_prog_handler(const char *sec,
				 enum bpf_prog_type prog_type,
				 enum bpf_attach_type exp_attach_type,
				 const struct libbpf_prog_handler_opts *opts)
{
	struct bpf_sec_def *sec_def;

	if (!OPTS_VALID(opts, libbpf_prog_handler_opts))
		return libbpf_err(-EINVAL);

	if (last_custom_sec_def_handler_id == INT_MAX) /* prevent overflow */
		return libbpf_err(-E2BIG);

	if (sec) {
		sec_def = libbpf_reallocarray(custom_sec_defs, custom_sec_def_cnt + 1,
					      sizeof(*sec_def));
		if (!sec_def)
			return libbpf_err(-ENOMEM);

		custom_sec_defs = sec_def;
		sec_def = &custom_sec_defs[custom_sec_def_cnt];
	} else {
		if (has_custom_fallback_def)
			return libbpf_err(-EBUSY);

		sec_def = &custom_fallback_def;
	}

	sec_def->sec = sec ? strdup(sec) : NULL;
	if (sec && !sec_def->sec)
		return libbpf_err(-ENOMEM);

	sec_def->prog_type = prog_type;
	sec_def->expected_attach_type = exp_attach_type;
	sec_def->cookie = OPTS_GET(opts, cookie, 0);

	sec_def->prog_setup_fn = OPTS_GET(opts, prog_setup_fn, NULL);
	sec_def->prog_prepare_load_fn = OPTS_GET(opts, prog_prepare_load_fn, NULL);
	sec_def->prog_attach_fn = OPTS_GET(opts, prog_attach_fn, NULL);

	sec_def->handler_id = ++last_custom_sec_def_handler_id;

	if (sec)
		custom_sec_def_cnt++;
	else
		has_custom_fallback_def = true;

	return sec_def->handler_id;
}

int libbpf_unregister_prog_handler(int handler_id)
{
	struct bpf_sec_def *sec_defs;
	int i;

	if (handler_id <= 0)
		return libbpf_err(-EINVAL);

	if (has_custom_fallback_def && custom_fallback_def.handler_id == handler_id) {
		memset(&custom_fallback_def, 0, sizeof(custom_fallback_def));
		has_custom_fallback_def = false;
		return 0;
	}

	for (i = 0; i < custom_sec_def_cnt; i++) {
		if (custom_sec_defs[i].handler_id == handler_id)
			break;
	}

	if (i == custom_sec_def_cnt)
		return libbpf_err(-ENOENT);

	free(custom_sec_defs[i].sec);
	for (i = i + 1; i < custom_sec_def_cnt; i++)
		custom_sec_defs[i - 1] = custom_sec_defs[i];
	custom_sec_def_cnt--;

	/* try to shrink the array, but it's ok if we couldn't */
	sec_defs = libbpf_reallocarray(custom_sec_defs, custom_sec_def_cnt, sizeof(*sec_defs));
	/* if new count is zero, reallocarray can return a valid NULL result;
	 * in this case the previous pointer will be freed, so we *have to*
	 * reassign old pointer to the new value (even if it's NULL)
	 */
	if (sec_defs || custom_sec_def_cnt == 0)
		custom_sec_defs = sec_defs;

	return 0;
}

static bool sec_def_matches(const struct bpf_sec_def *sec_def, const char *sec_name)
{
	size_t len = strlen(sec_def->sec);

	/* "type/" always has to have proper SEC("type/extras") form */
	if (sec_def->sec[len - 1] == '/') {
		if (str_has_pfx(sec_name, sec_def->sec))
			return true;
		return false;
	}

	/* "type+" means it can be either exact SEC("type") or
	 * well-formed SEC("type/extras") with proper '/' separator
	 */
	if (sec_def->sec[len - 1] == '+') {
		len--;
		/* not even a prefix */
		if (strncmp(sec_name, sec_def->sec, len) != 0)
			return false;
		/* exact match or has '/' separator */
		if (sec_name[len] == '\0' || sec_name[len] == '/')
			return true;
		return false;
	}

	return strcmp(sec_name, sec_def->sec) == 0;
}

static const struct bpf_sec_def *find_sec_def(const char *sec_name)
{
	const struct bpf_sec_def *sec_def;
	int i, n;

	n = custom_sec_def_cnt;
	for (i = 0; i < n; i++) {
		sec_def = &custom_sec_defs[i];
		if (sec_def_matches(sec_def, sec_name))
			return sec_def;
	}

	n = ARRAY_SIZE(section_defs);
	for (i = 0; i < n; i++) {
		sec_def = &section_defs[i];
		if (sec_def_matches(sec_def, sec_name))
			return sec_def;
	}

	if (has_custom_fallback_def)
		return &custom_fallback_def;

	return NULL;
}

#define MAX_TYPE_NAME_SIZE 32

static char *libbpf_get_type_names(bool attach_type)
{
	int i, len = ARRAY_SIZE(section_defs) * MAX_TYPE_NAME_SIZE;
	char *buf;

	buf = malloc(len);
	if (!buf)
		return NULL;

	buf[0] = '\0';
	/* Forge string buf with all available names */
	for (i = 0; i < ARRAY_SIZE(section_defs); i++) {
		const struct bpf_sec_def *sec_def = &section_defs[i];

		if (attach_type) {
			if (sec_def->prog_prepare_load_fn != libbpf_prepare_prog_load)
				continue;

			if (!(sec_def->cookie & SEC_ATTACHABLE))
				continue;
		}

		if (strlen(buf) + strlen(section_defs[i].sec) + 2 > len) {
			free(buf);
			return NULL;
		}
		strcat(buf, " ");
		strcat(buf, section_defs[i].sec);
	}

	return buf;
}

int libbpf_prog_type_by_name(const char *name, enum bpf_prog_type *prog_type,
			     enum bpf_attach_type *expected_attach_type)
{
	const struct bpf_sec_def *sec_def;
	char *type_names;

	if (!name)
		return libbpf_err(-EINVAL);

	sec_def = find_sec_def(name);
	if (sec_def) {
		*prog_type = sec_def->prog_type;
		*expected_attach_type = sec_def->expected_attach_type;
		return 0;
	}

	pr_debug("failed to guess program type from ELF section '%s'\n", name);
	type_names = libbpf_get_type_names(false);
	if (type_names != NULL) {
		pr_debug("supported section(type) names are:%s\n", type_names);
		free(type_names);
	}

	return libbpf_err(-ESRCH);
}

const char *libbpf_bpf_attach_type_str(enum bpf_attach_type t)
{
	if (t < 0 || t >= ARRAY_SIZE(attach_type_name))
		return NULL;

	return attach_type_name[t];
}

const char *libbpf_bpf_link_type_str(enum bpf_link_type t)
{
	if (t < 0 || t >= ARRAY_SIZE(link_type_name))
		return NULL;

	return link_type_name[t];
}

const char *libbpf_bpf_map_type_str(enum bpf_map_type t)
{
	if (t < 0 || t >= ARRAY_SIZE(map_type_name))
		return NULL;

	return map_type_name[t];
}

const char *libbpf_bpf_prog_type_str(enum bpf_prog_type t)
{
	if (t < 0 || t >= ARRAY_SIZE(prog_type_name))
		return NULL;

	return prog_type_name[t];
}

static struct bpf_map *find_struct_ops_map_by_offset(struct bpf_object *obj,
						     int sec_idx,
						     size_t offset)
{
	struct bpf_map *map;
	size_t i;

	for (i = 0; i < obj->nr_maps; i++) {
		map = &obj->maps[i];
		if (!bpf_map__is_struct_ops(map))
			continue;
		if (map->sec_idx == sec_idx &&
		    map->sec_offset <= offset &&
		    offset - map->sec_offset < map->def.value_size)
			return map;
	}

	return NULL;
}

/* Collect the reloc from ELF, populate the st_ops->progs[], and update
 * st_ops->data for shadow type.
 */
static int bpf_object__collect_st_ops_relos(struct bpf_object *obj,
					    Elf64_Shdr *shdr, Elf_Data *data)
{
	const struct btf_member *member;
	struct bpf_struct_ops *st_ops;
	struct bpf_program *prog;
	unsigned int shdr_idx;
	const struct btf *btf;
	struct bpf_map *map;
	unsigned int moff, insn_idx;
	const char *name;
	__u32 member_idx;
	Elf64_Sym *sym;
	Elf64_Rel *rel;
	int i, nrels;

	btf = obj->btf;
	nrels = shdr->sh_size / shdr->sh_entsize;
	for (i = 0; i < nrels; i++) {
		rel = elf_rel_by_idx(data, i);
		if (!rel) {
			pr_warn("struct_ops reloc: failed to get %d reloc\n", i);
			return -LIBBPF_ERRNO__FORMAT;
		}

		sym = elf_sym_by_idx(obj, ELF64_R_SYM(rel->r_info));
		if (!sym) {
			pr_warn("struct_ops reloc: symbol %zx not found\n",
				(size_t)ELF64_R_SYM(rel->r_info));
			return -LIBBPF_ERRNO__FORMAT;
		}

		name = elf_sym_str(obj, sym->st_name) ?: "<?>";
		map = find_struct_ops_map_by_offset(obj, shdr->sh_info, rel->r_offset);
		if (!map) {
			pr_warn("struct_ops reloc: cannot find map at rel->r_offset %zu\n",
				(size_t)rel->r_offset);
			return -EINVAL;
		}

		moff = rel->r_offset - map->sec_offset;
		shdr_idx = sym->st_shndx;
		st_ops = map->st_ops;
		pr_debug("struct_ops reloc %s: for %lld value %lld shdr_idx %u rel->r_offset %zu map->sec_offset %zu name %d (\'%s\')\n",
			 map->name,
			 (long long)(rel->r_info >> 32),
			 (long long)sym->st_value,
			 shdr_idx, (size_t)rel->r_offset,
			 map->sec_offset, sym->st_name, name);

		if (shdr_idx >= SHN_LORESERVE) {
			pr_warn("struct_ops reloc %s: rel->r_offset %zu shdr_idx %u unsupported non-static function\n",
				map->name, (size_t)rel->r_offset, shdr_idx);
			return -LIBBPF_ERRNO__RELOC;
		}
		if (sym->st_value % BPF_INSN_SZ) {
			pr_warn("struct_ops reloc %s: invalid target program offset %llu\n",
				map->name, (unsigned long long)sym->st_value);
			return -LIBBPF_ERRNO__FORMAT;
		}
		insn_idx = sym->st_value / BPF_INSN_SZ;

		member = find_member_by_offset(st_ops->type, moff * 8);
		if (!member) {
			pr_warn("struct_ops reloc %s: cannot find member at moff %u\n",
				map->name, moff);
			return -EINVAL;
		}
		member_idx = member - btf_members(st_ops->type);
		name = btf__name_by_offset(btf, member->name_off);

		if (!resolve_func_ptr(btf, member->type, NULL)) {
			pr_warn("struct_ops reloc %s: cannot relocate non func ptr %s\n",
				map->name, name);
			return -EINVAL;
		}

		prog = find_prog_by_sec_insn(obj, shdr_idx, insn_idx);
		if (!prog) {
			pr_warn("struct_ops reloc %s: cannot find prog at shdr_idx %u to relocate func ptr %s\n",
				map->name, shdr_idx, name);
			return -EINVAL;
		}

		/* prevent the use of BPF prog with invalid type */
		if (prog->type != BPF_PROG_TYPE_STRUCT_OPS) {
			pr_warn("struct_ops reloc %s: prog %s is not struct_ops BPF program\n",
				map->name, prog->name);
			return -EINVAL;
		}

		st_ops->progs[member_idx] = prog;

		/* st_ops->data will be exposed to users, being returned by
		 * bpf_map__initial_value() as a pointer to the shadow
		 * type. All function pointers in the original struct type
		 * should be converted to a pointer to struct bpf_program
		 * in the shadow type.
		 */
		*((struct bpf_program **)(st_ops->data + moff)) = prog;
	}

	return 0;
}

#define BTF_TRACE_PREFIX "btf_trace_"
#define BTF_LSM_PREFIX "bpf_lsm_"
#define BTF_ITER_PREFIX "bpf_iter_"
#define BTF_MAX_NAME_SIZE 128

void btf_get_kernel_prefix_kind(enum bpf_attach_type attach_type,
				const char **prefix, int *kind)
{
	switch (attach_type) {
	case BPF_TRACE_RAW_TP:
		*prefix = BTF_TRACE_PREFIX;
		*kind = BTF_KIND_TYPEDEF;
		break;
	case BPF_LSM_MAC:
	case BPF_LSM_CGROUP:
		*prefix = BTF_LSM_PREFIX;
		*kind = BTF_KIND_FUNC;
		break;
	case BPF_TRACE_ITER:
		*prefix = BTF_ITER_PREFIX;
		*kind = BTF_KIND_FUNC;
		break;
	default:
		*prefix = "";
		*kind = BTF_KIND_FUNC;
	}
}

static int find_btf_by_prefix_kind(const struct btf *btf, const char *prefix,
				   const char *name, __u32 kind)
{
	char btf_type_name[BTF_MAX_NAME_SIZE];
	int ret;

	ret = snprintf(btf_type_name, sizeof(btf_type_name),
		       "%s%s", prefix, name);
	/* snprintf returns the number of characters written excluding the
	 * terminating null. So, if >= BTF_MAX_NAME_SIZE are written, it
	 * indicates truncation.
	 */
	if (ret < 0 || ret >= sizeof(btf_type_name))
		return -ENAMETOOLONG;
	return btf__find_by_name_kind(btf, btf_type_name, kind);
}

static inline int find_attach_btf_id(struct btf *btf, const char *name,
				     enum bpf_attach_type attach_type)
{
	const char *prefix;
	int kind;

	btf_get_kernel_prefix_kind(attach_type, &prefix, &kind);
	return find_btf_by_prefix_kind(btf, prefix, name, kind);
}

int libbpf_find_vmlinux_btf_id(const char *name,
			       enum bpf_attach_type attach_type)
{
	struct btf *btf;
	int err;

	btf = btf__load_vmlinux_btf();
	err = libbpf_get_error(btf);
	if (err) {
		pr_warn("vmlinux BTF is not found\n");
		return libbpf_err(err);
	}

	err = find_attach_btf_id(btf, name, attach_type);
	if (err <= 0)
		pr_warn("%s is not found in vmlinux BTF\n", name);

	btf__free(btf);
	return libbpf_err(err);
}

static int libbpf_find_prog_btf_id(const char *name, __u32 attach_prog_fd)
{
	struct bpf_prog_info info;
	__u32 info_len = sizeof(info);
	struct btf *btf;
	int err;

	memset(&info, 0, info_len);
	err = bpf_prog_get_info_by_fd(attach_prog_fd, &info, &info_len);
	if (err) {
		pr_warn("failed bpf_prog_get_info_by_fd for FD %d: %d\n",
			attach_prog_fd, err);
		return err;
	}

	err = -EINVAL;
	if (!info.btf_id) {
		pr_warn("The target program doesn't have BTF\n");
		goto out;
	}
	btf = btf__load_from_kernel_by_id(info.btf_id);
	err = libbpf_get_error(btf);
	if (err) {
		pr_warn("Failed to get BTF %d of the program: %d\n", info.btf_id, err);
		goto out;
	}
	err = btf__find_by_name_kind(btf, name, BTF_KIND_FUNC);
	btf__free(btf);
	if (err <= 0) {
		pr_warn("%s is not found in prog's BTF\n", name);
		goto out;
	}
out:
	return err;
}

static int find_kernel_btf_id(struct bpf_object *obj, const char *attach_name,
			      enum bpf_attach_type attach_type,
			      int *btf_obj_fd, int *btf_type_id)
{
	int ret, i;

	ret = find_attach_btf_id(obj->btf_vmlinux, attach_name, attach_type);
	if (ret > 0) {
		*btf_obj_fd = 0; /* vmlinux BTF */
		*btf_type_id = ret;
		return 0;
	}
	if (ret != -ENOENT)
		return ret;

	ret = load_module_btfs(obj);
	if (ret)
		return ret;

	for (i = 0; i < obj->btf_module_cnt; i++) {
		const struct module_btf *mod = &obj->btf_modules[i];

		ret = find_attach_btf_id(mod->btf, attach_name, attach_type);
		if (ret > 0) {
			*btf_obj_fd = mod->fd;
			*btf_type_id = ret;
			return 0;
		}
		if (ret == -ENOENT)
			continue;

		return ret;
	}

	return -ESRCH;
}

static int libbpf_find_attach_btf_id(struct bpf_program *prog, const char *attach_name,
				     int *btf_obj_fd, int *btf_type_id)
{
	enum bpf_attach_type attach_type = prog->expected_attach_type;
	__u32 attach_prog_fd = prog->attach_prog_fd;
	int err = 0;

	/* BPF program's BTF ID */
	if (prog->type == BPF_PROG_TYPE_EXT || attach_prog_fd) {
		if (!attach_prog_fd) {
			pr_warn("prog '%s': attach program FD is not set\n", prog->name);
			return -EINVAL;
		}
		err = libbpf_find_prog_btf_id(attach_name, attach_prog_fd);
		if (err < 0) {
			pr_warn("prog '%s': failed to find BPF program (FD %d) BTF ID for '%s': %d\n",
				 prog->name, attach_prog_fd, attach_name, err);
			return err;
		}
		*btf_obj_fd = 0;
		*btf_type_id = err;
		return 0;
	}

	/* kernel/module BTF ID */
	if (prog->obj->gen_loader) {
		bpf_gen__record_attach_target(prog->obj->gen_loader, attach_name, attach_type);
		*btf_obj_fd = 0;
		*btf_type_id = 1;
	} else {
		err = find_kernel_btf_id(prog->obj, attach_name,
					 attach_type, btf_obj_fd,
					 btf_type_id);
	}
	if (err) {
		pr_warn("prog '%s': failed to find kernel BTF type ID of '%s': %d\n",
			prog->name, attach_name, err);
		return err;
	}
	return 0;
}

int libbpf_attach_type_by_name(const char *name,
			       enum bpf_attach_type *attach_type)
{
	char *type_names;
	const struct bpf_sec_def *sec_def;

	if (!name)
		return libbpf_err(-EINVAL);

	sec_def = find_sec_def(name);
	if (!sec_def) {
		pr_debug("failed to guess attach type based on ELF section name '%s'\n", name);
		type_names = libbpf_get_type_names(true);
		if (type_names != NULL) {
			pr_debug("attachable section(type) names are:%s\n", type_names);
			free(type_names);
		}

		return libbpf_err(-EINVAL);
	}

	if (sec_def->prog_prepare_load_fn != libbpf_prepare_prog_load)
		return libbpf_err(-EINVAL);
	if (!(sec_def->cookie & SEC_ATTACHABLE))
		return libbpf_err(-EINVAL);

	*attach_type = sec_def->expected_attach_type;
	return 0;
}

int bpf_map__fd(const struct bpf_map *map)
{
	if (!map)
		return libbpf_err(-EINVAL);
	if (!map_is_created(map))
		return -1;
	return map->fd;
}

static bool map_uses_real_name(const struct bpf_map *map)
{
	/* Since libbpf started to support custom .data.* and .rodata.* maps,
	 * their user-visible name differs from kernel-visible name. Users see
	 * such map's corresponding ELF section name as a map name.
	 * This check distinguishes .data/.rodata from .data.* and .rodata.*
	 * maps to know which name has to be returned to the user.
	 */
	if (map->libbpf_type == LIBBPF_MAP_DATA && strcmp(map->real_name, DATA_SEC) != 0)
		return true;
	if (map->libbpf_type == LIBBPF_MAP_RODATA && strcmp(map->real_name, RODATA_SEC) != 0)
		return true;
	return false;
}

const char *bpf_map__name(const struct bpf_map *map)
{
	if (!map)
		return NULL;

	if (map_uses_real_name(map))
		return map->real_name;

	return map->name;
}

enum bpf_map_type bpf_map__type(const struct bpf_map *map)
{
	return map->def.type;
}

int bpf_map__set_type(struct bpf_map *map, enum bpf_map_type type)
{
	if (map_is_created(map))
		return libbpf_err(-EBUSY);
	map->def.type = type;
	return 0;
}

__u32 bpf_map__map_flags(const struct bpf_map *map)
{
	return map->def.map_flags;
}

int bpf_map__set_map_flags(struct bpf_map *map, __u32 flags)
{
	if (map_is_created(map))
		return libbpf_err(-EBUSY);
	map->def.map_flags = flags;
	return 0;
}

__u64 bpf_map__map_extra(const struct bpf_map *map)
{
	return map->map_extra;
}

int bpf_map__set_map_extra(struct bpf_map *map, __u64 map_extra)
{
	if (map_is_created(map))
		return libbpf_err(-EBUSY);
	map->map_extra = map_extra;
	return 0;
}

__u32 bpf_map__numa_node(const struct bpf_map *map)
{
	return map->numa_node;
}

int bpf_map__set_numa_node(struct bpf_map *map, __u32 numa_node)
{
	if (map_is_created(map))
		return libbpf_err(-EBUSY);
	map->numa_node = numa_node;
	return 0;
}

__u32 bpf_map__key_size(const struct bpf_map *map)
{
	return map->def.key_size;
}

int bpf_map__set_key_size(struct bpf_map *map, __u32 size)
{
	if (map_is_created(map))
		return libbpf_err(-EBUSY);
	map->def.key_size = size;
	return 0;
}

__u32 bpf_map__value_size(const struct bpf_map *map)
{
	return map->def.value_size;
}

static int map_btf_datasec_resize(struct bpf_map *map, __u32 size)
{
	struct btf *btf;
	struct btf_type *datasec_type, *var_type;
	struct btf_var_secinfo *var;
	const struct btf_type *array_type;
	const struct btf_array *array;
	int vlen, element_sz, new_array_id;
	__u32 nr_elements;

	/* check btf existence */
	btf = bpf_object__btf(map->obj);
	if (!btf)
		return -ENOENT;

	/* verify map is datasec */
	datasec_type = btf_type_by_id(btf, bpf_map__btf_value_type_id(map));
	if (!btf_is_datasec(datasec_type)) {
		pr_warn("map '%s': cannot be resized, map value type is not a datasec\n",
			bpf_map__name(map));
		return -EINVAL;
	}

	/* verify datasec has at least one var */
	vlen = btf_vlen(datasec_type);
	if (vlen == 0) {
		pr_warn("map '%s': cannot be resized, map value datasec is empty\n",
			bpf_map__name(map));
		return -EINVAL;
	}

	/* verify last var in the datasec is an array */
	var = &btf_var_secinfos(datasec_type)[vlen - 1];
	var_type = btf_type_by_id(btf, var->type);
	array_type = skip_mods_and_typedefs(btf, var_type->type, NULL);
	if (!btf_is_array(array_type)) {
		pr_warn("map '%s': cannot be resized, last var must be an array\n",
			bpf_map__name(map));
		return -EINVAL;
	}

	/* verify request size aligns with array */
	array = btf_array(array_type);
	element_sz = btf__resolve_size(btf, array->type);
	if (element_sz <= 0 || (size - var->offset) % element_sz != 0) {
		pr_warn("map '%s': cannot be resized, element size (%d) doesn't align with new total size (%u)\n",
			bpf_map__name(map), element_sz, size);
		return -EINVAL;
	}

	/* create a new array based on the existing array, but with new length */
	nr_elements = (size - var->offset) / element_sz;
	new_array_id = btf__add_array(btf, array->index_type, array->type, nr_elements);
	if (new_array_id < 0)
		return new_array_id;

	/* adding a new btf type invalidates existing pointers to btf objects,
	 * so refresh pointers before proceeding
	 */
	datasec_type = btf_type_by_id(btf, map->btf_value_type_id);
	var = &btf_var_secinfos(datasec_type)[vlen - 1];
	var_type = btf_type_by_id(btf, var->type);

	/* finally update btf info */
	datasec_type->size = size;
	var->size = size - var->offset;
	var_type->type = new_array_id;

	return 0;
}

int bpf_map__set_value_size(struct bpf_map *map, __u32 size)
{
	if (map->obj->loaded || map->reused)
		return libbpf_err(-EBUSY);

	if (map->mmaped) {
		size_t mmap_old_sz, mmap_new_sz;
		int err;

		if (map->def.type != BPF_MAP_TYPE_ARRAY)
			return -EOPNOTSUPP;

		mmap_old_sz = bpf_map_mmap_sz(map);
		mmap_new_sz = array_map_mmap_sz(size, map->def.max_entries);
		err = bpf_map_mmap_resize(map, mmap_old_sz, mmap_new_sz);
		if (err) {
			pr_warn("map '%s': failed to resize memory-mapped region: %d\n",
				bpf_map__name(map), err);
			return err;
		}
		err = map_btf_datasec_resize(map, size);
		if (err && err != -ENOENT) {
			pr_warn("map '%s': failed to adjust resized BTF, clearing BTF key/value info: %d\n",
				bpf_map__name(map), err);
			map->btf_value_type_id = 0;
			map->btf_key_type_id = 0;
		}
	}

	map->def.value_size = size;
	return 0;
}

__u32 bpf_map__btf_key_type_id(const struct bpf_map *map)
{
	return map ? map->btf_key_type_id : 0;
}

__u32 bpf_map__btf_value_type_id(const struct bpf_map *map)
{
	return map ? map->btf_value_type_id : 0;
}

int bpf_map__set_initial_value(struct bpf_map *map,
			       const void *data, size_t size)
{
	size_t actual_sz;

	if (map->obj->loaded || map->reused)
		return libbpf_err(-EBUSY);

	if (!map->mmaped || map->libbpf_type == LIBBPF_MAP_KCONFIG)
		return libbpf_err(-EINVAL);

	if (map->def.type == BPF_MAP_TYPE_ARENA)
		actual_sz = map->obj->arena_data_sz;
	else
		actual_sz = map->def.value_size;
	if (size != actual_sz)
		return libbpf_err(-EINVAL);

	memcpy(map->mmaped, data, size);
	return 0;
}

void *bpf_map__initial_value(const struct bpf_map *map, size_t *psize)
{
	if (bpf_map__is_struct_ops(map)) {
		if (psize)
			*psize = map->def.value_size;
		return map->st_ops->data;
	}

	if (!map->mmaped)
		return NULL;

	if (map->def.type == BPF_MAP_TYPE_ARENA)
		*psize = map->obj->arena_data_sz;
	else
		*psize = map->def.value_size;

	return map->mmaped;
}

bool bpf_map__is_internal(const struct bpf_map *map)
{
	return map->libbpf_type != LIBBPF_MAP_UNSPEC;
}

__u32 bpf_map__ifindex(const struct bpf_map *map)
{
	return map->map_ifindex;
}

int bpf_map__set_ifindex(struct bpf_map *map, __u32 ifindex)
{
	if (map_is_created(map))
		return libbpf_err(-EBUSY);
	map->map_ifindex = ifindex;
	return 0;
}

int bpf_map__set_inner_map_fd(struct bpf_map *map, int fd)
{
	if (!bpf_map_type__is_map_in_map(map->def.type)) {
		pr_warn("error: unsupported map type\n");
		return libbpf_err(-EINVAL);
	}
	if (map->inner_map_fd != -1) {
		pr_warn("error: inner_map_fd already specified\n");
		return libbpf_err(-EINVAL);
	}
	if (map->inner_map) {
		bpf_map__destroy(map->inner_map);
		zfree(&map->inner_map);
	}
	map->inner_map_fd = fd;
	return 0;
}

static struct bpf_map *
__bpf_map__iter(const struct bpf_map *m, const struct bpf_object *obj, int i)
{
	ssize_t idx;
	struct bpf_map *s, *e;

	if (!obj || !obj->maps)
		return errno = EINVAL, NULL;

	s = obj->maps;
	e = obj->maps + obj->nr_maps;

	if ((m < s) || (m >= e)) {
		pr_warn("error in %s: map handler doesn't belong to object\n",
			 __func__);
		return errno = EINVAL, NULL;
	}

	idx = (m - obj->maps) + i;
	if (idx >= obj->nr_maps || idx < 0)
		return NULL;
	return &obj->maps[idx];
}

struct bpf_map *
bpf_object__next_map(const struct bpf_object *obj, const struct bpf_map *prev)
{
	if (prev == NULL)
		return obj->maps;

	return __bpf_map__iter(prev, obj, 1);
}

struct bpf_map *
bpf_object__prev_map(const struct bpf_object *obj, const struct bpf_map *next)
{
	if (next == NULL) {
		if (!obj->nr_maps)
			return NULL;
		return obj->maps + obj->nr_maps - 1;
	}

	return __bpf_map__iter(next, obj, -1);
}

struct bpf_map *
bpf_object__find_map_by_name(const struct bpf_object *obj, const char *name)
{
	struct bpf_map *pos;

	bpf_object__for_each_map(pos, obj) {
		/* if it's a special internal map name (which always starts
		 * with dot) then check if that special name matches the
		 * real map name (ELF section name)
		 */
		if (name[0] == '.') {
			if (pos->real_name && strcmp(pos->real_name, name) == 0)
				return pos;
			continue;
		}
		/* otherwise map name has to be an exact match */
		if (map_uses_real_name(pos)) {
			if (strcmp(pos->real_name, name) == 0)
				return pos;
			continue;
		}
		if (strcmp(pos->name, name) == 0)
			return pos;
	}
	return errno = ENOENT, NULL;
}

int
bpf_object__find_map_fd_by_name(const struct bpf_object *obj, const char *name)
{
	return bpf_map__fd(bpf_object__find_map_by_name(obj, name));
}

static int validate_map_op(const struct bpf_map *map, size_t key_sz,
			   size_t value_sz, bool check_value_sz)
{
	if (!map_is_created(map)) /* map is not yet created */
		return -ENOENT;

	if (map->def.key_size != key_sz) {
		pr_warn("map '%s': unexpected key size %zu provided, expected %u\n",
			map->name, key_sz, map->def.key_size);
		return -EINVAL;
	}

	if (map->fd < 0) {
		pr_warn("map '%s': can't use BPF map without FD (was it created?)\n", map->name);
		return -EINVAL;
	}

	if (!check_value_sz)
		return 0;

	switch (map->def.type) {
	case BPF_MAP_TYPE_PERCPU_ARRAY:
	case BPF_MAP_TYPE_PERCPU_HASH:
	case BPF_MAP_TYPE_LRU_PERCPU_HASH:
	case BPF_MAP_TYPE_PERCPU_CGROUP_STORAGE: {
		int num_cpu = libbpf_num_possible_cpus();
		size_t elem_sz = roundup(map->def.value_size, 8);

		if (value_sz != num_cpu * elem_sz) {
			pr_warn("map '%s': unexpected value size %zu provided for per-CPU map, expected %d * %zu = %zd\n",
				map->name, value_sz, num_cpu, elem_sz, num_cpu * elem_sz);
			return -EINVAL;
		}
		break;
	}
	default:
		if (map->def.value_size != value_sz) {
			pr_warn("map '%s': unexpected value size %zu provided, expected %u\n",
				map->name, value_sz, map->def.value_size);
			return -EINVAL;
		}
		break;
	}
	return 0;
}

int bpf_map__lookup_elem(const struct bpf_map *map,
			 const void *key, size_t key_sz,
			 void *value, size_t value_sz, __u64 flags)
{
	int err;

	err = validate_map_op(map, key_sz, value_sz, true);
	if (err)
		return libbpf_err(err);

	return bpf_map_lookup_elem_flags(map->fd, key, value, flags);
}

int bpf_map__update_elem(const struct bpf_map *map,
			 const void *key, size_t key_sz,
			 const void *value, size_t value_sz, __u64 flags)
{
	int err;

	err = validate_map_op(map, key_sz, value_sz, true);
	if (err)
		return libbpf_err(err);

	return bpf_map_update_elem(map->fd, key, value, flags);
}

int bpf_map__delete_elem(const struct bpf_map *map,
			 const void *key, size_t key_sz, __u64 flags)
{
	int err;

	err = validate_map_op(map, key_sz, 0, false /* check_value_sz */);
	if (err)
		return libbpf_err(err);

	return bpf_map_delete_elem_flags(map->fd, key, flags);
}

int bpf_map__lookup_and_delete_elem(const struct bpf_map *map,
				    const void *key, size_t key_sz,
				    void *value, size_t value_sz, __u64 flags)
{
	int err;

	err = validate_map_op(map, key_sz, value_sz, true);
	if (err)
		return libbpf_err(err);

	return bpf_map_lookup_and_delete_elem_flags(map->fd, key, value, flags);
}

int bpf_map__get_next_key(const struct bpf_map *map,
			  const void *cur_key, void *next_key, size_t key_sz)
{
	int err;

	err = validate_map_op(map, key_sz, 0, false /* check_value_sz */);
	if (err)
		return libbpf_err(err);

	return bpf_map_get_next_key(map->fd, cur_key, next_key);
}

long libbpf_get_error(const void *ptr)
{
	if (!IS_ERR_OR_NULL(ptr))
		return 0;

	if (IS_ERR(ptr))
		errno = -PTR_ERR(ptr);

	/* If ptr == NULL, then errno should be already set by the failing
	 * API, because libbpf never returns NULL on success and it now always
	 * sets errno on error. So no extra errno handling for ptr == NULL
	 * case.
	 */
	return -errno;
}

/* Replace link's underlying BPF program with the new one */
int bpf_link__update_program(struct bpf_link *link, struct bpf_program *prog)
{
	int ret;
	int prog_fd = bpf_program__fd(prog);

	if (prog_fd < 0) {
		pr_warn("prog '%s': can't use BPF program without FD (was it loaded?)\n",
			prog->name);
		return libbpf_err(-EINVAL);
	}

	ret = bpf_link_update(bpf_link__fd(link), prog_fd, NULL);
	return libbpf_err_errno(ret);
}

/* Release "ownership" of underlying BPF resource (typically, BPF program
 * attached to some BPF hook, e.g., tracepoint, kprobe, etc). Disconnected
 * link, when destructed through bpf_link__destroy() call won't attempt to
 * detach/unregisted that BPF resource. This is useful in situations where,
 * say, attached BPF program has to outlive userspace program that attached it
 * in the system. Depending on type of BPF program, though, there might be
 * additional steps (like pinning BPF program in BPF FS) necessary to ensure
 * exit of userspace program doesn't trigger automatic detachment and clean up
 * inside the kernel.
 */
void bpf_link__disconnect(struct bpf_link *link)
{
	link->disconnected = true;
}

int bpf_link__destroy(struct bpf_link *link)
{
	int err = 0;

	if (IS_ERR_OR_NULL(link))
		return 0;

	if (!link->disconnected && link->detach)
		err = link->detach(link);
	if (link->pin_path)
		free(link->pin_path);
	if (link->dealloc)
		link->dealloc(link);
	else
		free(link);

	return libbpf_err(err);
}

int bpf_link__fd(const struct bpf_link *link)
{
	return link->fd;
}

const char *bpf_link__pin_path(const struct bpf_link *link)
{
	return link->pin_path;
}

static int bpf_link__detach_fd(struct bpf_link *link)
{
	return libbpf_err_errno(close(link->fd));
}

struct bpf_link *bpf_link__open(const char *path)
{
	struct bpf_link *link;
	int fd;

	fd = bpf_obj_get(path);
	if (fd < 0) {
		fd = -errno;
		pr_warn("failed to open link at %s: %d\n", path, fd);
		return libbpf_err_ptr(fd);
	}

	link = calloc(1, sizeof(*link));
	if (!link) {
		close(fd);
		return libbpf_err_ptr(-ENOMEM);
	}
	link->detach = &bpf_link__detach_fd;
	link->fd = fd;

	link->pin_path = strdup(path);
	if (!link->pin_path) {
		bpf_link__destroy(link);
		return libbpf_err_ptr(-ENOMEM);
	}

	return link;
}

int bpf_link__detach(struct bpf_link *link)
{
	return bpf_link_detach(link->fd) ? -errno : 0;
}

int bpf_link__pin(struct bpf_link *link, const char *path)
{
	int err;

	if (link->pin_path)
		return libbpf_err(-EBUSY);
	err = make_parent_dir(path);
	if (err)
		return libbpf_err(err);
	err = check_path(path);
	if (err)
		return libbpf_err(err);

	link->pin_path = strdup(path);
	if (!link->pin_path)
		return libbpf_err(-ENOMEM);

	if (bpf_obj_pin(link->fd, link->pin_path)) {
		err = -errno;
		zfree(&link->pin_path);
		return libbpf_err(err);
	}

	pr_debug("link fd=%d: pinned at %s\n", link->fd, link->pin_path);
	return 0;
}

int bpf_link__unpin(struct bpf_link *link)
{
	int err;

	if (!link->pin_path)
		return libbpf_err(-EINVAL);

	err = unlink(link->pin_path);
	if (err != 0)
		return -errno;

	pr_debug("link fd=%d: unpinned from %s\n", link->fd, link->pin_path);
	zfree(&link->pin_path);
	return 0;
}

struct bpf_link_perf {
	struct bpf_link link;
	int perf_event_fd;
	/* legacy kprobe support: keep track of probe identifier and type */
	char *legacy_probe_name;
	bool legacy_is_kprobe;
	bool legacy_is_retprobe;
};

static int remove_kprobe_event_legacy(const char *probe_name, bool retprobe);
static int remove_uprobe_event_legacy(const char *probe_name, bool retprobe);

static int bpf_link_perf_detach(struct bpf_link *link)
{
	struct bpf_link_perf *perf_link = container_of(link, struct bpf_link_perf, link);
	int err = 0;

	if (ioctl(perf_link->perf_event_fd, PERF_EVENT_IOC_DISABLE, 0) < 0)
		err = -errno;

	if (perf_link->perf_event_fd != link->fd)
		close(perf_link->perf_event_fd);
	close(link->fd);

	/* legacy uprobe/kprobe needs to be removed after perf event fd closure */
	if (perf_link->legacy_probe_name) {
		if (perf_link->legacy_is_kprobe) {
			err = remove_kprobe_event_legacy(perf_link->legacy_probe_name,
							 perf_link->legacy_is_retprobe);
		} else {
			err = remove_uprobe_event_legacy(perf_link->legacy_probe_name,
							 perf_link->legacy_is_retprobe);
		}
	}

	return err;
}

static void bpf_link_perf_dealloc(struct bpf_link *link)
{
	struct bpf_link_perf *perf_link = container_of(link, struct bpf_link_perf, link);

	free(perf_link->legacy_probe_name);
	free(perf_link);
}

struct bpf_link *bpf_program__attach_perf_event_opts(const struct bpf_program *prog, int pfd,
						     const struct bpf_perf_event_opts *opts)
{
	char errmsg[STRERR_BUFSIZE];
	struct bpf_link_perf *link;
	int prog_fd, link_fd = -1, err;
	bool force_ioctl_attach;

	if (!OPTS_VALID(opts, bpf_perf_event_opts))
		return libbpf_err_ptr(-EINVAL);

	if (pfd < 0) {
		pr_warn("prog '%s': invalid perf event FD %d\n",
			prog->name, pfd);
		return libbpf_err_ptr(-EINVAL);
	}
	prog_fd = bpf_program__fd(prog);
	if (prog_fd < 0) {
		pr_warn("prog '%s': can't attach BPF program without FD (was it loaded?)\n",
			prog->name);
		return libbpf_err_ptr(-EINVAL);
	}

	link = calloc(1, sizeof(*link));
	if (!link)
		return libbpf_err_ptr(-ENOMEM);
	link->link.detach = &bpf_link_perf_detach;
	link->link.dealloc = &bpf_link_perf_dealloc;
	link->perf_event_fd = pfd;

	force_ioctl_attach = OPTS_GET(opts, force_ioctl_attach, false);
	if (kernel_supports(prog->obj, FEAT_PERF_LINK) && !force_ioctl_attach) {
		DECLARE_LIBBPF_OPTS(bpf_link_create_opts, link_opts,
			.perf_event.bpf_cookie = OPTS_GET(opts, bpf_cookie, 0));

		link_fd = bpf_link_create(prog_fd, pfd, BPF_PERF_EVENT, &link_opts);
		if (link_fd < 0) {
			err = -errno;
			pr_warn("prog '%s': failed to create BPF link for perf_event FD %d: %d (%s)\n",
				prog->name, pfd,
				err, libbpf_strerror_r(err, errmsg, sizeof(errmsg)));
			goto err_out;
		}
		link->link.fd = link_fd;
	} else {
		if (OPTS_GET(opts, bpf_cookie, 0)) {
			pr_warn("prog '%s': user context value is not supported\n", prog->name);
			err = -EOPNOTSUPP;
			goto err_out;
		}

		if (ioctl(pfd, PERF_EVENT_IOC_SET_BPF, prog_fd) < 0) {
			err = -errno;
			pr_warn("prog '%s': failed to attach to perf_event FD %d: %s\n",
				prog->name, pfd, libbpf_strerror_r(err, errmsg, sizeof(errmsg)));
			if (err == -EPROTO)
				pr_warn("prog '%s': try add PERF_SAMPLE_CALLCHAIN to or remove exclude_callchain_[kernel|user] from pfd %d\n",
					prog->name, pfd);
			goto err_out;
		}
		link->link.fd = pfd;
	}
	if (ioctl(pfd, PERF_EVENT_IOC_ENABLE, 0) < 0) {
		err = -errno;
		pr_warn("prog '%s': failed to enable perf_event FD %d: %s\n",
			prog->name, pfd, libbpf_strerror_r(err, errmsg, sizeof(errmsg)));
		goto err_out;
	}

	return &link->link;
err_out:
	if (link_fd >= 0)
		close(link_fd);
	free(link);
	return libbpf_err_ptr(err);
}

struct bpf_link *bpf_program__attach_perf_event(const struct bpf_program *prog, int pfd)
{
	return bpf_program__attach_perf_event_opts(prog, pfd, NULL);
}

/*
 * this function is expected to parse integer in the range of [0, 2^31-1] from
 * given file using scanf format string fmt. If actual parsed value is
 * negative, the result might be indistinguishable from error
 */
static int parse_uint_from_file(const char *file, const char *fmt)
{
	char buf[STRERR_BUFSIZE];
	int err, ret;
	FILE *f;

	f = fopen(file, "re");
	if (!f) {
		err = -errno;
		pr_debug("failed to open '%s': %s\n", file,
			 libbpf_strerror_r(err, buf, sizeof(buf)));
		return err;
	}
	err = fscanf(f, fmt, &ret);
	if (err != 1) {
		err = err == EOF ? -EIO : -errno;
		pr_debug("failed to parse '%s': %s\n", file,
			libbpf_strerror_r(err, buf, sizeof(buf)));
		fclose(f);
		return err;
	}
	fclose(f);
	return ret;
}

static int determine_kprobe_perf_type(void)
{
	const char *file = "/sys/bus/event_source/devices/kprobe/type";

	return parse_uint_from_file(file, "%d\n");
}

static int determine_uprobe_perf_type(void)
{
	const char *file = "/sys/bus/event_source/devices/uprobe/type";

	return parse_uint_from_file(file, "%d\n");
}

static int determine_kprobe_retprobe_bit(void)
{
	const char *file = "/sys/bus/event_source/devices/kprobe/format/retprobe";

	return parse_uint_from_file(file, "config:%d\n");
}

static int determine_uprobe_retprobe_bit(void)
{
	const char *file = "/sys/bus/event_source/devices/uprobe/format/retprobe";

	return parse_uint_from_file(file, "config:%d\n");
}

#define PERF_UPROBE_REF_CTR_OFFSET_BITS 32
#define PERF_UPROBE_REF_CTR_OFFSET_SHIFT 32

static int perf_event_open_probe(bool uprobe, bool retprobe, const char *name,
				 uint64_t offset, int pid, size_t ref_ctr_off)
{
	const size_t attr_sz = sizeof(struct perf_event_attr);
	struct perf_event_attr attr;
	char errmsg[STRERR_BUFSIZE];
	int type, pfd;

	if ((__u64)ref_ctr_off >= (1ULL << PERF_UPROBE_REF_CTR_OFFSET_BITS))
		return -EINVAL;

	memset(&attr, 0, attr_sz);

	type = uprobe ? determine_uprobe_perf_type()
		      : determine_kprobe_perf_type();
	if (type < 0) {
		pr_warn("failed to determine %s perf type: %s\n",
			uprobe ? "uprobe" : "kprobe",
			libbpf_strerror_r(type, errmsg, sizeof(errmsg)));
		return type;
	}
	if (retprobe) {
		int bit = uprobe ? determine_uprobe_retprobe_bit()
				 : determine_kprobe_retprobe_bit();

		if (bit < 0) {
			pr_warn("failed to determine %s retprobe bit: %s\n",
				uprobe ? "uprobe" : "kprobe",
				libbpf_strerror_r(bit, errmsg, sizeof(errmsg)));
			return bit;
		}
		attr.config |= 1 << bit;
	}
	attr.size = attr_sz;
	attr.type = type;
	attr.config |= (__u64)ref_ctr_off << PERF_UPROBE_REF_CTR_OFFSET_SHIFT;
	attr.config1 = ptr_to_u64(name); /* kprobe_func or uprobe_path */
	attr.config2 = offset;		 /* kprobe_addr or probe_offset */

	/* pid filter is meaningful only for uprobes */
	pfd = syscall(__NR_perf_event_open, &attr,
		      pid < 0 ? -1 : pid /* pid */,
		      pid == -1 ? 0 : -1 /* cpu */,
		      -1 /* group_fd */, PERF_FLAG_FD_CLOEXEC);
	return pfd >= 0 ? pfd : -errno;
}

static int append_to_file(const char *file, const char *fmt, ...)
{
	int fd, n, err = 0;
	va_list ap;
	char buf[1024];

	va_start(ap, fmt);
	n = vsnprintf(buf, sizeof(buf), fmt, ap);
	va_end(ap);

	if (n < 0 || n >= sizeof(buf))
		return -EINVAL;

	fd = open(file, O_WRONLY | O_APPEND | O_CLOEXEC, 0);
	if (fd < 0)
		return -errno;

	if (write(fd, buf, n) < 0)
		err = -errno;

	close(fd);
	return err;
}

#define DEBUGFS "/sys/kernel/debug/tracing"
#define TRACEFS "/sys/kernel/tracing"

static bool use_debugfs(void)
{
	static int has_debugfs = -1;

	if (has_debugfs < 0)
		has_debugfs = faccessat(AT_FDCWD, DEBUGFS, F_OK, AT_EACCESS) == 0;

	return has_debugfs == 1;
}

static const char *tracefs_path(void)
{
	return use_debugfs() ? DEBUGFS : TRACEFS;
}

static const char *tracefs_kprobe_events(void)
{
	return use_debugfs() ? DEBUGFS"/kprobe_events" : TRACEFS"/kprobe_events";
}

static const char *tracefs_uprobe_events(void)
{
	return use_debugfs() ? DEBUGFS"/uprobe_events" : TRACEFS"/uprobe_events";
}

static const char *tracefs_available_filter_functions(void)
{
	return use_debugfs() ? DEBUGFS"/available_filter_functions"
			     : TRACEFS"/available_filter_functions";
}

static const char *tracefs_available_filter_functions_addrs(void)
{
	return use_debugfs() ? DEBUGFS"/available_filter_functions_addrs"
			     : TRACEFS"/available_filter_functions_addrs";
}

static void gen_kprobe_legacy_event_name(char *buf, size_t buf_sz,
					 const char *kfunc_name, size_t offset)
{
	static int index = 0;
	int i;

	snprintf(buf, buf_sz, "libbpf_%u_%s_0x%zx_%d", getpid(), kfunc_name, offset,
		 __sync_fetch_and_add(&index, 1));

	/* sanitize binary_path in the probe name */
	for (i = 0; buf[i]; i++) {
		if (!isalnum(buf[i]))
			buf[i] = '_';
	}
}

static int add_kprobe_event_legacy(const char *probe_name, bool retprobe,
				   const char *kfunc_name, size_t offset)
{
	return append_to_file(tracefs_kprobe_events(), "%c:%s/%s %s+0x%zx",
			      retprobe ? 'r' : 'p',
			      retprobe ? "kretprobes" : "kprobes",
			      probe_name, kfunc_name, offset);
}

static int remove_kprobe_event_legacy(const char *probe_name, bool retprobe)
{
	return append_to_file(tracefs_kprobe_events(), "-:%s/%s",
			      retprobe ? "kretprobes" : "kprobes", probe_name);
}

static int determine_kprobe_perf_type_legacy(const char *probe_name, bool retprobe)
{
	char file[256];

	snprintf(file, sizeof(file), "%s/events/%s/%s/id",
		 tracefs_path(), retprobe ? "kretprobes" : "kprobes", probe_name);

	return parse_uint_from_file(file, "%d\n");
}

static int perf_event_kprobe_open_legacy(const char *probe_name, bool retprobe,
					 const char *kfunc_name, size_t offset, int pid)
{
	const size_t attr_sz = sizeof(struct perf_event_attr);
	struct perf_event_attr attr;
	char errmsg[STRERR_BUFSIZE];
	int type, pfd, err;

	err = add_kprobe_event_legacy(probe_name, retprobe, kfunc_name, offset);
	if (err < 0) {
		pr_warn("failed to add legacy kprobe event for '%s+0x%zx': %s\n",
			kfunc_name, offset,
			libbpf_strerror_r(err, errmsg, sizeof(errmsg)));
		return err;
	}
	type = determine_kprobe_perf_type_legacy(probe_name, retprobe);
	if (type < 0) {
		err = type;
		pr_warn("failed to determine legacy kprobe event id for '%s+0x%zx': %s\n",
			kfunc_name, offset,
			libbpf_strerror_r(err, errmsg, sizeof(errmsg)));
		goto err_clean_legacy;
	}

	memset(&attr, 0, attr_sz);
	attr.size = attr_sz;
	attr.config = type;
	attr.type = PERF_TYPE_TRACEPOINT;

	pfd = syscall(__NR_perf_event_open, &attr,
		      pid < 0 ? -1 : pid, /* pid */
		      pid == -1 ? 0 : -1, /* cpu */
		      -1 /* group_fd */,  PERF_FLAG_FD_CLOEXEC);
	if (pfd < 0) {
		err = -errno;
		pr_warn("legacy kprobe perf_event_open() failed: %s\n",
			libbpf_strerror_r(err, errmsg, sizeof(errmsg)));
		goto err_clean_legacy;
	}
	return pfd;

err_clean_legacy:
	/* Clear the newly added legacy kprobe_event */
	remove_kprobe_event_legacy(probe_name, retprobe);
	return err;
}

static const char *arch_specific_syscall_pfx(void)
{
#if defined(__x86_64__)
	return "x64";
#elif defined(__i386__)
	return "ia32";
#elif defined(__s390x__)
	return "s390x";
#elif defined(__s390__)
	return "s390";
#elif defined(__arm__)
	return "arm";
#elif defined(__aarch64__)
	return "arm64";
#elif defined(__mips__)
	return "mips";
#elif defined(__riscv)
	return "riscv";
#elif defined(__powerpc__)
	return "powerpc";
#elif defined(__powerpc64__)
	return "powerpc64";
#else
	return NULL;
#endif
}

int probe_kern_syscall_wrapper(int token_fd)
{
	char syscall_name[64];
	const char *ksys_pfx;

	ksys_pfx = arch_specific_syscall_pfx();
	if (!ksys_pfx)
		return 0;

	snprintf(syscall_name, sizeof(syscall_name), "__%s_sys_bpf", ksys_pfx);

	if (determine_kprobe_perf_type() >= 0) {
		int pfd;

		pfd = perf_event_open_probe(false, false, syscall_name, 0, getpid(), 0);
		if (pfd >= 0)
			close(pfd);

		return pfd >= 0 ? 1 : 0;
	} else { /* legacy mode */
		char probe_name[128];

		gen_kprobe_legacy_event_name(probe_name, sizeof(probe_name), syscall_name, 0);
		if (add_kprobe_event_legacy(probe_name, false, syscall_name, 0) < 0)
			return 0;

		(void)remove_kprobe_event_legacy(probe_name, false);
		return 1;
	}
}

struct bpf_link *
bpf_program__attach_kprobe_opts(const struct bpf_program *prog,
				const char *func_name,
				const struct bpf_kprobe_opts *opts)
{
	DECLARE_LIBBPF_OPTS(bpf_perf_event_opts, pe_opts);
	enum probe_attach_mode attach_mode;
	char errmsg[STRERR_BUFSIZE];
	char *legacy_probe = NULL;
	struct bpf_link *link;
	size_t offset;
	bool retprobe, legacy;
	int pfd, err;

	if (!OPTS_VALID(opts, bpf_kprobe_opts))
		return libbpf_err_ptr(-EINVAL);

	attach_mode = OPTS_GET(opts, attach_mode, PROBE_ATTACH_MODE_DEFAULT);
	retprobe = OPTS_GET(opts, retprobe, false);
	offset = OPTS_GET(opts, offset, 0);
	pe_opts.bpf_cookie = OPTS_GET(opts, bpf_cookie, 0);

	legacy = determine_kprobe_perf_type() < 0;
	switch (attach_mode) {
	case PROBE_ATTACH_MODE_LEGACY:
		legacy = true;
		pe_opts.force_ioctl_attach = true;
		break;
	case PROBE_ATTACH_MODE_PERF:
		if (legacy)
			return libbpf_err_ptr(-ENOTSUP);
		pe_opts.force_ioctl_attach = true;
		break;
	case PROBE_ATTACH_MODE_LINK:
		if (legacy || !kernel_supports(prog->obj, FEAT_PERF_LINK))
			return libbpf_err_ptr(-ENOTSUP);
		break;
	case PROBE_ATTACH_MODE_DEFAULT:
		break;
	default:
		return libbpf_err_ptr(-EINVAL);
	}

	if (!legacy) {
		pfd = perf_event_open_probe(false /* uprobe */, retprobe,
					    func_name, offset,
					    -1 /* pid */, 0 /* ref_ctr_off */);
	} else {
		char probe_name[256];

		gen_kprobe_legacy_event_name(probe_name, sizeof(probe_name),
					     func_name, offset);

		legacy_probe = strdup(probe_name);
		if (!legacy_probe)
			return libbpf_err_ptr(-ENOMEM);

		pfd = perf_event_kprobe_open_legacy(legacy_probe, retprobe, func_name,
						    offset, -1 /* pid */);
	}
	if (pfd < 0) {
		err = -errno;
		pr_warn("prog '%s': failed to create %s '%s+0x%zx' perf event: %s\n",
			prog->name, retprobe ? "kretprobe" : "kprobe",
			func_name, offset,
			libbpf_strerror_r(err, errmsg, sizeof(errmsg)));
		goto err_out;
	}
	link = bpf_program__attach_perf_event_opts(prog, pfd, &pe_opts);
	err = libbpf_get_error(link);
	if (err) {
		close(pfd);
		pr_warn("prog '%s': failed to attach to %s '%s+0x%zx': %s\n",
			prog->name, retprobe ? "kretprobe" : "kprobe",
			func_name, offset,
			libbpf_strerror_r(err, errmsg, sizeof(errmsg)));
		goto err_clean_legacy;
	}
	if (legacy) {
		struct bpf_link_perf *perf_link = container_of(link, struct bpf_link_perf, link);

		perf_link->legacy_probe_name = legacy_probe;
		perf_link->legacy_is_kprobe = true;
		perf_link->legacy_is_retprobe = retprobe;
	}

	return link;

err_clean_legacy:
	if (legacy)
		remove_kprobe_event_legacy(legacy_probe, retprobe);
err_out:
	free(legacy_probe);
	return libbpf_err_ptr(err);
}

struct bpf_link *bpf_program__attach_kprobe(const struct bpf_program *prog,
					    bool retprobe,
					    const char *func_name)
{
	DECLARE_LIBBPF_OPTS(bpf_kprobe_opts, opts,
		.retprobe = retprobe,
	);

	return bpf_program__attach_kprobe_opts(prog, func_name, &opts);
}

struct bpf_link *bpf_program__attach_ksyscall(const struct bpf_program *prog,
					      const char *syscall_name,
					      const struct bpf_ksyscall_opts *opts)
{
	LIBBPF_OPTS(bpf_kprobe_opts, kprobe_opts);
	char func_name[128];

	if (!OPTS_VALID(opts, bpf_ksyscall_opts))
		return libbpf_err_ptr(-EINVAL);

	if (kernel_supports(prog->obj, FEAT_SYSCALL_WRAPPER)) {
		/* arch_specific_syscall_pfx() should never return NULL here
		 * because it is guarded by kernel_supports(). However, since
		 * compiler does not know that we have an explicit conditional
		 * as well.
		 */
		snprintf(func_name, sizeof(func_name), "__%s_sys_%s",
			 arch_specific_syscall_pfx() ? : "", syscall_name);
	} else {
		snprintf(func_name, sizeof(func_name), "__se_sys_%s", syscall_name);
	}

	kprobe_opts.retprobe = OPTS_GET(opts, retprobe, false);
	kprobe_opts.bpf_cookie = OPTS_GET(opts, bpf_cookie, 0);

	return bpf_program__attach_kprobe_opts(prog, func_name, &kprobe_opts);
}

/* Adapted from perf/util/string.c */
bool glob_match(const char *str, const char *pat)
{
	while (*str && *pat && *pat != '*') {
		if (*pat == '?') {      /* Matches any single character */
			str++;
			pat++;
			continue;
		}
		if (*str != *pat)
			return false;
		str++;
		pat++;
	}
	/* Check wild card */
	if (*pat == '*') {
		while (*pat == '*')
			pat++;
		if (!*pat) /* Tail wild card matches all */
			return true;
		while (*str)
			if (glob_match(str++, pat))
				return true;
	}
	return !*str && !*pat;
}

struct kprobe_multi_resolve {
	const char *pattern;
	unsigned long *addrs;
	size_t cap;
	size_t cnt;
};

struct avail_kallsyms_data {
	char **syms;
	size_t cnt;
	struct kprobe_multi_resolve *res;
};

static int avail_func_cmp(const void *a, const void *b)
{
	return strcmp(*(const char **)a, *(const char **)b);
}

static int avail_kallsyms_cb(unsigned long long sym_addr, char sym_type,
			     const char *sym_name, void *ctx)
{
	struct avail_kallsyms_data *data = ctx;
	struct kprobe_multi_resolve *res = data->res;
	int err;

	if (!bsearch(&sym_name, data->syms, data->cnt, sizeof(*data->syms), avail_func_cmp))
		return 0;

	err = libbpf_ensure_mem((void **)&res->addrs, &res->cap, sizeof(*res->addrs), res->cnt + 1);
	if (err)
		return err;

	res->addrs[res->cnt++] = (unsigned long)sym_addr;
	return 0;
}

static int libbpf_available_kallsyms_parse(struct kprobe_multi_resolve *res)
{
	const char *available_functions_file = tracefs_available_filter_functions();
	struct avail_kallsyms_data data;
	char sym_name[500];
	FILE *f;
	int err = 0, ret, i;
	char **syms = NULL;
	size_t cap = 0, cnt = 0;

	f = fopen(available_functions_file, "re");
	if (!f) {
		err = -errno;
		pr_warn("failed to open %s: %d\n", available_functions_file, err);
		return err;
	}

	while (true) {
		char *name;

		ret = fscanf(f, "%499s%*[^\n]\n", sym_name);
		if (ret == EOF && feof(f))
			break;

		if (ret != 1) {
			pr_warn("failed to parse available_filter_functions entry: %d\n", ret);
			err = -EINVAL;
			goto cleanup;
		}

		if (!glob_match(sym_name, res->pattern))
			continue;

		err = libbpf_ensure_mem((void **)&syms, &cap, sizeof(*syms), cnt + 1);
		if (err)
			goto cleanup;

		name = strdup(sym_name);
		if (!name) {
			err = -errno;
			goto cleanup;
		}

		syms[cnt++] = name;
	}

	/* no entries found, bail out */
	if (cnt == 0) {
		err = -ENOENT;
		goto cleanup;
	}

	/* sort available functions */
	qsort(syms, cnt, sizeof(*syms), avail_func_cmp);

	data.syms = syms;
	data.res = res;
	data.cnt = cnt;
	libbpf_kallsyms_parse(avail_kallsyms_cb, &data);

	if (res->cnt == 0)
		err = -ENOENT;

cleanup:
	for (i = 0; i < cnt; i++)
		free((char *)syms[i]);
	free(syms);

	fclose(f);
	return err;
}

static bool has_available_filter_functions_addrs(void)
{
	return access(tracefs_available_filter_functions_addrs(), R_OK) != -1;
}

static int libbpf_available_kprobes_parse(struct kprobe_multi_resolve *res)
{
	const char *available_path = tracefs_available_filter_functions_addrs();
	char sym_name[500];
	FILE *f;
	int ret, err = 0;
	unsigned long long sym_addr;

	f = fopen(available_path, "re");
	if (!f) {
		err = -errno;
		pr_warn("failed to open %s: %d\n", available_path, err);
		return err;
	}

	while (true) {
		ret = fscanf(f, "%llx %499s%*[^\n]\n", &sym_addr, sym_name);
		if (ret == EOF && feof(f))
			break;

		if (ret != 2) {
			pr_warn("failed to parse available_filter_functions_addrs entry: %d\n",
				ret);
			err = -EINVAL;
			goto cleanup;
		}

		if (!glob_match(sym_name, res->pattern))
			continue;

		err = libbpf_ensure_mem((void **)&res->addrs, &res->cap,
					sizeof(*res->addrs), res->cnt + 1);
		if (err)
			goto cleanup;

		res->addrs[res->cnt++] = (unsigned long)sym_addr;
	}

	if (res->cnt == 0)
		err = -ENOENT;

cleanup:
	fclose(f);
	return err;
}

struct bpf_link *
bpf_program__attach_kprobe_multi_opts(const struct bpf_program *prog,
				      const char *pattern,
				      const struct bpf_kprobe_multi_opts *opts)
{
	LIBBPF_OPTS(bpf_link_create_opts, lopts);
	struct kprobe_multi_resolve res = {
		.pattern = pattern,
	};
	struct bpf_link *link = NULL;
	char errmsg[STRERR_BUFSIZE];
	const unsigned long *addrs;
	int err, link_fd, prog_fd;
	const __u64 *cookies;
	const char **syms;
	bool retprobe;
	size_t cnt;

	if (!OPTS_VALID(opts, bpf_kprobe_multi_opts))
		return libbpf_err_ptr(-EINVAL);

	prog_fd = bpf_program__fd(prog);
	if (prog_fd < 0) {
		pr_warn("prog '%s': can't attach BPF program without FD (was it loaded?)\n",
			prog->name);
		return libbpf_err_ptr(-EINVAL);
	}

	syms    = OPTS_GET(opts, syms, false);
	addrs   = OPTS_GET(opts, addrs, false);
	cnt     = OPTS_GET(opts, cnt, false);
	cookies = OPTS_GET(opts, cookies, false);

	if (!pattern && !addrs && !syms)
		return libbpf_err_ptr(-EINVAL);
	if (pattern && (addrs || syms || cookies || cnt))
		return libbpf_err_ptr(-EINVAL);
	if (!pattern && !cnt)
		return libbpf_err_ptr(-EINVAL);
	if (addrs && syms)
		return libbpf_err_ptr(-EINVAL);

	if (pattern) {
		if (has_available_filter_functions_addrs())
			err = libbpf_available_kprobes_parse(&res);
		else
			err = libbpf_available_kallsyms_parse(&res);
		if (err)
			goto error;
		addrs = res.addrs;
		cnt = res.cnt;
	}

	retprobe = OPTS_GET(opts, retprobe, false);

	lopts.kprobe_multi.syms = syms;
	lopts.kprobe_multi.addrs = addrs;
	lopts.kprobe_multi.cookies = cookies;
	lopts.kprobe_multi.cnt = cnt;
	lopts.kprobe_multi.flags = retprobe ? BPF_F_KPROBE_MULTI_RETURN : 0;

	link = calloc(1, sizeof(*link));
	if (!link) {
		err = -ENOMEM;
		goto error;
	}
	link->detach = &bpf_link__detach_fd;

	link_fd = bpf_link_create(prog_fd, 0, BPF_TRACE_KPROBE_MULTI, &lopts);
	if (link_fd < 0) {
		err = -errno;
		pr_warn("prog '%s': failed to attach: %s\n",
			prog->name, libbpf_strerror_r(err, errmsg, sizeof(errmsg)));
		goto error;
	}
	link->fd = link_fd;
	free(res.addrs);
	return link;

error:
	free(link);
	free(res.addrs);
	return libbpf_err_ptr(err);
}

static int attach_kprobe(const struct bpf_program *prog, long cookie, struct bpf_link **link)
{
	DECLARE_LIBBPF_OPTS(bpf_kprobe_opts, opts);
	unsigned long offset = 0;
	const char *func_name;
	char *func;
	int n;

	*link = NULL;

	/* no auto-attach for SEC("kprobe") and SEC("kretprobe") */
	if (strcmp(prog->sec_name, "kprobe") == 0 || strcmp(prog->sec_name, "kretprobe") == 0)
		return 0;

	opts.retprobe = str_has_pfx(prog->sec_name, "kretprobe/");
	if (opts.retprobe)
		func_name = prog->sec_name + sizeof("kretprobe/") - 1;
	else
		func_name = prog->sec_name + sizeof("kprobe/") - 1;

	n = sscanf(func_name, "%m[a-zA-Z0-9_.]+%li", &func, &offset);
	if (n < 1) {
		pr_warn("kprobe name is invalid: %s\n", func_name);
		return -EINVAL;
	}
	if (opts.retprobe && offset != 0) {
		free(func);
		pr_warn("kretprobes do not support offset specification\n");
		return -EINVAL;
	}

	opts.offset = offset;
	*link = bpf_program__attach_kprobe_opts(prog, func, &opts);
	free(func);
	return libbpf_get_error(*link);
}

static int attach_ksyscall(const struct bpf_program *prog, long cookie, struct bpf_link **link)
{
	LIBBPF_OPTS(bpf_ksyscall_opts, opts);
	const char *syscall_name;

	*link = NULL;

	/* no auto-attach for SEC("ksyscall") and SEC("kretsyscall") */
	if (strcmp(prog->sec_name, "ksyscall") == 0 || strcmp(prog->sec_name, "kretsyscall") == 0)
		return 0;

	opts.retprobe = str_has_pfx(prog->sec_name, "kretsyscall/");
	if (opts.retprobe)
		syscall_name = prog->sec_name + sizeof("kretsyscall/") - 1;
	else
		syscall_name = prog->sec_name + sizeof("ksyscall/") - 1;

	*link = bpf_program__attach_ksyscall(prog, syscall_name, &opts);
	return *link ? 0 : -errno;
}

static int attach_kprobe_multi(const struct bpf_program *prog, long cookie, struct bpf_link **link)
{
	LIBBPF_OPTS(bpf_kprobe_multi_opts, opts);
	const char *spec;
	char *pattern;
	int n;

	*link = NULL;

	/* no auto-attach for SEC("kprobe.multi") and SEC("kretprobe.multi") */
	if (strcmp(prog->sec_name, "kprobe.multi") == 0 ||
	    strcmp(prog->sec_name, "kretprobe.multi") == 0)
		return 0;

	opts.retprobe = str_has_pfx(prog->sec_name, "kretprobe.multi/");
	if (opts.retprobe)
		spec = prog->sec_name + sizeof("kretprobe.multi/") - 1;
	else
		spec = prog->sec_name + sizeof("kprobe.multi/") - 1;

	n = sscanf(spec, "%m[a-zA-Z0-9_.*?]", &pattern);
	if (n < 1) {
		pr_warn("kprobe multi pattern is invalid: %s\n", pattern);
		return -EINVAL;
	}

	*link = bpf_program__attach_kprobe_multi_opts(prog, pattern, &opts);
	free(pattern);
	return libbpf_get_error(*link);
}

static int attach_uprobe_multi(const struct bpf_program *prog, long cookie, struct bpf_link **link)
{
	char *probe_type = NULL, *binary_path = NULL, *func_name = NULL;
	LIBBPF_OPTS(bpf_uprobe_multi_opts, opts);
	int n, ret = -EINVAL;

	*link = NULL;

	n = sscanf(prog->sec_name, "%m[^/]/%m[^:]:%m[^\n]",
		   &probe_type, &binary_path, &func_name);
	switch (n) {
	case 1:
		/* handle SEC("u[ret]probe") - format is valid, but auto-attach is impossible. */
		ret = 0;
		break;
	case 3:
		opts.retprobe = strcmp(probe_type, "uretprobe.multi") == 0;
		*link = bpf_program__attach_uprobe_multi(prog, -1, binary_path, func_name, &opts);
		ret = libbpf_get_error(*link);
		break;
	default:
		pr_warn("prog '%s': invalid format of section definition '%s'\n", prog->name,
			prog->sec_name);
		break;
	}
	free(probe_type);
	free(binary_path);
	free(func_name);
	return ret;
}

static void gen_uprobe_legacy_event_name(char *buf, size_t buf_sz,
					 const char *binary_path, uint64_t offset)
{
	int i;

	snprintf(buf, buf_sz, "libbpf_%u_%s_0x%zx", getpid(), binary_path, (size_t)offset);

	/* sanitize binary_path in the probe name */
	for (i = 0; buf[i]; i++) {
		if (!isalnum(buf[i]))
			buf[i] = '_';
	}
}

static inline int add_uprobe_event_legacy(const char *probe_name, bool retprobe,
					  const char *binary_path, size_t offset)
{
	return append_to_file(tracefs_uprobe_events(), "%c:%s/%s %s:0x%zx",
			      retprobe ? 'r' : 'p',
			      retprobe ? "uretprobes" : "uprobes",
			      probe_name, binary_path, offset);
}

static inline int remove_uprobe_event_legacy(const char *probe_name, bool retprobe)
{
	return append_to_file(tracefs_uprobe_events(), "-:%s/%s",
			      retprobe ? "uretprobes" : "uprobes", probe_name);
}

static int determine_uprobe_perf_type_legacy(const char *probe_name, bool retprobe)
{
	char file[512];

	snprintf(file, sizeof(file), "%s/events/%s/%s/id",
		 tracefs_path(), retprobe ? "uretprobes" : "uprobes", probe_name);

	return parse_uint_from_file(file, "%d\n");
}

static int perf_event_uprobe_open_legacy(const char *probe_name, bool retprobe,
					 const char *binary_path, size_t offset, int pid)
{
	const size_t attr_sz = sizeof(struct perf_event_attr);
	struct perf_event_attr attr;
	int type, pfd, err;

	err = add_uprobe_event_legacy(probe_name, retprobe, binary_path, offset);
	if (err < 0) {
		pr_warn("failed to add legacy uprobe event for %s:0x%zx: %d\n",
			binary_path, (size_t)offset, err);
		return err;
	}
	type = determine_uprobe_perf_type_legacy(probe_name, retprobe);
	if (type < 0) {
		err = type;
		pr_warn("failed to determine legacy uprobe event id for %s:0x%zx: %d\n",
			binary_path, offset, err);
		goto err_clean_legacy;
	}

	memset(&attr, 0, attr_sz);
	attr.size = attr_sz;
	attr.config = type;
	attr.type = PERF_TYPE_TRACEPOINT;

	pfd = syscall(__NR_perf_event_open, &attr,
		      pid < 0 ? -1 : pid, /* pid */
		      pid == -1 ? 0 : -1, /* cpu */
		      -1 /* group_fd */,  PERF_FLAG_FD_CLOEXEC);
	if (pfd < 0) {
		err = -errno;
		pr_warn("legacy uprobe perf_event_open() failed: %d\n", err);
		goto err_clean_legacy;
	}
	return pfd;

err_clean_legacy:
	/* Clear the newly added legacy uprobe_event */
	remove_uprobe_event_legacy(probe_name, retprobe);
	return err;
}

/* Find offset of function name in archive specified by path. Currently
 * supported are .zip files that do not compress their contents, as used on
 * Android in the form of APKs, for example. "file_name" is the name of the ELF
 * file inside the archive. "func_name" matches symbol name or name@@LIB for
 * library functions.
 *
 * An overview of the APK format specifically provided here:
 * https://en.wikipedia.org/w/index.php?title=Apk_(file_format)&oldid=1139099120#Package_contents
 */
static long elf_find_func_offset_from_archive(const char *archive_path, const char *file_name,
					      const char *func_name)
{
	struct zip_archive *archive;
	struct zip_entry entry;
	long ret;
	Elf *elf;

	archive = zip_archive_open(archive_path);
	if (IS_ERR(archive)) {
		ret = PTR_ERR(archive);
		pr_warn("zip: failed to open %s: %ld\n", archive_path, ret);
		return ret;
	}

	ret = zip_archive_find_entry(archive, file_name, &entry);
	if (ret) {
		pr_warn("zip: could not find archive member %s in %s: %ld\n", file_name,
			archive_path, ret);
		goto out;
	}
	pr_debug("zip: found entry for %s in %s at 0x%lx\n", file_name, archive_path,
		 (unsigned long)entry.data_offset);

	if (entry.compression) {
		pr_warn("zip: entry %s of %s is compressed and cannot be handled\n", file_name,
			archive_path);
		ret = -LIBBPF_ERRNO__FORMAT;
		goto out;
	}

	elf = elf_memory((void *)entry.data, entry.data_length);
	if (!elf) {
		pr_warn("elf: could not read elf file %s from %s: %s\n", file_name, archive_path,
			elf_errmsg(-1));
		ret = -LIBBPF_ERRNO__LIBELF;
		goto out;
	}

	ret = elf_find_func_offset(elf, file_name, func_name);
	if (ret > 0) {
		pr_debug("elf: symbol address match for %s of %s in %s: 0x%x + 0x%lx = 0x%lx\n",
			 func_name, file_name, archive_path, entry.data_offset, ret,
			 ret + entry.data_offset);
		ret += entry.data_offset;
	}
	elf_end(elf);

out:
	zip_archive_close(archive);
	return ret;
}

static const char *arch_specific_lib_paths(void)
{
	/*
	 * Based on https://packages.debian.org/sid/libc6.
	 *
	 * Assume that the traced program is built for the same architecture
	 * as libbpf, which should cover the vast majority of cases.
	 */
#if defined(__x86_64__)
	return "/lib/x86_64-linux-gnu";
#elif defined(__i386__)
	return "/lib/i386-linux-gnu";
#elif defined(__s390x__)
	return "/lib/s390x-linux-gnu";
#elif defined(__s390__)
	return "/lib/s390-linux-gnu";
#elif defined(__arm__) && defined(__SOFTFP__)
	return "/lib/arm-linux-gnueabi";
#elif defined(__arm__) && !defined(__SOFTFP__)
	return "/lib/arm-linux-gnueabihf";
#elif defined(__aarch64__)
	return "/lib/aarch64-linux-gnu";
#elif defined(__mips__) && defined(__MIPSEL__) && _MIPS_SZLONG == 64
	return "/lib/mips64el-linux-gnuabi64";
#elif defined(__mips__) && defined(__MIPSEL__) && _MIPS_SZLONG == 32
	return "/lib/mipsel-linux-gnu";
#elif defined(__powerpc64__) && __BYTE_ORDER__ == __ORDER_LITTLE_ENDIAN__
	return "/lib/powerpc64le-linux-gnu";
#elif defined(__sparc__) && defined(__arch64__)
	return "/lib/sparc64-linux-gnu";
#elif defined(__riscv) && __riscv_xlen == 64
	return "/lib/riscv64-linux-gnu";
#else
	return NULL;
#endif
}

/* Get full path to program/shared library. */
static int resolve_full_path(const char *file, char *result, size_t result_sz)
{
	const char *search_paths[3] = {};
	int i, perm;

	if (str_has_sfx(file, ".so") || strstr(file, ".so.")) {
		search_paths[0] = getenv("LD_LIBRARY_PATH");
		search_paths[1] = "/usr/lib64:/usr/lib";
		search_paths[2] = arch_specific_lib_paths();
		perm = R_OK;
	} else {
		search_paths[0] = getenv("PATH");
		search_paths[1] = "/usr/bin:/usr/sbin";
		perm = R_OK | X_OK;
	}

	for (i = 0; i < ARRAY_SIZE(search_paths); i++) {
		const char *s;

		if (!search_paths[i])
			continue;
		for (s = search_paths[i]; s != NULL; s = strchr(s, ':')) {
			char *next_path;
			int seg_len;

			if (s[0] == ':')
				s++;
			next_path = strchr(s, ':');
			seg_len = next_path ? next_path - s : strlen(s);
			if (!seg_len)
				continue;
			snprintf(result, result_sz, "%.*s/%s", seg_len, s, file);
			/* ensure it has required permissions */
			if (faccessat(AT_FDCWD, result, perm, AT_EACCESS) < 0)
				continue;
			pr_debug("resolved '%s' to '%s'\n", file, result);
			return 0;
		}
	}
	return -ENOENT;
}

struct bpf_link *
bpf_program__attach_uprobe_multi(const struct bpf_program *prog,
				 pid_t pid,
				 const char *path,
				 const char *func_pattern,
				 const struct bpf_uprobe_multi_opts *opts)
{
	const unsigned long *ref_ctr_offsets = NULL, *offsets = NULL;
	LIBBPF_OPTS(bpf_link_create_opts, lopts);
	unsigned long *resolved_offsets = NULL;
	int err = 0, link_fd, prog_fd;
	struct bpf_link *link = NULL;
	char errmsg[STRERR_BUFSIZE];
	char full_path[PATH_MAX];
	const __u64 *cookies;
	const char **syms;
	size_t cnt;

	if (!OPTS_VALID(opts, bpf_uprobe_multi_opts))
		return libbpf_err_ptr(-EINVAL);

	prog_fd = bpf_program__fd(prog);
	if (prog_fd < 0) {
		pr_warn("prog '%s': can't attach BPF program without FD (was it loaded?)\n",
			prog->name);
		return libbpf_err_ptr(-EINVAL);
	}

	syms = OPTS_GET(opts, syms, NULL);
	offsets = OPTS_GET(opts, offsets, NULL);
	ref_ctr_offsets = OPTS_GET(opts, ref_ctr_offsets, NULL);
	cookies = OPTS_GET(opts, cookies, NULL);
	cnt = OPTS_GET(opts, cnt, 0);

	/*
	 * User can specify 2 mutually exclusive set of inputs:
	 *
	 * 1) use only path/func_pattern/pid arguments
	 *
	 * 2) use path/pid with allowed combinations of:
	 *    syms/offsets/ref_ctr_offsets/cookies/cnt
	 *
	 *    - syms and offsets are mutually exclusive
	 *    - ref_ctr_offsets and cookies are optional
	 *
	 * Any other usage results in error.
	 */

	if (!path)
		return libbpf_err_ptr(-EINVAL);
	if (!func_pattern && cnt == 0)
		return libbpf_err_ptr(-EINVAL);

	if (func_pattern) {
		if (syms || offsets || ref_ctr_offsets || cookies || cnt)
			return libbpf_err_ptr(-EINVAL);
	} else {
		if (!!syms == !!offsets)
			return libbpf_err_ptr(-EINVAL);
	}

	if (func_pattern) {
		if (!strchr(path, '/')) {
			err = resolve_full_path(path, full_path, sizeof(full_path));
			if (err) {
				pr_warn("prog '%s': failed to resolve full path for '%s': %d\n",
					prog->name, path, err);
				return libbpf_err_ptr(err);
			}
			path = full_path;
		}

		err = elf_resolve_pattern_offsets(path, func_pattern,
						  &resolved_offsets, &cnt);
		if (err < 0)
			return libbpf_err_ptr(err);
		offsets = resolved_offsets;
	} else if (syms) {
		err = elf_resolve_syms_offsets(path, cnt, syms, &resolved_offsets, STT_FUNC);
		if (err < 0)
			return libbpf_err_ptr(err);
		offsets = resolved_offsets;
	}

	lopts.uprobe_multi.path = path;
	lopts.uprobe_multi.offsets = offsets;
	lopts.uprobe_multi.ref_ctr_offsets = ref_ctr_offsets;
	lopts.uprobe_multi.cookies = cookies;
	lopts.uprobe_multi.cnt = cnt;
	lopts.uprobe_multi.flags = OPTS_GET(opts, retprobe, false) ? BPF_F_UPROBE_MULTI_RETURN : 0;

	if (pid == 0)
		pid = getpid();
	if (pid > 0)
		lopts.uprobe_multi.pid = pid;

	link = calloc(1, sizeof(*link));
	if (!link) {
		err = -ENOMEM;
		goto error;
	}
	link->detach = &bpf_link__detach_fd;

	link_fd = bpf_link_create(prog_fd, 0, BPF_TRACE_UPROBE_MULTI, &lopts);
	if (link_fd < 0) {
		err = -errno;
		pr_warn("prog '%s': failed to attach multi-uprobe: %s\n",
			prog->name, libbpf_strerror_r(err, errmsg, sizeof(errmsg)));
		goto error;
	}
	link->fd = link_fd;
	free(resolved_offsets);
	return link;

error:
	free(resolved_offsets);
	free(link);
	return libbpf_err_ptr(err);
}

LIBBPF_API struct bpf_link *
bpf_program__attach_uprobe_opts(const struct bpf_program *prog, pid_t pid,
				const char *binary_path, size_t func_offset,
				const struct bpf_uprobe_opts *opts)
{
	const char *archive_path = NULL, *archive_sep = NULL;
	char errmsg[STRERR_BUFSIZE], *legacy_probe = NULL;
	DECLARE_LIBBPF_OPTS(bpf_perf_event_opts, pe_opts);
	enum probe_attach_mode attach_mode;
	char full_path[PATH_MAX];
	struct bpf_link *link;
	size_t ref_ctr_off;
	int pfd, err;
	bool retprobe, legacy;
	const char *func_name;

	if (!OPTS_VALID(opts, bpf_uprobe_opts))
		return libbpf_err_ptr(-EINVAL);

	attach_mode = OPTS_GET(opts, attach_mode, PROBE_ATTACH_MODE_DEFAULT);
	retprobe = OPTS_GET(opts, retprobe, false);
	ref_ctr_off = OPTS_GET(opts, ref_ctr_offset, 0);
	pe_opts.bpf_cookie = OPTS_GET(opts, bpf_cookie, 0);

	if (!binary_path)
		return libbpf_err_ptr(-EINVAL);

	/* Check if "binary_path" refers to an archive. */
	archive_sep = strstr(binary_path, "!/");
	if (archive_sep) {
		full_path[0] = '\0';
		libbpf_strlcpy(full_path, binary_path,
			       min(sizeof(full_path), (size_t)(archive_sep - binary_path + 1)));
		archive_path = full_path;
		binary_path = archive_sep + 2;
	} else if (!strchr(binary_path, '/')) {
		err = resolve_full_path(binary_path, full_path, sizeof(full_path));
		if (err) {
			pr_warn("prog '%s': failed to resolve full path for '%s': %d\n",
				prog->name, binary_path, err);
			return libbpf_err_ptr(err);
		}
		binary_path = full_path;
	}
	func_name = OPTS_GET(opts, func_name, NULL);
	if (func_name) {
		long sym_off;

		if (archive_path) {
			sym_off = elf_find_func_offset_from_archive(archive_path, binary_path,
								    func_name);
			binary_path = archive_path;
		} else {
			sym_off = elf_find_func_offset_from_file(binary_path, func_name);
		}
		if (sym_off < 0)
			return libbpf_err_ptr(sym_off);
		func_offset += sym_off;
	}

	legacy = determine_uprobe_perf_type() < 0;
	switch (attach_mode) {
	case PROBE_ATTACH_MODE_LEGACY:
		legacy = true;
		pe_opts.force_ioctl_attach = true;
		break;
	case PROBE_ATTACH_MODE_PERF:
		if (legacy)
			return libbpf_err_ptr(-ENOTSUP);
		pe_opts.force_ioctl_attach = true;
		break;
	case PROBE_ATTACH_MODE_LINK:
		if (legacy || !kernel_supports(prog->obj, FEAT_PERF_LINK))
			return libbpf_err_ptr(-ENOTSUP);
		break;
	case PROBE_ATTACH_MODE_DEFAULT:
		break;
	default:
		return libbpf_err_ptr(-EINVAL);
	}

	if (!legacy) {
		pfd = perf_event_open_probe(true /* uprobe */, retprobe, binary_path,
					    func_offset, pid, ref_ctr_off);
	} else {
		char probe_name[PATH_MAX + 64];

		if (ref_ctr_off)
			return libbpf_err_ptr(-EINVAL);

		gen_uprobe_legacy_event_name(probe_name, sizeof(probe_name),
					     binary_path, func_offset);

		legacy_probe = strdup(probe_name);
		if (!legacy_probe)
			return libbpf_err_ptr(-ENOMEM);

		pfd = perf_event_uprobe_open_legacy(legacy_probe, retprobe,
						    binary_path, func_offset, pid);
	}
	if (pfd < 0) {
		err = -errno;
		pr_warn("prog '%s': failed to create %s '%s:0x%zx' perf event: %s\n",
			prog->name, retprobe ? "uretprobe" : "uprobe",
			binary_path, func_offset,
			libbpf_strerror_r(err, errmsg, sizeof(errmsg)));
		goto err_out;
	}

	link = bpf_program__attach_perf_event_opts(prog, pfd, &pe_opts);
	err = libbpf_get_error(link);
	if (err) {
		close(pfd);
		pr_warn("prog '%s': failed to attach to %s '%s:0x%zx': %s\n",
			prog->name, retprobe ? "uretprobe" : "uprobe",
			binary_path, func_offset,
			libbpf_strerror_r(err, errmsg, sizeof(errmsg)));
		goto err_clean_legacy;
	}
	if (legacy) {
		struct bpf_link_perf *perf_link = container_of(link, struct bpf_link_perf, link);

		perf_link->legacy_probe_name = legacy_probe;
		perf_link->legacy_is_kprobe = false;
		perf_link->legacy_is_retprobe = retprobe;
	}
	return link;

err_clean_legacy:
	if (legacy)
		remove_uprobe_event_legacy(legacy_probe, retprobe);
err_out:
	free(legacy_probe);
	return libbpf_err_ptr(err);
}

/* Format of u[ret]probe section definition supporting auto-attach:
 * u[ret]probe/binary:function[+offset]
 *
 * binary can be an absolute/relative path or a filename; the latter is resolved to a
 * full binary path via bpf_program__attach_uprobe_opts.
 *
 * Specifying uprobe+ ensures we carry out strict matching; either "uprobe" must be
 * specified (and auto-attach is not possible) or the above format is specified for
 * auto-attach.
 */
static int attach_uprobe(const struct bpf_program *prog, long cookie, struct bpf_link **link)
{
	DECLARE_LIBBPF_OPTS(bpf_uprobe_opts, opts);
	char *probe_type = NULL, *binary_path = NULL, *func_name = NULL, *func_off;
	int n, c, ret = -EINVAL;
	long offset = 0;

	*link = NULL;

	n = sscanf(prog->sec_name, "%m[^/]/%m[^:]:%m[^\n]",
		   &probe_type, &binary_path, &func_name);
	switch (n) {
	case 1:
		/* handle SEC("u[ret]probe") - format is valid, but auto-attach is impossible. */
		ret = 0;
		break;
	case 2:
		pr_warn("prog '%s': section '%s' missing ':function[+offset]' specification\n",
			prog->name, prog->sec_name);
		break;
	case 3:
		/* check if user specifies `+offset`, if yes, this should be
		 * the last part of the string, make sure sscanf read to EOL
		 */
		func_off = strrchr(func_name, '+');
		if (func_off) {
			n = sscanf(func_off, "+%li%n", &offset, &c);
			if (n == 1 && *(func_off + c) == '\0')
				func_off[0] = '\0';
			else
				offset = 0;
		}
		opts.retprobe = strcmp(probe_type, "uretprobe") == 0 ||
				strcmp(probe_type, "uretprobe.s") == 0;
		if (opts.retprobe && offset != 0) {
			pr_warn("prog '%s': uretprobes do not support offset specification\n",
				prog->name);
			break;
		}
		opts.func_name = func_name;
		*link = bpf_program__attach_uprobe_opts(prog, -1, binary_path, offset, &opts);
		ret = libbpf_get_error(*link);
		break;
	default:
		pr_warn("prog '%s': invalid format of section definition '%s'\n", prog->name,
			prog->sec_name);
		break;
	}
	free(probe_type);
	free(binary_path);
	free(func_name);

	return ret;
}

struct bpf_link *bpf_program__attach_uprobe(const struct bpf_program *prog,
					    bool retprobe, pid_t pid,
					    const char *binary_path,
					    size_t func_offset)
{
	DECLARE_LIBBPF_OPTS(bpf_uprobe_opts, opts, .retprobe = retprobe);

	return bpf_program__attach_uprobe_opts(prog, pid, binary_path, func_offset, &opts);
}

struct bpf_link *bpf_program__attach_usdt(const struct bpf_program *prog,
					  pid_t pid, const char *binary_path,
					  const char *usdt_provider, const char *usdt_name,
					  const struct bpf_usdt_opts *opts)
{
	char resolved_path[512];
	struct bpf_object *obj = prog->obj;
	struct bpf_link *link;
	__u64 usdt_cookie;
	int err;

	if (!OPTS_VALID(opts, bpf_uprobe_opts))
		return libbpf_err_ptr(-EINVAL);

	if (bpf_program__fd(prog) < 0) {
		pr_warn("prog '%s': can't attach BPF program without FD (was it loaded?)\n",
			prog->name);
		return libbpf_err_ptr(-EINVAL);
	}

	if (!binary_path)
		return libbpf_err_ptr(-EINVAL);

	if (!strchr(binary_path, '/')) {
		err = resolve_full_path(binary_path, resolved_path, sizeof(resolved_path));
		if (err) {
			pr_warn("prog '%s': failed to resolve full path for '%s': %d\n",
				prog->name, binary_path, err);
			return libbpf_err_ptr(err);
		}
		binary_path = resolved_path;
	}

	/* USDT manager is instantiated lazily on first USDT attach. It will
	 * be destroyed together with BPF object in bpf_object__close().
	 */
	if (IS_ERR(obj->usdt_man))
		return libbpf_ptr(obj->usdt_man);
	if (!obj->usdt_man) {
		obj->usdt_man = usdt_manager_new(obj);
		if (IS_ERR(obj->usdt_man))
			return libbpf_ptr(obj->usdt_man);
	}

	usdt_cookie = OPTS_GET(opts, usdt_cookie, 0);
	link = usdt_manager_attach_usdt(obj->usdt_man, prog, pid, binary_path,
					usdt_provider, usdt_name, usdt_cookie);
	err = libbpf_get_error(link);
	if (err)
		return libbpf_err_ptr(err);
	return link;
}

static int attach_usdt(const struct bpf_program *prog, long cookie, struct bpf_link **link)
{
	char *path = NULL, *provider = NULL, *name = NULL;
	const char *sec_name;
	int n, err;

	sec_name = bpf_program__section_name(prog);
	if (strcmp(sec_name, "usdt") == 0) {
		/* no auto-attach for just SEC("usdt") */
		*link = NULL;
		return 0;
	}

	n = sscanf(sec_name, "usdt/%m[^:]:%m[^:]:%m[^:]", &path, &provider, &name);
	if (n != 3) {
		pr_warn("invalid section '%s', expected SEC(\"usdt/<path>:<provider>:<name>\")\n",
			sec_name);
		err = -EINVAL;
	} else {
		*link = bpf_program__attach_usdt(prog, -1 /* any process */, path,
						 provider, name, NULL);
		err = libbpf_get_error(*link);
	}
	free(path);
	free(provider);
	free(name);
	return err;
}

static int determine_tracepoint_id(const char *tp_category,
				   const char *tp_name)
{
	char file[PATH_MAX];
	int ret;

	ret = snprintf(file, sizeof(file), "%s/events/%s/%s/id",
		       tracefs_path(), tp_category, tp_name);
	if (ret < 0)
		return -errno;
	if (ret >= sizeof(file)) {
		pr_debug("tracepoint %s/%s path is too long\n",
			 tp_category, tp_name);
		return -E2BIG;
	}
	return parse_uint_from_file(file, "%d\n");
}

static int perf_event_open_tracepoint(const char *tp_category,
				      const char *tp_name)
{
	const size_t attr_sz = sizeof(struct perf_event_attr);
	struct perf_event_attr attr;
	char errmsg[STRERR_BUFSIZE];
	int tp_id, pfd, err;

	tp_id = determine_tracepoint_id(tp_category, tp_name);
	if (tp_id < 0) {
		pr_warn("failed to determine tracepoint '%s/%s' perf event ID: %s\n",
			tp_category, tp_name,
			libbpf_strerror_r(tp_id, errmsg, sizeof(errmsg)));
		return tp_id;
	}

	memset(&attr, 0, attr_sz);
	attr.type = PERF_TYPE_TRACEPOINT;
	attr.size = attr_sz;
	attr.config = tp_id;

	pfd = syscall(__NR_perf_event_open, &attr, -1 /* pid */, 0 /* cpu */,
		      -1 /* group_fd */, PERF_FLAG_FD_CLOEXEC);
	if (pfd < 0) {
		err = -errno;
		pr_warn("tracepoint '%s/%s' perf_event_open() failed: %s\n",
			tp_category, tp_name,
			libbpf_strerror_r(err, errmsg, sizeof(errmsg)));
		return err;
	}
	return pfd;
}

struct bpf_link *bpf_program__attach_tracepoint_opts(const struct bpf_program *prog,
						     const char *tp_category,
						     const char *tp_name,
						     const struct bpf_tracepoint_opts *opts)
{
	DECLARE_LIBBPF_OPTS(bpf_perf_event_opts, pe_opts);
	char errmsg[STRERR_BUFSIZE];
	struct bpf_link *link;
	int pfd, err;

	if (!OPTS_VALID(opts, bpf_tracepoint_opts))
		return libbpf_err_ptr(-EINVAL);

	pe_opts.bpf_cookie = OPTS_GET(opts, bpf_cookie, 0);

	pfd = perf_event_open_tracepoint(tp_category, tp_name);
	if (pfd < 0) {
		pr_warn("prog '%s': failed to create tracepoint '%s/%s' perf event: %s\n",
			prog->name, tp_category, tp_name,
			libbpf_strerror_r(pfd, errmsg, sizeof(errmsg)));
		return libbpf_err_ptr(pfd);
	}
	link = bpf_program__attach_perf_event_opts(prog, pfd, &pe_opts);
	err = libbpf_get_error(link);
	if (err) {
		close(pfd);
		pr_warn("prog '%s': failed to attach to tracepoint '%s/%s': %s\n",
			prog->name, tp_category, tp_name,
			libbpf_strerror_r(err, errmsg, sizeof(errmsg)));
		return libbpf_err_ptr(err);
	}
	return link;
}

struct bpf_link *bpf_program__attach_tracepoint(const struct bpf_program *prog,
						const char *tp_category,
						const char *tp_name)
{
	return bpf_program__attach_tracepoint_opts(prog, tp_category, tp_name, NULL);
}

static int attach_tp(const struct bpf_program *prog, long cookie, struct bpf_link **link)
{
	char *sec_name, *tp_cat, *tp_name;

	*link = NULL;

	/* no auto-attach for SEC("tp") or SEC("tracepoint") */
	if (strcmp(prog->sec_name, "tp") == 0 || strcmp(prog->sec_name, "tracepoint") == 0)
		return 0;

	sec_name = strdup(prog->sec_name);
	if (!sec_name)
		return -ENOMEM;

	/* extract "tp/<category>/<name>" or "tracepoint/<category>/<name>" */
	if (str_has_pfx(prog->sec_name, "tp/"))
		tp_cat = sec_name + sizeof("tp/") - 1;
	else
		tp_cat = sec_name + sizeof("tracepoint/") - 1;
	tp_name = strchr(tp_cat, '/');
	if (!tp_name) {
		free(sec_name);
		return -EINVAL;
	}
	*tp_name = '\0';
	tp_name++;

	*link = bpf_program__attach_tracepoint(prog, tp_cat, tp_name);
	free(sec_name);
	return libbpf_get_error(*link);
}

struct bpf_link *
bpf_program__attach_raw_tracepoint_opts(const struct bpf_program *prog,
					const char *tp_name,
					struct bpf_raw_tracepoint_opts *opts)
{
	LIBBPF_OPTS(bpf_raw_tp_opts, raw_opts);
	char errmsg[STRERR_BUFSIZE];
	struct bpf_link *link;
	int prog_fd, pfd;

	if (!OPTS_VALID(opts, bpf_raw_tracepoint_opts))
		return libbpf_err_ptr(-EINVAL);

	prog_fd = bpf_program__fd(prog);
	if (prog_fd < 0) {
		pr_warn("prog '%s': can't attach before loaded\n", prog->name);
		return libbpf_err_ptr(-EINVAL);
	}

	link = calloc(1, sizeof(*link));
	if (!link)
		return libbpf_err_ptr(-ENOMEM);
	link->detach = &bpf_link__detach_fd;

	raw_opts.tp_name = tp_name;
	raw_opts.cookie = OPTS_GET(opts, cookie, 0);
	pfd = bpf_raw_tracepoint_open_opts(prog_fd, &raw_opts);
	if (pfd < 0) {
		pfd = -errno;
		free(link);
		pr_warn("prog '%s': failed to attach to raw tracepoint '%s': %s\n",
			prog->name, tp_name, libbpf_strerror_r(pfd, errmsg, sizeof(errmsg)));
		return libbpf_err_ptr(pfd);
	}
	link->fd = pfd;
	return link;
}

struct bpf_link *bpf_program__attach_raw_tracepoint(const struct bpf_program *prog,
						    const char *tp_name)
{
	return bpf_program__attach_raw_tracepoint_opts(prog, tp_name, NULL);
}

static int attach_raw_tp(const struct bpf_program *prog, long cookie, struct bpf_link **link)
{
	static const char *const prefixes[] = {
		"raw_tp",
		"raw_tracepoint",
		"raw_tp.w",
		"raw_tracepoint.w",
	};
	size_t i;
	const char *tp_name = NULL;

	*link = NULL;

	for (i = 0; i < ARRAY_SIZE(prefixes); i++) {
		size_t pfx_len;

		if (!str_has_pfx(prog->sec_name, prefixes[i]))
			continue;

		pfx_len = strlen(prefixes[i]);
		/* no auto-attach case of, e.g., SEC("raw_tp") */
		if (prog->sec_name[pfx_len] == '\0')
			return 0;

		if (prog->sec_name[pfx_len] != '/')
			continue;

		tp_name = prog->sec_name + pfx_len + 1;
		break;
	}

	if (!tp_name) {
		pr_warn("prog '%s': invalid section name '%s'\n",
			prog->name, prog->sec_name);
		return -EINVAL;
	}

	*link = bpf_program__attach_raw_tracepoint(prog, tp_name);
	return libbpf_get_error(*link);
}

/* Common logic for all BPF program types that attach to a btf_id */
static struct bpf_link *bpf_program__attach_btf_id(const struct bpf_program *prog,
						   const struct bpf_trace_opts *opts)
{
	LIBBPF_OPTS(bpf_link_create_opts, link_opts);
	char errmsg[STRERR_BUFSIZE];
	struct bpf_link *link;
	int prog_fd, pfd;

	if (!OPTS_VALID(opts, bpf_trace_opts))
		return libbpf_err_ptr(-EINVAL);

	prog_fd = bpf_program__fd(prog);
	if (prog_fd < 0) {
		pr_warn("prog '%s': can't attach before loaded\n", prog->name);
		return libbpf_err_ptr(-EINVAL);
	}

	link = calloc(1, sizeof(*link));
	if (!link)
		return libbpf_err_ptr(-ENOMEM);
	link->detach = &bpf_link__detach_fd;

	/* libbpf is smart enough to redirect to BPF_RAW_TRACEPOINT_OPEN on old kernels */
	link_opts.tracing.cookie = OPTS_GET(opts, cookie, 0);
	pfd = bpf_link_create(prog_fd, 0, bpf_program__expected_attach_type(prog), &link_opts);
	if (pfd < 0) {
		pfd = -errno;
		free(link);
		pr_warn("prog '%s': failed to attach: %s\n",
			prog->name, libbpf_strerror_r(pfd, errmsg, sizeof(errmsg)));
		return libbpf_err_ptr(pfd);
	}
	link->fd = pfd;
	return link;
}

struct bpf_link *bpf_program__attach_trace(const struct bpf_program *prog)
{
	return bpf_program__attach_btf_id(prog, NULL);
}

struct bpf_link *bpf_program__attach_trace_opts(const struct bpf_program *prog,
						const struct bpf_trace_opts *opts)
{
	return bpf_program__attach_btf_id(prog, opts);
}

struct bpf_link *bpf_program__attach_lsm(const struct bpf_program *prog)
{
	return bpf_program__attach_btf_id(prog, NULL);
}

static int attach_trace(const struct bpf_program *prog, long cookie, struct bpf_link **link)
{
	*link = bpf_program__attach_trace(prog);
	return libbpf_get_error(*link);
}

static int attach_lsm(const struct bpf_program *prog, long cookie, struct bpf_link **link)
{
	*link = bpf_program__attach_lsm(prog);
	return libbpf_get_error(*link);
}

static struct bpf_link *
bpf_program_attach_fd(const struct bpf_program *prog,
		      int target_fd, const char *target_name,
		      const struct bpf_link_create_opts *opts)
{
	enum bpf_attach_type attach_type;
	char errmsg[STRERR_BUFSIZE];
	struct bpf_link *link;
	int prog_fd, link_fd;

	prog_fd = bpf_program__fd(prog);
	if (prog_fd < 0) {
		pr_warn("prog '%s': can't attach before loaded\n", prog->name);
		return libbpf_err_ptr(-EINVAL);
	}

	link = calloc(1, sizeof(*link));
	if (!link)
		return libbpf_err_ptr(-ENOMEM);
	link->detach = &bpf_link__detach_fd;

	attach_type = bpf_program__expected_attach_type(prog);
	link_fd = bpf_link_create(prog_fd, target_fd, attach_type, opts);
	if (link_fd < 0) {
		link_fd = -errno;
		free(link);
		pr_warn("prog '%s': failed to attach to %s: %s\n",
			prog->name, target_name,
			libbpf_strerror_r(link_fd, errmsg, sizeof(errmsg)));
		return libbpf_err_ptr(link_fd);
	}
	link->fd = link_fd;
	return link;
}

struct bpf_link *
bpf_program__attach_cgroup(const struct bpf_program *prog, int cgroup_fd)
{
	return bpf_program_attach_fd(prog, cgroup_fd, "cgroup", NULL);
}

struct bpf_link *
bpf_program__attach_netns(const struct bpf_program *prog, int netns_fd)
{
	return bpf_program_attach_fd(prog, netns_fd, "netns", NULL);
}

struct bpf_link *bpf_program__attach_xdp(const struct bpf_program *prog, int ifindex)
{
	/* target_fd/target_ifindex use the same field in LINK_CREATE */
	return bpf_program_attach_fd(prog, ifindex, "xdp", NULL);
}

struct bpf_link *
bpf_program__attach_tcx(const struct bpf_program *prog, int ifindex,
			const struct bpf_tcx_opts *opts)
{
	LIBBPF_OPTS(bpf_link_create_opts, link_create_opts);
	__u32 relative_id;
	int relative_fd;

	if (!OPTS_VALID(opts, bpf_tcx_opts))
		return libbpf_err_ptr(-EINVAL);

	relative_id = OPTS_GET(opts, relative_id, 0);
	relative_fd = OPTS_GET(opts, relative_fd, 0);

	/* validate we don't have unexpected combinations of non-zero fields */
	if (!ifindex) {
		pr_warn("prog '%s': target netdevice ifindex cannot be zero\n",
			prog->name);
		return libbpf_err_ptr(-EINVAL);
	}
	if (relative_fd && relative_id) {
		pr_warn("prog '%s': relative_fd and relative_id cannot be set at the same time\n",
			prog->name);
		return libbpf_err_ptr(-EINVAL);
	}

	link_create_opts.tcx.expected_revision = OPTS_GET(opts, expected_revision, 0);
	link_create_opts.tcx.relative_fd = relative_fd;
	link_create_opts.tcx.relative_id = relative_id;
	link_create_opts.flags = OPTS_GET(opts, flags, 0);

	/* target_fd/target_ifindex use the same field in LINK_CREATE */
	return bpf_program_attach_fd(prog, ifindex, "tcx", &link_create_opts);
}

struct bpf_link *
bpf_program__attach_netkit(const struct bpf_program *prog, int ifindex,
			   const struct bpf_netkit_opts *opts)
{
	LIBBPF_OPTS(bpf_link_create_opts, link_create_opts);
	__u32 relative_id;
	int relative_fd;

	if (!OPTS_VALID(opts, bpf_netkit_opts))
		return libbpf_err_ptr(-EINVAL);

	relative_id = OPTS_GET(opts, relative_id, 0);
	relative_fd = OPTS_GET(opts, relative_fd, 0);

	/* validate we don't have unexpected combinations of non-zero fields */
	if (!ifindex) {
		pr_warn("prog '%s': target netdevice ifindex cannot be zero\n",
			prog->name);
		return libbpf_err_ptr(-EINVAL);
	}
	if (relative_fd && relative_id) {
		pr_warn("prog '%s': relative_fd and relative_id cannot be set at the same time\n",
			prog->name);
		return libbpf_err_ptr(-EINVAL);
	}

	link_create_opts.netkit.expected_revision = OPTS_GET(opts, expected_revision, 0);
	link_create_opts.netkit.relative_fd = relative_fd;
	link_create_opts.netkit.relative_id = relative_id;
	link_create_opts.flags = OPTS_GET(opts, flags, 0);

	return bpf_program_attach_fd(prog, ifindex, "netkit", &link_create_opts);
}

struct bpf_link *bpf_program__attach_freplace(const struct bpf_program *prog,
					      int target_fd,
					      const char *attach_func_name)
{
	int btf_id;

	if (!!target_fd != !!attach_func_name) {
		pr_warn("prog '%s': supply none or both of target_fd and attach_func_name\n",
			prog->name);
		return libbpf_err_ptr(-EINVAL);
	}

	if (prog->type != BPF_PROG_TYPE_EXT) {
		pr_warn("prog '%s': only BPF_PROG_TYPE_EXT can attach as freplace",
			prog->name);
		return libbpf_err_ptr(-EINVAL);
	}

	if (target_fd) {
		LIBBPF_OPTS(bpf_link_create_opts, target_opts);

		btf_id = libbpf_find_prog_btf_id(attach_func_name, target_fd);
		if (btf_id < 0)
			return libbpf_err_ptr(btf_id);

		target_opts.target_btf_id = btf_id;

		return bpf_program_attach_fd(prog, target_fd, "freplace",
					     &target_opts);
	} else {
		/* no target, so use raw_tracepoint_open for compatibility
		 * with old kernels
		 */
		return bpf_program__attach_trace(prog);
	}
}

struct bpf_link *
bpf_program__attach_iter(const struct bpf_program *prog,
			 const struct bpf_iter_attach_opts *opts)
{
	DECLARE_LIBBPF_OPTS(bpf_link_create_opts, link_create_opts);
	char errmsg[STRERR_BUFSIZE];
	struct bpf_link *link;
	int prog_fd, link_fd;
	__u32 target_fd = 0;

	if (!OPTS_VALID(opts, bpf_iter_attach_opts))
		return libbpf_err_ptr(-EINVAL);

	link_create_opts.iter_info = OPTS_GET(opts, link_info, (void *)0);
	link_create_opts.iter_info_len = OPTS_GET(opts, link_info_len, 0);

	prog_fd = bpf_program__fd(prog);
	if (prog_fd < 0) {
		pr_warn("prog '%s': can't attach before loaded\n", prog->name);
		return libbpf_err_ptr(-EINVAL);
	}

	link = calloc(1, sizeof(*link));
	if (!link)
		return libbpf_err_ptr(-ENOMEM);
	link->detach = &bpf_link__detach_fd;

	link_fd = bpf_link_create(prog_fd, target_fd, BPF_TRACE_ITER,
				  &link_create_opts);
	if (link_fd < 0) {
		link_fd = -errno;
		free(link);
		pr_warn("prog '%s': failed to attach to iterator: %s\n",
			prog->name, libbpf_strerror_r(link_fd, errmsg, sizeof(errmsg)));
		return libbpf_err_ptr(link_fd);
	}
	link->fd = link_fd;
	return link;
}

static int attach_iter(const struct bpf_program *prog, long cookie, struct bpf_link **link)
{
	*link = bpf_program__attach_iter(prog, NULL);
	return libbpf_get_error(*link);
}

struct bpf_link *bpf_program__attach_netfilter(const struct bpf_program *prog,
					       const struct bpf_netfilter_opts *opts)
{
	LIBBPF_OPTS(bpf_link_create_opts, lopts);
	struct bpf_link *link;
	int prog_fd, link_fd;

	if (!OPTS_VALID(opts, bpf_netfilter_opts))
		return libbpf_err_ptr(-EINVAL);

	prog_fd = bpf_program__fd(prog);
	if (prog_fd < 0) {
		pr_warn("prog '%s': can't attach before loaded\n", prog->name);
		return libbpf_err_ptr(-EINVAL);
	}

	link = calloc(1, sizeof(*link));
	if (!link)
		return libbpf_err_ptr(-ENOMEM);

	link->detach = &bpf_link__detach_fd;

	lopts.netfilter.pf = OPTS_GET(opts, pf, 0);
	lopts.netfilter.hooknum = OPTS_GET(opts, hooknum, 0);
	lopts.netfilter.priority = OPTS_GET(opts, priority, 0);
	lopts.netfilter.flags = OPTS_GET(opts, flags, 0);

	link_fd = bpf_link_create(prog_fd, 0, BPF_NETFILTER, &lopts);
	if (link_fd < 0) {
		char errmsg[STRERR_BUFSIZE];

		link_fd = -errno;
		free(link);
		pr_warn("prog '%s': failed to attach to netfilter: %s\n",
			prog->name, libbpf_strerror_r(link_fd, errmsg, sizeof(errmsg)));
		return libbpf_err_ptr(link_fd);
	}
	link->fd = link_fd;

	return link;
}

struct bpf_link *bpf_program__attach(const struct bpf_program *prog)
{
	struct bpf_link *link = NULL;
	int err;

	if (!prog->sec_def || !prog->sec_def->prog_attach_fn)
		return libbpf_err_ptr(-EOPNOTSUPP);

	if (bpf_program__fd(prog) < 0) {
		pr_warn("prog '%s': can't attach BPF program without FD (was it loaded?)\n",
			prog->name);
		return libbpf_err_ptr(-EINVAL);
	}

	err = prog->sec_def->prog_attach_fn(prog, prog->sec_def->cookie, &link);
	if (err)
		return libbpf_err_ptr(err);

	/* When calling bpf_program__attach() explicitly, auto-attach support
	 * is expected to work, so NULL returned link is considered an error.
	 * This is different for skeleton's attach, see comment in
	 * bpf_object__attach_skeleton().
	 */
	if (!link)
		return libbpf_err_ptr(-EOPNOTSUPP);

	return link;
}

struct bpf_link_struct_ops {
	struct bpf_link link;
	int map_fd;
};

static int bpf_link__detach_struct_ops(struct bpf_link *link)
{
	struct bpf_link_struct_ops *st_link;
	__u32 zero = 0;

	st_link = container_of(link, struct bpf_link_struct_ops, link);

	if (st_link->map_fd < 0)
		/* w/o a real link */
		return bpf_map_delete_elem(link->fd, &zero);

	return close(link->fd);
}

struct bpf_link *bpf_map__attach_struct_ops(const struct bpf_map *map)
{
	struct bpf_link_struct_ops *link;
	__u32 zero = 0;
	int err, fd;

	if (!bpf_map__is_struct_ops(map))
		return libbpf_err_ptr(-EINVAL);

	if (map->fd < 0) {
		pr_warn("map '%s': can't attach BPF map without FD (was it created?)\n", map->name);
		return libbpf_err_ptr(-EINVAL);
	}

	link = calloc(1, sizeof(*link));
	if (!link)
		return libbpf_err_ptr(-EINVAL);

	/* kern_vdata should be prepared during the loading phase. */
	err = bpf_map_update_elem(map->fd, &zero, map->st_ops->kern_vdata, 0);
	/* It can be EBUSY if the map has been used to create or
	 * update a link before.  We don't allow updating the value of
	 * a struct_ops once it is set.  That ensures that the value
	 * never changed.  So, it is safe to skip EBUSY.
	 */
	if (err && (!(map->def.map_flags & BPF_F_LINK) || err != -EBUSY)) {
		free(link);
		return libbpf_err_ptr(err);
	}

	link->link.detach = bpf_link__detach_struct_ops;

	if (!(map->def.map_flags & BPF_F_LINK)) {
		/* w/o a real link */
		link->link.fd = map->fd;
		link->map_fd = -1;
		return &link->link;
	}

	fd = bpf_link_create(map->fd, 0, BPF_STRUCT_OPS, NULL);
	if (fd < 0) {
		free(link);
		return libbpf_err_ptr(fd);
	}

	link->link.fd = fd;
	link->map_fd = map->fd;

	return &link->link;
}

/*
 * Swap the back struct_ops of a link with a new struct_ops map.
 */
int bpf_link__update_map(struct bpf_link *link, const struct bpf_map *map)
{
	struct bpf_link_struct_ops *st_ops_link;
	__u32 zero = 0;
	int err;

	if (!bpf_map__is_struct_ops(map))
		return -EINVAL;

	if (map->fd < 0) {
		pr_warn("map '%s': can't use BPF map without FD (was it created?)\n", map->name);
		return -EINVAL;
	}

	st_ops_link = container_of(link, struct bpf_link_struct_ops, link);
	/* Ensure the type of a link is correct */
	if (st_ops_link->map_fd < 0)
		return -EINVAL;

	err = bpf_map_update_elem(map->fd, &zero, map->st_ops->kern_vdata, 0);
	/* It can be EBUSY if the map has been used to create or
	 * update a link before.  We don't allow updating the value of
	 * a struct_ops once it is set.  That ensures that the value
	 * never changed.  So, it is safe to skip EBUSY.
	 */
	if (err && err != -EBUSY)
		return err;

	err = bpf_link_update(link->fd, map->fd, NULL);
	if (err < 0)
		return err;

	st_ops_link->map_fd = map->fd;

	return 0;
}

typedef enum bpf_perf_event_ret (*bpf_perf_event_print_t)(struct perf_event_header *hdr,
							  void *private_data);

static enum bpf_perf_event_ret
perf_event_read_simple(void *mmap_mem, size_t mmap_size, size_t page_size,
		       void **copy_mem, size_t *copy_size,
		       bpf_perf_event_print_t fn, void *private_data)
{
	struct perf_event_mmap_page *header = mmap_mem;
	__u64 data_head = ring_buffer_read_head(header);
	__u64 data_tail = header->data_tail;
	void *base = ((__u8 *)header) + page_size;
	int ret = LIBBPF_PERF_EVENT_CONT;
	struct perf_event_header *ehdr;
	size_t ehdr_size;

	while (data_head != data_tail) {
		ehdr = base + (data_tail & (mmap_size - 1));
		ehdr_size = ehdr->size;

		if (((void *)ehdr) + ehdr_size > base + mmap_size) {
			void *copy_start = ehdr;
			size_t len_first = base + mmap_size - copy_start;
			size_t len_secnd = ehdr_size - len_first;

			if (*copy_size < ehdr_size) {
				free(*copy_mem);
				*copy_mem = malloc(ehdr_size);
				if (!*copy_mem) {
					*copy_size = 0;
					ret = LIBBPF_PERF_EVENT_ERROR;
					break;
				}
				*copy_size = ehdr_size;
			}

			memcpy(*copy_mem, copy_start, len_first);
			memcpy(*copy_mem + len_first, base, len_secnd);
			ehdr = *copy_mem;
		}

		ret = fn(ehdr, private_data);
		data_tail += ehdr_size;
		if (ret != LIBBPF_PERF_EVENT_CONT)
			break;
	}

	ring_buffer_write_tail(header, data_tail);
	return libbpf_err(ret);
}

struct perf_buffer;

struct perf_buffer_params {
	struct perf_event_attr *attr;
	/* if event_cb is specified, it takes precendence */
	perf_buffer_event_fn event_cb;
	/* sample_cb and lost_cb are higher-level common-case callbacks */
	perf_buffer_sample_fn sample_cb;
	perf_buffer_lost_fn lost_cb;
	void *ctx;
	int cpu_cnt;
	int *cpus;
	int *map_keys;
};

struct perf_cpu_buf {
	struct perf_buffer *pb;
	void *base; /* mmap()'ed memory */
	void *buf; /* for reconstructing segmented data */
	size_t buf_size;
	int fd;
	int cpu;
	int map_key;
};

struct perf_buffer {
	perf_buffer_event_fn event_cb;
	perf_buffer_sample_fn sample_cb;
	perf_buffer_lost_fn lost_cb;
	void *ctx; /* passed into callbacks */

	size_t page_size;
	size_t mmap_size;
	struct perf_cpu_buf **cpu_bufs;
	struct epoll_event *events;
	int cpu_cnt; /* number of allocated CPU buffers */
	int epoll_fd; /* perf event FD */
	int map_fd; /* BPF_MAP_TYPE_PERF_EVENT_ARRAY BPF map FD */
};

static void perf_buffer__free_cpu_buf(struct perf_buffer *pb,
				      struct perf_cpu_buf *cpu_buf)
{
	if (!cpu_buf)
		return;
	if (cpu_buf->base &&
	    munmap(cpu_buf->base, pb->mmap_size + pb->page_size))
		pr_warn("failed to munmap cpu_buf #%d\n", cpu_buf->cpu);
	if (cpu_buf->fd >= 0) {
		ioctl(cpu_buf->fd, PERF_EVENT_IOC_DISABLE, 0);
		close(cpu_buf->fd);
	}
	free(cpu_buf->buf);
	free(cpu_buf);
}

void perf_buffer__free(struct perf_buffer *pb)
{
	int i;

	if (IS_ERR_OR_NULL(pb))
		return;
	if (pb->cpu_bufs) {
		for (i = 0; i < pb->cpu_cnt; i++) {
			struct perf_cpu_buf *cpu_buf = pb->cpu_bufs[i];

			if (!cpu_buf)
				continue;

			bpf_map_delete_elem(pb->map_fd, &cpu_buf->map_key);
			perf_buffer__free_cpu_buf(pb, cpu_buf);
		}
		free(pb->cpu_bufs);
	}
	if (pb->epoll_fd >= 0)
		close(pb->epoll_fd);
	free(pb->events);
	free(pb);
}

static struct perf_cpu_buf *
perf_buffer__open_cpu_buf(struct perf_buffer *pb, struct perf_event_attr *attr,
			  int cpu, int map_key)
{
	struct perf_cpu_buf *cpu_buf;
	char msg[STRERR_BUFSIZE];
	int err;

	cpu_buf = calloc(1, sizeof(*cpu_buf));
	if (!cpu_buf)
		return ERR_PTR(-ENOMEM);

	cpu_buf->pb = pb;
	cpu_buf->cpu = cpu;
	cpu_buf->map_key = map_key;

	cpu_buf->fd = syscall(__NR_perf_event_open, attr, -1 /* pid */, cpu,
			      -1, PERF_FLAG_FD_CLOEXEC);
	if (cpu_buf->fd < 0) {
		err = -errno;
		pr_warn("failed to open perf buffer event on cpu #%d: %s\n",
			cpu, libbpf_strerror_r(err, msg, sizeof(msg)));
		goto error;
	}

	cpu_buf->base = mmap(NULL, pb->mmap_size + pb->page_size,
			     PROT_READ | PROT_WRITE, MAP_SHARED,
			     cpu_buf->fd, 0);
	if (cpu_buf->base == MAP_FAILED) {
		cpu_buf->base = NULL;
		err = -errno;
		pr_warn("failed to mmap perf buffer on cpu #%d: %s\n",
			cpu, libbpf_strerror_r(err, msg, sizeof(msg)));
		goto error;
	}

	if (ioctl(cpu_buf->fd, PERF_EVENT_IOC_ENABLE, 0) < 0) {
		err = -errno;
		pr_warn("failed to enable perf buffer event on cpu #%d: %s\n",
			cpu, libbpf_strerror_r(err, msg, sizeof(msg)));
		goto error;
	}

	return cpu_buf;

error:
	perf_buffer__free_cpu_buf(pb, cpu_buf);
	return (struct perf_cpu_buf *)ERR_PTR(err);
}

static struct perf_buffer *__perf_buffer__new(int map_fd, size_t page_cnt,
					      struct perf_buffer_params *p);

struct perf_buffer *perf_buffer__new(int map_fd, size_t page_cnt,
				     perf_buffer_sample_fn sample_cb,
				     perf_buffer_lost_fn lost_cb,
				     void *ctx,
				     const struct perf_buffer_opts *opts)
{
	const size_t attr_sz = sizeof(struct perf_event_attr);
	struct perf_buffer_params p = {};
	struct perf_event_attr attr;
	__u32 sample_period;

	if (!OPTS_VALID(opts, perf_buffer_opts))
		return libbpf_err_ptr(-EINVAL);

	sample_period = OPTS_GET(opts, sample_period, 1);
	if (!sample_period)
		sample_period = 1;

	memset(&attr, 0, attr_sz);
	attr.size = attr_sz;
	attr.config = PERF_COUNT_SW_BPF_OUTPUT;
	attr.type = PERF_TYPE_SOFTWARE;
	attr.sample_type = PERF_SAMPLE_RAW;
	attr.sample_period = sample_period;
	attr.wakeup_events = sample_period;

	p.attr = &attr;
	p.sample_cb = sample_cb;
	p.lost_cb = lost_cb;
	p.ctx = ctx;

	return libbpf_ptr(__perf_buffer__new(map_fd, page_cnt, &p));
}

struct perf_buffer *perf_buffer__new_raw(int map_fd, size_t page_cnt,
					 struct perf_event_attr *attr,
					 perf_buffer_event_fn event_cb, void *ctx,
					 const struct perf_buffer_raw_opts *opts)
{
	struct perf_buffer_params p = {};

	if (!attr)
		return libbpf_err_ptr(-EINVAL);

	if (!OPTS_VALID(opts, perf_buffer_raw_opts))
		return libbpf_err_ptr(-EINVAL);

	p.attr = attr;
	p.event_cb = event_cb;
	p.ctx = ctx;
	p.cpu_cnt = OPTS_GET(opts, cpu_cnt, 0);
	p.cpus = OPTS_GET(opts, cpus, NULL);
	p.map_keys = OPTS_GET(opts, map_keys, NULL);

	return libbpf_ptr(__perf_buffer__new(map_fd, page_cnt, &p));
}

static struct perf_buffer *__perf_buffer__new(int map_fd, size_t page_cnt,
					      struct perf_buffer_params *p)
{
	const char *online_cpus_file = "/sys/devices/system/cpu/online";
	struct bpf_map_info map;
	char msg[STRERR_BUFSIZE];
	struct perf_buffer *pb;
	bool *online = NULL;
	__u32 map_info_len;
	int err, i, j, n;

	if (page_cnt == 0 || (page_cnt & (page_cnt - 1))) {
		pr_warn("page count should be power of two, but is %zu\n",
			page_cnt);
		return ERR_PTR(-EINVAL);
	}

	/* best-effort sanity checks */
	memset(&map, 0, sizeof(map));
	map_info_len = sizeof(map);
	err = bpf_map_get_info_by_fd(map_fd, &map, &map_info_len);
	if (err) {
		err = -errno;
		/* if BPF_OBJ_GET_INFO_BY_FD is supported, will return
		 * -EBADFD, -EFAULT, or -E2BIG on real error
		 */
		if (err != -EINVAL) {
			pr_warn("failed to get map info for map FD %d: %s\n",
				map_fd, libbpf_strerror_r(err, msg, sizeof(msg)));
			return ERR_PTR(err);
		}
		pr_debug("failed to get map info for FD %d; API not supported? Ignoring...\n",
			 map_fd);
	} else {
		if (map.type != BPF_MAP_TYPE_PERF_EVENT_ARRAY) {
			pr_warn("map '%s' should be BPF_MAP_TYPE_PERF_EVENT_ARRAY\n",
				map.name);
			return ERR_PTR(-EINVAL);
		}
	}

	pb = calloc(1, sizeof(*pb));
	if (!pb)
		return ERR_PTR(-ENOMEM);

	pb->event_cb = p->event_cb;
	pb->sample_cb = p->sample_cb;
	pb->lost_cb = p->lost_cb;
	pb->ctx = p->ctx;

	pb->page_size = getpagesize();
	pb->mmap_size = pb->page_size * page_cnt;
	pb->map_fd = map_fd;

	pb->epoll_fd = epoll_create1(EPOLL_CLOEXEC);
	if (pb->epoll_fd < 0) {
		err = -errno;
		pr_warn("failed to create epoll instance: %s\n",
			libbpf_strerror_r(err, msg, sizeof(msg)));
		goto error;
	}

	if (p->cpu_cnt > 0) {
		pb->cpu_cnt = p->cpu_cnt;
	} else {
		pb->cpu_cnt = libbpf_num_possible_cpus();
		if (pb->cpu_cnt < 0) {
			err = pb->cpu_cnt;
			goto error;
		}
		if (map.max_entries && map.max_entries < pb->cpu_cnt)
			pb->cpu_cnt = map.max_entries;
	}

	pb->events = calloc(pb->cpu_cnt, sizeof(*pb->events));
	if (!pb->events) {
		err = -ENOMEM;
		pr_warn("failed to allocate events: out of memory\n");
		goto error;
	}
	pb->cpu_bufs = calloc(pb->cpu_cnt, sizeof(*pb->cpu_bufs));
	if (!pb->cpu_bufs) {
		err = -ENOMEM;
		pr_warn("failed to allocate buffers: out of memory\n");
		goto error;
	}

	err = parse_cpu_mask_file(online_cpus_file, &online, &n);
	if (err) {
		pr_warn("failed to get online CPU mask: %d\n", err);
		goto error;
	}

	for (i = 0, j = 0; i < pb->cpu_cnt; i++) {
		struct perf_cpu_buf *cpu_buf;
		int cpu, map_key;

		cpu = p->cpu_cnt > 0 ? p->cpus[i] : i;
		map_key = p->cpu_cnt > 0 ? p->map_keys[i] : i;

		/* in case user didn't explicitly requested particular CPUs to
		 * be attached to, skip offline/not present CPUs
		 */
		if (p->cpu_cnt <= 0 && (cpu >= n || !online[cpu]))
			continue;

		cpu_buf = perf_buffer__open_cpu_buf(pb, p->attr, cpu, map_key);
		if (IS_ERR(cpu_buf)) {
			err = PTR_ERR(cpu_buf);
			goto error;
		}

		pb->cpu_bufs[j] = cpu_buf;

		err = bpf_map_update_elem(pb->map_fd, &map_key,
					  &cpu_buf->fd, 0);
		if (err) {
			err = -errno;
			pr_warn("failed to set cpu #%d, key %d -> perf FD %d: %s\n",
				cpu, map_key, cpu_buf->fd,
				libbpf_strerror_r(err, msg, sizeof(msg)));
			goto error;
		}

		pb->events[j].events = EPOLLIN;
		pb->events[j].data.ptr = cpu_buf;
		if (epoll_ctl(pb->epoll_fd, EPOLL_CTL_ADD, cpu_buf->fd,
			      &pb->events[j]) < 0) {
			err = -errno;
			pr_warn("failed to epoll_ctl cpu #%d perf FD %d: %s\n",
				cpu, cpu_buf->fd,
				libbpf_strerror_r(err, msg, sizeof(msg)));
			goto error;
		}
		j++;
	}
	pb->cpu_cnt = j;
	free(online);

	return pb;

error:
	free(online);
	if (pb)
		perf_buffer__free(pb);
	return ERR_PTR(err);
}

struct perf_sample_raw {
	struct perf_event_header header;
	uint32_t size;
	char data[];
};

struct perf_sample_lost {
	struct perf_event_header header;
	uint64_t id;
	uint64_t lost;
	uint64_t sample_id;
};

static enum bpf_perf_event_ret
perf_buffer__process_record(struct perf_event_header *e, void *ctx)
{
	struct perf_cpu_buf *cpu_buf = ctx;
	struct perf_buffer *pb = cpu_buf->pb;
	void *data = e;

	/* user wants full control over parsing perf event */
	if (pb->event_cb)
		return pb->event_cb(pb->ctx, cpu_buf->cpu, e);

	switch (e->type) {
	case PERF_RECORD_SAMPLE: {
		struct perf_sample_raw *s = data;

		if (pb->sample_cb)
			pb->sample_cb(pb->ctx, cpu_buf->cpu, s->data, s->size);
		break;
	}
	case PERF_RECORD_LOST: {
		struct perf_sample_lost *s = data;

		if (pb->lost_cb)
			pb->lost_cb(pb->ctx, cpu_buf->cpu, s->lost);
		break;
	}
	default:
		pr_warn("unknown perf sample type %d\n", e->type);
		return LIBBPF_PERF_EVENT_ERROR;
	}
	return LIBBPF_PERF_EVENT_CONT;
}

static int perf_buffer__process_records(struct perf_buffer *pb,
					struct perf_cpu_buf *cpu_buf)
{
	enum bpf_perf_event_ret ret;

	ret = perf_event_read_simple(cpu_buf->base, pb->mmap_size,
				     pb->page_size, &cpu_buf->buf,
				     &cpu_buf->buf_size,
				     perf_buffer__process_record, cpu_buf);
	if (ret != LIBBPF_PERF_EVENT_CONT)
		return ret;
	return 0;
}

int perf_buffer__epoll_fd(const struct perf_buffer *pb)
{
	return pb->epoll_fd;
}

int perf_buffer__poll(struct perf_buffer *pb, int timeout_ms)
{
	int i, cnt, err;

	cnt = epoll_wait(pb->epoll_fd, pb->events, pb->cpu_cnt, timeout_ms);
	if (cnt < 0)
		return -errno;

	for (i = 0; i < cnt; i++) {
		struct perf_cpu_buf *cpu_buf = pb->events[i].data.ptr;

		err = perf_buffer__process_records(pb, cpu_buf);
		if (err) {
			pr_warn("error while processing records: %d\n", err);
			return libbpf_err(err);
		}
	}
	return cnt;
}

/* Return number of PERF_EVENT_ARRAY map slots set up by this perf_buffer
 * manager.
 */
size_t perf_buffer__buffer_cnt(const struct perf_buffer *pb)
{
	return pb->cpu_cnt;
}

/*
 * Return perf_event FD of a ring buffer in *buf_idx* slot of
 * PERF_EVENT_ARRAY BPF map. This FD can be polled for new data using
 * select()/poll()/epoll() Linux syscalls.
 */
int perf_buffer__buffer_fd(const struct perf_buffer *pb, size_t buf_idx)
{
	struct perf_cpu_buf *cpu_buf;

	if (buf_idx >= pb->cpu_cnt)
		return libbpf_err(-EINVAL);

	cpu_buf = pb->cpu_bufs[buf_idx];
	if (!cpu_buf)
		return libbpf_err(-ENOENT);

	return cpu_buf->fd;
}

int perf_buffer__buffer(struct perf_buffer *pb, int buf_idx, void **buf, size_t *buf_size)
{
	struct perf_cpu_buf *cpu_buf;

	if (buf_idx >= pb->cpu_cnt)
		return libbpf_err(-EINVAL);

	cpu_buf = pb->cpu_bufs[buf_idx];
	if (!cpu_buf)
		return libbpf_err(-ENOENT);

	*buf = cpu_buf->base;
	*buf_size = pb->mmap_size;
	return 0;
}

/*
 * Consume data from perf ring buffer corresponding to slot *buf_idx* in
 * PERF_EVENT_ARRAY BPF map without waiting/polling. If there is no data to
 * consume, do nothing and return success.
 * Returns:
 *   - 0 on success;
 *   - <0 on failure.
 */
int perf_buffer__consume_buffer(struct perf_buffer *pb, size_t buf_idx)
{
	struct perf_cpu_buf *cpu_buf;

	if (buf_idx >= pb->cpu_cnt)
		return libbpf_err(-EINVAL);

	cpu_buf = pb->cpu_bufs[buf_idx];
	if (!cpu_buf)
		return libbpf_err(-ENOENT);

	return perf_buffer__process_records(pb, cpu_buf);
}

int perf_buffer__consume(struct perf_buffer *pb)
{
	int i, err;

	for (i = 0; i < pb->cpu_cnt; i++) {
		struct perf_cpu_buf *cpu_buf = pb->cpu_bufs[i];

		if (!cpu_buf)
			continue;

		err = perf_buffer__process_records(pb, cpu_buf);
		if (err) {
			pr_warn("perf_buffer: failed to process records in buffer #%d: %d\n", i, err);
			return libbpf_err(err);
		}
	}
	return 0;
}

int bpf_program__set_attach_target(struct bpf_program *prog,
				   int attach_prog_fd,
				   const char *attach_func_name)
{
	int btf_obj_fd = 0, btf_id = 0, err;

	if (!prog || attach_prog_fd < 0)
		return libbpf_err(-EINVAL);

	if (prog->obj->loaded)
		return libbpf_err(-EINVAL);

	if (attach_prog_fd && !attach_func_name) {
		/* remember attach_prog_fd and let bpf_program__load() find
		 * BTF ID during the program load
		 */
		prog->attach_prog_fd = attach_prog_fd;
		return 0;
	}

	if (attach_prog_fd) {
		btf_id = libbpf_find_prog_btf_id(attach_func_name,
						 attach_prog_fd);
		if (btf_id < 0)
			return libbpf_err(btf_id);
	} else {
		if (!attach_func_name)
			return libbpf_err(-EINVAL);

		/* load btf_vmlinux, if not yet */
		err = bpf_object__load_vmlinux_btf(prog->obj, true);
		if (err)
			return libbpf_err(err);
		err = find_kernel_btf_id(prog->obj, attach_func_name,
					 prog->expected_attach_type,
					 &btf_obj_fd, &btf_id);
		if (err)
			return libbpf_err(err);
	}

	prog->attach_btf_id = btf_id;
	prog->attach_btf_obj_fd = btf_obj_fd;
	prog->attach_prog_fd = attach_prog_fd;
	return 0;
}

int parse_cpu_mask_str(const char *s, bool **mask, int *mask_sz)
{
	int err = 0, n, len, start, end = -1;
	bool *tmp;

	*mask = NULL;
	*mask_sz = 0;

	/* Each sub string separated by ',' has format \d+-\d+ or \d+ */
	while (*s) {
		if (*s == ',' || *s == '\n') {
			s++;
			continue;
		}
		n = sscanf(s, "%d%n-%d%n", &start, &len, &end, &len);
		if (n <= 0 || n > 2) {
			pr_warn("Failed to get CPU range %s: %d\n", s, n);
			err = -EINVAL;
			goto cleanup;
		} else if (n == 1) {
			end = start;
		}
		if (start < 0 || start > end) {
			pr_warn("Invalid CPU range [%d,%d] in %s\n",
				start, end, s);
			err = -EINVAL;
			goto cleanup;
		}
		tmp = realloc(*mask, end + 1);
		if (!tmp) {
			err = -ENOMEM;
			goto cleanup;
		}
		*mask = tmp;
		memset(tmp + *mask_sz, 0, start - *mask_sz);
		memset(tmp + start, 1, end - start + 1);
		*mask_sz = end + 1;
		s += len;
	}
	if (!*mask_sz) {
		pr_warn("Empty CPU range\n");
		return -EINVAL;
	}
	return 0;
cleanup:
	free(*mask);
	*mask = NULL;
	return err;
}

int parse_cpu_mask_file(const char *fcpu, bool **mask, int *mask_sz)
{
	int fd, err = 0, len;
	char buf[128];

	fd = open(fcpu, O_RDONLY | O_CLOEXEC);
	if (fd < 0) {
		err = -errno;
		pr_warn("Failed to open cpu mask file %s: %d\n", fcpu, err);
		return err;
	}
	len = read(fd, buf, sizeof(buf));
	close(fd);
	if (len <= 0) {
		err = len ? -errno : -EINVAL;
		pr_warn("Failed to read cpu mask from %s: %d\n", fcpu, err);
		return err;
	}
	if (len >= sizeof(buf)) {
		pr_warn("CPU mask is too big in file %s\n", fcpu);
		return -E2BIG;
	}
	buf[len] = '\0';

	return parse_cpu_mask_str(buf, mask, mask_sz);
}

int libbpf_num_possible_cpus(void)
{
	static const char *fcpu = "/sys/devices/system/cpu/possible";
	static int cpus;
	int err, n, i, tmp_cpus;
	bool *mask;

	tmp_cpus = READ_ONCE(cpus);
	if (tmp_cpus > 0)
		return tmp_cpus;

	err = parse_cpu_mask_file(fcpu, &mask, &n);
	if (err)
		return libbpf_err(err);

	tmp_cpus = 0;
	for (i = 0; i < n; i++) {
		if (mask[i])
			tmp_cpus++;
	}
	free(mask);

	WRITE_ONCE(cpus, tmp_cpus);
	return tmp_cpus;
}

static int populate_skeleton_maps(const struct bpf_object *obj,
				  struct bpf_map_skeleton *maps,
				  size_t map_cnt)
{
	int i;

	for (i = 0; i < map_cnt; i++) {
		struct bpf_map **map = maps[i].map;
		const char *name = maps[i].name;
		void **mmaped = maps[i].mmaped;

		*map = bpf_object__find_map_by_name(obj, name);
		if (!*map) {
			pr_warn("failed to find skeleton map '%s'\n", name);
			return -ESRCH;
		}

		/* externs shouldn't be pre-setup from user code */
		if (mmaped && (*map)->libbpf_type != LIBBPF_MAP_KCONFIG)
			*mmaped = (*map)->mmaped;
	}
	return 0;
}

static int populate_skeleton_progs(const struct bpf_object *obj,
				   struct bpf_prog_skeleton *progs,
				   size_t prog_cnt)
{
	int i;

	for (i = 0; i < prog_cnt; i++) {
		struct bpf_program **prog = progs[i].prog;
		const char *name = progs[i].name;

		*prog = bpf_object__find_program_by_name(obj, name);
		if (!*prog) {
			pr_warn("failed to find skeleton program '%s'\n", name);
			return -ESRCH;
		}
	}
	return 0;
}

int bpf_object__open_skeleton(struct bpf_object_skeleton *s,
			      const struct bpf_object_open_opts *opts)
{
	DECLARE_LIBBPF_OPTS(bpf_object_open_opts, skel_opts,
		.object_name = s->name,
	);
	struct bpf_object *obj;
	int err;

	/* Attempt to preserve opts->object_name, unless overriden by user
	 * explicitly. Overwriting object name for skeletons is discouraged,
	 * as it breaks global data maps, because they contain object name
	 * prefix as their own map name prefix. When skeleton is generated,
	 * bpftool is making an assumption that this name will stay the same.
	 */
	if (opts) {
		memcpy(&skel_opts, opts, sizeof(*opts));
		if (!opts->object_name)
			skel_opts.object_name = s->name;
	}

	obj = bpf_object__open_mem(s->data, s->data_sz, &skel_opts);
	err = libbpf_get_error(obj);
	if (err) {
		pr_warn("failed to initialize skeleton BPF object '%s': %d\n",
			s->name, err);
		return libbpf_err(err);
	}

	*s->obj = obj;
	err = populate_skeleton_maps(obj, s->maps, s->map_cnt);
	if (err) {
		pr_warn("failed to populate skeleton maps for '%s': %d\n", s->name, err);
		return libbpf_err(err);
	}

	err = populate_skeleton_progs(obj, s->progs, s->prog_cnt);
	if (err) {
		pr_warn("failed to populate skeleton progs for '%s': %d\n", s->name, err);
		return libbpf_err(err);
	}

	return 0;
}

int bpf_object__open_subskeleton(struct bpf_object_subskeleton *s)
{
	int err, len, var_idx, i;
	const char *var_name;
	const struct bpf_map *map;
	struct btf *btf;
	__u32 map_type_id;
	const struct btf_type *map_type, *var_type;
	const struct bpf_var_skeleton *var_skel;
	struct btf_var_secinfo *var;

	if (!s->obj)
		return libbpf_err(-EINVAL);

	btf = bpf_object__btf(s->obj);
	if (!btf) {
		pr_warn("subskeletons require BTF at runtime (object %s)\n",
			bpf_object__name(s->obj));
		return libbpf_err(-errno);
	}

	err = populate_skeleton_maps(s->obj, s->maps, s->map_cnt);
	if (err) {
		pr_warn("failed to populate subskeleton maps: %d\n", err);
		return libbpf_err(err);
	}

	err = populate_skeleton_progs(s->obj, s->progs, s->prog_cnt);
	if (err) {
		pr_warn("failed to populate subskeleton maps: %d\n", err);
		return libbpf_err(err);
	}

	for (var_idx = 0; var_idx < s->var_cnt; var_idx++) {
		var_skel = &s->vars[var_idx];
		map = *var_skel->map;
		map_type_id = bpf_map__btf_value_type_id(map);
		map_type = btf__type_by_id(btf, map_type_id);

		if (!btf_is_datasec(map_type)) {
			pr_warn("type for map '%1$s' is not a datasec: %2$s",
				bpf_map__name(map),
				__btf_kind_str(btf_kind(map_type)));
			return libbpf_err(-EINVAL);
		}

		len = btf_vlen(map_type);
		var = btf_var_secinfos(map_type);
		for (i = 0; i < len; i++, var++) {
			var_type = btf__type_by_id(btf, var->type);
			var_name = btf__name_by_offset(btf, var_type->name_off);
			if (strcmp(var_name, var_skel->name) == 0) {
				*var_skel->addr = map->mmaped + var->offset;
				break;
			}
		}
	}
	return 0;
}

void bpf_object__destroy_subskeleton(struct bpf_object_subskeleton *s)
{
	if (!s)
		return;
	free(s->maps);
	free(s->progs);
	free(s->vars);
	free(s);
}

int bpf_object__load_skeleton(struct bpf_object_skeleton *s)
{
	int i, err;

	err = bpf_object__load(*s->obj);
	if (err) {
		pr_warn("failed to load BPF skeleton '%s': %d\n", s->name, err);
		return libbpf_err(err);
	}

	for (i = 0; i < s->map_cnt; i++) {
		struct bpf_map *map = *s->maps[i].map;
		size_t mmap_sz = bpf_map_mmap_sz(map);
		int prot, map_fd = map->fd;
		void **mmaped = s->maps[i].mmaped;

		if (!mmaped)
			continue;

		if (!(map->def.map_flags & BPF_F_MMAPABLE)) {
			*mmaped = NULL;
			continue;
		}

		if (map->def.type == BPF_MAP_TYPE_ARENA) {
			*mmaped = map->mmaped;
			continue;
		}

		if (map->def.map_flags & BPF_F_RDONLY_PROG)
			prot = PROT_READ;
		else
			prot = PROT_READ | PROT_WRITE;

		/* Remap anonymous mmap()-ed "map initialization image" as
		 * a BPF map-backed mmap()-ed memory, but preserving the same
		 * memory address. This will cause kernel to change process'
		 * page table to point to a different piece of kernel memory,
		 * but from userspace point of view memory address (and its
		 * contents, being identical at this point) will stay the
		 * same. This mapping will be released by bpf_object__close()
		 * as per normal clean up procedure, so we don't need to worry
		 * about it from skeleton's clean up perspective.
		 */
		*mmaped = mmap(map->mmaped, mmap_sz, prot, MAP_SHARED | MAP_FIXED, map_fd, 0);
		if (*mmaped == MAP_FAILED) {
			err = -errno;
			*mmaped = NULL;
			pr_warn("failed to re-mmap() map '%s': %d\n",
				 bpf_map__name(map), err);
			return libbpf_err(err);
		}
	}

	return 0;
}

int bpf_object__attach_skeleton(struct bpf_object_skeleton *s)
{
	int i, err;

	for (i = 0; i < s->prog_cnt; i++) {
		struct bpf_program *prog = *s->progs[i].prog;
		struct bpf_link **link = s->progs[i].link;

		if (!prog->autoload || !prog->autoattach)
			continue;

		/* auto-attaching not supported for this program */
		if (!prog->sec_def || !prog->sec_def->prog_attach_fn)
			continue;

		/* if user already set the link manually, don't attempt auto-attach */
		if (*link)
			continue;

		err = prog->sec_def->prog_attach_fn(prog, prog->sec_def->cookie, link);
		if (err) {
			pr_warn("prog '%s': failed to auto-attach: %d\n",
				bpf_program__name(prog), err);
			return libbpf_err(err);
		}

		/* It's possible that for some SEC() definitions auto-attach
		 * is supported in some cases (e.g., if definition completely
		 * specifies target information), but is not in other cases.
		 * SEC("uprobe") is one such case. If user specified target
		 * binary and function name, such BPF program can be
		 * auto-attached. But if not, it shouldn't trigger skeleton's
		 * attach to fail. It should just be skipped.
		 * attach_fn signals such case with returning 0 (no error) and
		 * setting link to NULL.
		 */
	}

	return 0;
}

void bpf_object__detach_skeleton(struct bpf_object_skeleton *s)
{
	int i;

	for (i = 0; i < s->prog_cnt; i++) {
		struct bpf_link **link = s->progs[i].link;

		bpf_link__destroy(*link);
		*link = NULL;
	}
}

void bpf_object__destroy_skeleton(struct bpf_object_skeleton *s)
{
	if (!s)
		return;

	if (s->progs)
		bpf_object__detach_skeleton(s);
	if (s->obj)
		bpf_object__close(*s->obj);
	free(s->maps);
	free(s->progs);
	free(s);
}<|MERGE_RESOLUTION|>--- conflicted
+++ resolved
@@ -630,10 +630,7 @@
 	Elf *elf;
 	Elf64_Ehdr *ehdr;
 	Elf_Data *symbols;
-<<<<<<< HEAD
-=======
 	Elf_Data *arena_data;
->>>>>>> e478cf26
 	size_t shstrndx; /* section index for section name strings */
 	size_t strtabidx;
 	struct elf_sec_desc *secs;
@@ -643,10 +640,7 @@
 	int text_shndx;
 	int symbols_shndx;
 	bool has_st_ops;
-<<<<<<< HEAD
-=======
 	int arena_data_shndx;
->>>>>>> e478cf26
 };
 
 struct usdt_manager;
@@ -1470,10 +1464,7 @@
 	elf_end(obj->efile.elf);
 	obj->efile.elf = NULL;
 	obj->efile.symbols = NULL;
-<<<<<<< HEAD
-=======
 	obj->efile.arena_data = NULL;
->>>>>>> e478cf26
 
 	zfree(&obj->efile.secs);
 	obj->efile.sec_cnt = 0;
@@ -3873,12 +3864,9 @@
 				sec_desc->shdr = sh;
 				sec_desc->data = data;
 				obj->efile.has_st_ops = true;
-<<<<<<< HEAD
-=======
 			} else if (strcmp(name, ARENA_SEC) == 0) {
 				obj->efile.arena_data = data;
 				obj->efile.arena_data_shndx = idx;
->>>>>>> e478cf26
 			} else {
 				pr_info("elf: skipping unrecognized data section(%d) %s\n",
 					idx, name);
