--- conflicted
+++ resolved
@@ -9352,31 +9352,13 @@
 
 static bool __update_blocked_others(struct rq *rq, bool *done)
 {
-<<<<<<< HEAD
 	bool updated;
-=======
-	const struct sched_class *curr_class;
-	u64 now = rq_clock_pelt(rq);
-	unsigned long hw_pressure;
-	bool decayed;
->>>>>>> 49784c79
 
 	/*
 	 * update_load_avg() can call cpufreq_update_util(). Make sure that RT,
 	 * DL and IRQ signals have been updated before updating CFS.
 	 */
-<<<<<<< HEAD
 	updated = update_other_load_avgs(rq);
-=======
-	curr_class = rq->curr->sched_class;
-
-	hw_pressure = arch_scale_hw_pressure(cpu_of(rq));
-
-	decayed = update_rt_rq_load_avg(now, rq, curr_class == &rt_sched_class) |
-		  update_dl_rq_load_avg(now, rq, curr_class == &dl_sched_class) |
-		  update_hw_load_avg(now, rq, hw_pressure) |
-		  update_irq_load_avg(rq, 0);
->>>>>>> 49784c79
 
 	if (others_have_blocked(rq))
 		*done = false;
