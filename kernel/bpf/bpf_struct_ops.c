--- conflicted
+++ resolved
@@ -32,19 +32,11 @@
 	 */
 	struct bpf_link **links;
 	u32 links_cnt;
-<<<<<<< HEAD
-	/* image is a page that has all the trampolines
-=======
 	u32 image_pages_cnt;
 	/* image_pages is an array of pages that has all the trampolines
->>>>>>> 8f50d5c4
 	 * that stores the func args before calling the bpf_prog.
 	 */
-<<<<<<< HEAD
-	void *image;
-=======
 	void *image_pages[MAX_TRAMP_IMAGE_PAGES];
->>>>>>> 8f50d5c4
 	/* The owner moduler's btf. */
 	struct btf *btf;
 	/* uvalue->data stores the kernel struct
@@ -83,7 +75,6 @@
 BTF_ID_LIST(st_ops_ids)
 BTF_ID(struct, module)
 BTF_ID(struct, bpf_struct_ops_common_value)
-<<<<<<< HEAD
 
 enum {
 	IDX_MODULE_ID,
@@ -92,16 +83,6 @@
 
 extern struct btf *btf_vmlinux;
 
-=======
-
-enum {
-	IDX_MODULE_ID,
-	IDX_ST_OPS_COMMON_VALUE_ID,
-};
-
-extern struct btf *btf_vmlinux;
-
->>>>>>> 8f50d5c4
 static bool is_valid_value_type(struct btf *btf, s32 value_id,
 				const struct btf_type *type,
 				const char *value_name)
@@ -136,7 +117,31 @@
 	return true;
 }
 
-<<<<<<< HEAD
+static void *bpf_struct_ops_image_alloc(void)
+{
+	void *image;
+	int err;
+
+	err = bpf_jit_charge_modmem(PAGE_SIZE);
+	if (err)
+		return ERR_PTR(err);
+	image = arch_alloc_bpf_trampoline(PAGE_SIZE);
+	if (!image) {
+		bpf_jit_uncharge_modmem(PAGE_SIZE);
+		return ERR_PTR(-ENOMEM);
+	}
+
+	return image;
+}
+
+void bpf_struct_ops_image_free(void *image)
+{
+	if (image) {
+		arch_free_bpf_trampoline(image, PAGE_SIZE);
+		bpf_jit_uncharge_modmem(PAGE_SIZE);
+	}
+}
+
 #define MAYBE_NULL_SUFFIX "__nullable"
 #define MAX_STUB_NAME 128
 
@@ -229,125 +234,6 @@
 	if (!info_buf)
 		return -ENOMEM;
 
-=======
-static void *bpf_struct_ops_image_alloc(void)
-{
-	void *image;
-	int err;
-
-	err = bpf_jit_charge_modmem(PAGE_SIZE);
-	if (err)
-		return ERR_PTR(err);
-	image = arch_alloc_bpf_trampoline(PAGE_SIZE);
-	if (!image) {
-		bpf_jit_uncharge_modmem(PAGE_SIZE);
-		return ERR_PTR(-ENOMEM);
-	}
-
-	return image;
-}
-
-void bpf_struct_ops_image_free(void *image)
-{
-	if (image) {
-		arch_free_bpf_trampoline(image, PAGE_SIZE);
-		bpf_jit_uncharge_modmem(PAGE_SIZE);
-	}
-}
-
-#define MAYBE_NULL_SUFFIX "__nullable"
-#define MAX_STUB_NAME 128
-
-/* Return the type info of a stub function, if it exists.
- *
- * The name of a stub function is made up of the name of the struct_ops and
- * the name of the function pointer member, separated by "__". For example,
- * if the struct_ops type is named "foo_ops" and the function pointer
- * member is named "bar", the stub function name would be "foo_ops__bar".
- */
-static const struct btf_type *
-find_stub_func_proto(const struct btf *btf, const char *st_op_name,
-		     const char *member_name)
-{
-	char stub_func_name[MAX_STUB_NAME];
-	const struct btf_type *func_type;
-	s32 btf_id;
-	int cp;
-
-	cp = snprintf(stub_func_name, MAX_STUB_NAME, "%s__%s",
-		      st_op_name, member_name);
-	if (cp >= MAX_STUB_NAME) {
-		pr_warn("Stub function name too long\n");
-		return NULL;
-	}
-	btf_id = btf_find_by_name_kind(btf, stub_func_name, BTF_KIND_FUNC);
-	if (btf_id < 0)
-		return NULL;
-	func_type = btf_type_by_id(btf, btf_id);
-	if (!func_type)
-		return NULL;
-
-	return btf_type_by_id(btf, func_type->type); /* FUNC_PROTO */
-}
-
-/* Prepare argument info for every nullable argument of a member of a
- * struct_ops type.
- *
- * Initialize a struct bpf_struct_ops_arg_info according to type info of
- * the arguments of a stub function. (Check kCFI for more information about
- * stub functions.)
- *
- * Each member in the struct_ops type has a struct bpf_struct_ops_arg_info
- * to provide an array of struct bpf_ctx_arg_aux, which in turn provides
- * the information that used by the verifier to check the arguments of the
- * BPF struct_ops program assigned to the member. Here, we only care about
- * the arguments that are marked as __nullable.
- *
- * The array of struct bpf_ctx_arg_aux is eventually assigned to
- * prog->aux->ctx_arg_info of BPF struct_ops programs and passed to the
- * verifier. (See check_struct_ops_btf_id())
- *
- * arg_info->info will be the list of struct bpf_ctx_arg_aux if success. If
- * fails, it will be kept untouched.
- */
-static int prepare_arg_info(struct btf *btf,
-			    const char *st_ops_name,
-			    const char *member_name,
-			    const struct btf_type *func_proto,
-			    struct bpf_struct_ops_arg_info *arg_info)
-{
-	const struct btf_type *stub_func_proto, *pointed_type;
-	const struct btf_param *stub_args, *args;
-	struct bpf_ctx_arg_aux *info, *info_buf;
-	u32 nargs, arg_no, info_cnt = 0;
-	u32 arg_btf_id;
-	int offset;
-
-	stub_func_proto = find_stub_func_proto(btf, st_ops_name, member_name);
-	if (!stub_func_proto)
-		return 0;
-
-	/* Check if the number of arguments of the stub function is the same
-	 * as the number of arguments of the function pointer.
-	 */
-	nargs = btf_type_vlen(func_proto);
-	if (nargs != btf_type_vlen(stub_func_proto)) {
-		pr_warn("the number of arguments of the stub function %s__%s does not match the number of arguments of the member %s of struct %s\n",
-			st_ops_name, member_name, member_name, st_ops_name);
-		return -EINVAL;
-	}
-
-	if (!nargs)
-		return 0;
-
-	args = btf_params(func_proto);
-	stub_args = btf_params(stub_func_proto);
-
-	info_buf = kcalloc(nargs, sizeof(*info_buf), GFP_KERNEL);
-	if (!info_buf)
-		return -ENOMEM;
-
->>>>>>> 8f50d5c4
 	/* Prepare info for every nullable argument */
 	info = info_buf;
 	for (arg_no = 0; arg_no < nargs; arg_no++) {
@@ -413,19 +299,11 @@
 {
 	struct bpf_struct_ops_arg_info *arg_info;
 	int i;
-<<<<<<< HEAD
 
 	arg_info = st_ops_desc->arg_info;
 	for (i = 0; i < btf_type_vlen(st_ops_desc->type); i++)
 		kfree(arg_info[i].info);
 
-=======
-
-	arg_info = st_ops_desc->arg_info;
-	for (i = 0; i < btf_type_vlen(st_ops_desc->type); i++)
-		kfree(arg_info[i].info);
-
->>>>>>> 8f50d5c4
 	kfree(arg_info);
 }
 
@@ -489,17 +367,10 @@
 	st_ops_desc->type_id = type_id;
 	st_ops_desc->value_id = value_id;
 	st_ops_desc->value_type = btf_type_by_id(btf, value_id);
-<<<<<<< HEAD
 
 	for_each_member(i, t, member) {
 		const struct btf_type *func_proto;
 
-=======
-
-	for_each_member(i, t, member) {
-		const struct btf_type *func_proto;
-
->>>>>>> 8f50d5c4
 		mname = btf_name_by_offset(btf, member->name_off);
 		if (!*mname) {
 			pr_warn("anon member in struct %s is not supported\n",
@@ -616,8 +487,6 @@
 	}
 }
 
-<<<<<<< HEAD
-=======
 static void bpf_struct_ops_map_free_image(struct bpf_struct_ops_map *st_map)
 {
 	int i;
@@ -627,7 +496,6 @@
 	st_map->image_pages_cnt = 0;
 }
 
->>>>>>> 8f50d5c4
 static int check_zero_holes(const struct btf *btf, const struct btf_type *t, void *data)
 {
 	const struct btf_member *member;
@@ -1058,7 +926,6 @@
 		if (!btf)
 			return ERR_PTR(-ENOTSUPP);
 	}
-<<<<<<< HEAD
 
 	st_ops_desc = bpf_struct_ops_find_value(btf, attr->btf_vmlinux_value_type_id);
 	if (!st_ops_desc) {
@@ -1072,21 +939,6 @@
 		goto errout;
 	}
 
-=======
-
-	st_ops_desc = bpf_struct_ops_find_value(btf, attr->btf_vmlinux_value_type_id);
-	if (!st_ops_desc) {
-		ret = -ENOTSUPP;
-		goto errout;
-	}
-
-	vt = st_ops_desc->value_type;
-	if (attr->value_size != vt->size) {
-		ret = -EINVAL;
-		goto errout;
-	}
-
->>>>>>> 8f50d5c4
 	t = st_ops_desc->type;
 
 	st_map_size = sizeof(*st_map) +
@@ -1104,23 +956,6 @@
 	st_map->st_ops_desc = st_ops_desc;
 	map = &st_map->map;
 
-<<<<<<< HEAD
-	ret = bpf_jit_charge_modmem(PAGE_SIZE);
-	if (ret)
-		goto errout_free;
-
-	st_map->image = arch_alloc_bpf_trampoline(PAGE_SIZE);
-	if (!st_map->image) {
-		/* __bpf_struct_ops_map_free() uses st_map->image as flag
-		 * for "charged or not". In this case, we need to unchange
-		 * here.
-		 */
-		bpf_jit_uncharge_modmem(PAGE_SIZE);
-		ret = -ENOMEM;
-		goto errout_free;
-	}
-=======
->>>>>>> 8f50d5c4
 	st_map->uvalue = bpf_map_area_alloc(vt->size, NUMA_NO_NODE);
 	st_map->links_cnt = btf_type_vlen(t);
 	st_map->links =
