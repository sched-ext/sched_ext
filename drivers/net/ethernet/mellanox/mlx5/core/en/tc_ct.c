// SPDX-License-Identifier: GPL-2.0 OR Linux-OpenIB
/* Copyright (c) 2019 Mellanox Technologies. */

#include <net/netfilter/nf_conntrack.h>
#include <net/netfilter/nf_conntrack_core.h>
#include <net/netfilter/nf_conntrack_zones.h>
#include <net/netfilter/nf_conntrack_labels.h>
#include <net/netfilter/nf_conntrack_helper.h>
#include <net/netfilter/nf_conntrack_acct.h>
#include <uapi/linux/tc_act/tc_pedit.h>
#include <net/tc_act/tc_ct.h>
#include <net/flow_offload.h>
#include <net/netfilter/nf_flow_table.h>
#include <linux/workqueue.h>
#include <linux/refcount.h>
#include <linux/xarray.h>

#include "lib/fs_chains.h"
#include "en/tc_ct.h"
#include "en/mod_hdr.h"
#include "en/mapping.h"
#include "en/tc/post_act.h"
#include "en.h"
#include "en_tc.h"
#include "en_rep.h"

#define MLX5_CT_ZONE_BITS (mlx5e_tc_attr_to_reg_mappings[ZONE_TO_REG].mlen)
#define MLX5_CT_ZONE_MASK GENMASK(MLX5_CT_ZONE_BITS - 1, 0)
#define MLX5_CT_STATE_ESTABLISHED_BIT BIT(1)
#define MLX5_CT_STATE_TRK_BIT BIT(2)
#define MLX5_CT_STATE_NAT_BIT BIT(3)
#define MLX5_CT_STATE_REPLY_BIT BIT(4)
#define MLX5_CT_STATE_RELATED_BIT BIT(5)
#define MLX5_CT_STATE_INVALID_BIT BIT(6)

#define MLX5_CT_LABELS_BITS (mlx5e_tc_attr_to_reg_mappings[LABELS_TO_REG].mlen)
#define MLX5_CT_LABELS_MASK GENMASK(MLX5_CT_LABELS_BITS - 1, 0)

#define ct_dbg(fmt, args...)\
	netdev_dbg(ct_priv->netdev, "ct_debug: " fmt "\n", ##args)

struct mlx5_tc_ct_priv {
	struct mlx5_core_dev *dev;
	const struct net_device *netdev;
	struct mod_hdr_tbl *mod_hdr_tbl;
	struct xarray tuple_ids;
	struct rhashtable zone_ht;
	struct rhashtable ct_tuples_ht;
	struct rhashtable ct_tuples_nat_ht;
	struct mlx5_flow_table *ct;
	struct mlx5_flow_table *ct_nat;
	struct mlx5e_post_act *post_act;
	struct mutex control_lock; /* guards parallel adds/dels */
	struct mapping_ctx *zone_mapping;
	struct mapping_ctx *labels_mapping;
	enum mlx5_flow_namespace_type ns_type;
	struct mlx5_fs_chains *chains;
	spinlock_t ht_lock; /* protects ft entries */
};

struct mlx5_ct_flow {
	struct mlx5_flow_attr *pre_ct_attr;
	struct mlx5_flow_handle *pre_ct_rule;
	struct mlx5e_post_act_handle *post_act_handle;
	struct mlx5_ct_ft *ft;
	u32 chain_mapping;
};

struct mlx5_ct_zone_rule {
	struct mlx5_flow_handle *rule;
	struct mlx5e_mod_hdr_handle *mh;
	struct mlx5_flow_attr *attr;
	bool nat;
};

struct mlx5_tc_ct_pre {
	struct mlx5_flow_table *ft;
	struct mlx5_flow_group *flow_grp;
	struct mlx5_flow_group *miss_grp;
	struct mlx5_flow_handle *flow_rule;
	struct mlx5_flow_handle *miss_rule;
	struct mlx5_modify_hdr *modify_hdr;
};

struct mlx5_ct_ft {
	struct rhash_head node;
	u16 zone;
	u32 zone_restore_id;
	refcount_t refcount;
	struct nf_flowtable *nf_ft;
	struct mlx5_tc_ct_priv *ct_priv;
	struct rhashtable ct_entries_ht;
	struct mlx5_tc_ct_pre pre_ct;
	struct mlx5_tc_ct_pre pre_ct_nat;
};

struct mlx5_ct_tuple {
	u16 addr_type;
	__be16 n_proto;
	u8 ip_proto;
	struct {
		union {
			__be32 src_v4;
			struct in6_addr src_v6;
		};
		union {
			__be32 dst_v4;
			struct in6_addr dst_v6;
		};
	} ip;
	struct {
		__be16 src;
		__be16 dst;
	} port;

	u16 zone;
};

struct mlx5_ct_counter {
	struct mlx5_fc *counter;
	refcount_t refcount;
	bool is_shared;
};

enum {
	MLX5_CT_ENTRY_FLAG_VALID,
};

struct mlx5_ct_entry {
	struct rhash_head node;
	struct rhash_head tuple_node;
	struct rhash_head tuple_nat_node;
	struct mlx5_ct_counter *counter;
	unsigned long cookie;
	unsigned long restore_cookie;
	struct mlx5_ct_tuple tuple;
	struct mlx5_ct_tuple tuple_nat;
	struct mlx5_ct_zone_rule zone_rules[2];

	struct mlx5_tc_ct_priv *ct_priv;
	struct work_struct work;

	refcount_t refcnt;
	unsigned long flags;
};

static void
mlx5_tc_ct_entry_destroy_mod_hdr(struct mlx5_tc_ct_priv *ct_priv,
				 struct mlx5_flow_attr *attr,
				 struct mlx5e_mod_hdr_handle *mh);

static const struct rhashtable_params cts_ht_params = {
	.head_offset = offsetof(struct mlx5_ct_entry, node),
	.key_offset = offsetof(struct mlx5_ct_entry, cookie),
	.key_len = sizeof(((struct mlx5_ct_entry *)0)->cookie),
	.automatic_shrinking = true,
	.min_size = 16 * 1024,
};

static const struct rhashtable_params zone_params = {
	.head_offset = offsetof(struct mlx5_ct_ft, node),
	.key_offset = offsetof(struct mlx5_ct_ft, zone),
	.key_len = sizeof(((struct mlx5_ct_ft *)0)->zone),
	.automatic_shrinking = true,
};

static const struct rhashtable_params tuples_ht_params = {
	.head_offset = offsetof(struct mlx5_ct_entry, tuple_node),
	.key_offset = offsetof(struct mlx5_ct_entry, tuple),
	.key_len = sizeof(((struct mlx5_ct_entry *)0)->tuple),
	.automatic_shrinking = true,
	.min_size = 16 * 1024,
};

static const struct rhashtable_params tuples_nat_ht_params = {
	.head_offset = offsetof(struct mlx5_ct_entry, tuple_nat_node),
	.key_offset = offsetof(struct mlx5_ct_entry, tuple_nat),
	.key_len = sizeof(((struct mlx5_ct_entry *)0)->tuple_nat),
	.automatic_shrinking = true,
	.min_size = 16 * 1024,
};

static bool
mlx5_tc_ct_entry_has_nat(struct mlx5_ct_entry *entry)
{
	return !!(entry->tuple_nat_node.next);
}

static int
mlx5_get_label_mapping(struct mlx5_tc_ct_priv *ct_priv,
		       u32 *labels, u32 *id)
{
	if (!memchr_inv(labels, 0, sizeof(u32) * 4)) {
		*id = 0;
		return 0;
	}

	if (mapping_add(ct_priv->labels_mapping, labels, id))
		return -EOPNOTSUPP;

	return 0;
}

static void
mlx5_put_label_mapping(struct mlx5_tc_ct_priv *ct_priv, u32 id)
{
	if (id)
		mapping_remove(ct_priv->labels_mapping, id);
}

static int
mlx5_tc_ct_rule_to_tuple(struct mlx5_ct_tuple *tuple, struct flow_rule *rule)
{
	struct flow_match_control control;
	struct flow_match_basic basic;

	flow_rule_match_basic(rule, &basic);
	flow_rule_match_control(rule, &control);

	tuple->n_proto = basic.key->n_proto;
	tuple->ip_proto = basic.key->ip_proto;
	tuple->addr_type = control.key->addr_type;

	if (tuple->addr_type == FLOW_DISSECTOR_KEY_IPV4_ADDRS) {
		struct flow_match_ipv4_addrs match;

		flow_rule_match_ipv4_addrs(rule, &match);
		tuple->ip.src_v4 = match.key->src;
		tuple->ip.dst_v4 = match.key->dst;
	} else if (tuple->addr_type == FLOW_DISSECTOR_KEY_IPV6_ADDRS) {
		struct flow_match_ipv6_addrs match;

		flow_rule_match_ipv6_addrs(rule, &match);
		tuple->ip.src_v6 = match.key->src;
		tuple->ip.dst_v6 = match.key->dst;
	} else {
		return -EOPNOTSUPP;
	}

	if (flow_rule_match_key(rule, FLOW_DISSECTOR_KEY_PORTS)) {
		struct flow_match_ports match;

		flow_rule_match_ports(rule, &match);
		switch (tuple->ip_proto) {
		case IPPROTO_TCP:
		case IPPROTO_UDP:
			tuple->port.src = match.key->src;
			tuple->port.dst = match.key->dst;
			break;
		default:
			return -EOPNOTSUPP;
		}
	} else {
		return -EOPNOTSUPP;
	}

	return 0;
}

static int
mlx5_tc_ct_rule_to_tuple_nat(struct mlx5_ct_tuple *tuple,
			     struct flow_rule *rule)
{
	struct flow_action *flow_action = &rule->action;
	struct flow_action_entry *act;
	u32 offset, val, ip6_offset;
	int i;

	flow_action_for_each(i, act, flow_action) {
		if (act->id != FLOW_ACTION_MANGLE)
			continue;

		offset = act->mangle.offset;
		val = act->mangle.val;
		switch (act->mangle.htype) {
		case FLOW_ACT_MANGLE_HDR_TYPE_IP4:
			if (offset == offsetof(struct iphdr, saddr))
				tuple->ip.src_v4 = cpu_to_be32(val);
			else if (offset == offsetof(struct iphdr, daddr))
				tuple->ip.dst_v4 = cpu_to_be32(val);
			else
				return -EOPNOTSUPP;
			break;

		case FLOW_ACT_MANGLE_HDR_TYPE_IP6:
			ip6_offset = (offset - offsetof(struct ipv6hdr, saddr));
			ip6_offset /= 4;
			if (ip6_offset < 4)
				tuple->ip.src_v6.s6_addr32[ip6_offset] = cpu_to_be32(val);
			else if (ip6_offset < 8)
				tuple->ip.dst_v6.s6_addr32[ip6_offset - 4] = cpu_to_be32(val);
			else
				return -EOPNOTSUPP;
			break;

		case FLOW_ACT_MANGLE_HDR_TYPE_TCP:
			if (offset == offsetof(struct tcphdr, source))
				tuple->port.src = cpu_to_be16(val);
			else if (offset == offsetof(struct tcphdr, dest))
				tuple->port.dst = cpu_to_be16(val);
			else
				return -EOPNOTSUPP;
			break;

		case FLOW_ACT_MANGLE_HDR_TYPE_UDP:
			if (offset == offsetof(struct udphdr, source))
				tuple->port.src = cpu_to_be16(val);
			else if (offset == offsetof(struct udphdr, dest))
				tuple->port.dst = cpu_to_be16(val);
			else
				return -EOPNOTSUPP;
			break;

		default:
			return -EOPNOTSUPP;
		}
	}

	return 0;
}

static int
mlx5_tc_ct_set_tuple_match(struct mlx5e_priv *priv, struct mlx5_flow_spec *spec,
			   struct flow_rule *rule)
{
	void *headers_c = MLX5_ADDR_OF(fte_match_param, spec->match_criteria,
				       outer_headers);
	void *headers_v = MLX5_ADDR_OF(fte_match_param, spec->match_value,
				       outer_headers);
	u16 addr_type = 0;
	u8 ip_proto = 0;

	if (flow_rule_match_key(rule, FLOW_DISSECTOR_KEY_BASIC)) {
		struct flow_match_basic match;

		flow_rule_match_basic(rule, &match);

		mlx5e_tc_set_ethertype(priv->mdev, &match, true, headers_c,
				       headers_v);
		MLX5_SET(fte_match_set_lyr_2_4, headers_c, ip_protocol,
			 match.mask->ip_proto);
		MLX5_SET(fte_match_set_lyr_2_4, headers_v, ip_protocol,
			 match.key->ip_proto);

		ip_proto = match.key->ip_proto;
	}

	if (flow_rule_match_key(rule, FLOW_DISSECTOR_KEY_CONTROL)) {
		struct flow_match_control match;

		flow_rule_match_control(rule, &match);
		addr_type = match.key->addr_type;
	}

	if (addr_type == FLOW_DISSECTOR_KEY_IPV4_ADDRS) {
		struct flow_match_ipv4_addrs match;

		flow_rule_match_ipv4_addrs(rule, &match);
		memcpy(MLX5_ADDR_OF(fte_match_set_lyr_2_4, headers_c,
				    src_ipv4_src_ipv6.ipv4_layout.ipv4),
		       &match.mask->src, sizeof(match.mask->src));
		memcpy(MLX5_ADDR_OF(fte_match_set_lyr_2_4, headers_v,
				    src_ipv4_src_ipv6.ipv4_layout.ipv4),
		       &match.key->src, sizeof(match.key->src));
		memcpy(MLX5_ADDR_OF(fte_match_set_lyr_2_4, headers_c,
				    dst_ipv4_dst_ipv6.ipv4_layout.ipv4),
		       &match.mask->dst, sizeof(match.mask->dst));
		memcpy(MLX5_ADDR_OF(fte_match_set_lyr_2_4, headers_v,
				    dst_ipv4_dst_ipv6.ipv4_layout.ipv4),
		       &match.key->dst, sizeof(match.key->dst));
	}

	if (addr_type == FLOW_DISSECTOR_KEY_IPV6_ADDRS) {
		struct flow_match_ipv6_addrs match;

		flow_rule_match_ipv6_addrs(rule, &match);
		memcpy(MLX5_ADDR_OF(fte_match_set_lyr_2_4, headers_c,
				    src_ipv4_src_ipv6.ipv6_layout.ipv6),
		       &match.mask->src, sizeof(match.mask->src));
		memcpy(MLX5_ADDR_OF(fte_match_set_lyr_2_4, headers_v,
				    src_ipv4_src_ipv6.ipv6_layout.ipv6),
		       &match.key->src, sizeof(match.key->src));

		memcpy(MLX5_ADDR_OF(fte_match_set_lyr_2_4, headers_c,
				    dst_ipv4_dst_ipv6.ipv6_layout.ipv6),
		       &match.mask->dst, sizeof(match.mask->dst));
		memcpy(MLX5_ADDR_OF(fte_match_set_lyr_2_4, headers_v,
				    dst_ipv4_dst_ipv6.ipv6_layout.ipv6),
		       &match.key->dst, sizeof(match.key->dst));
	}

	if (flow_rule_match_key(rule, FLOW_DISSECTOR_KEY_PORTS)) {
		struct flow_match_ports match;

		flow_rule_match_ports(rule, &match);
		switch (ip_proto) {
		case IPPROTO_TCP:
			MLX5_SET(fte_match_set_lyr_2_4, headers_c,
				 tcp_sport, ntohs(match.mask->src));
			MLX5_SET(fte_match_set_lyr_2_4, headers_v,
				 tcp_sport, ntohs(match.key->src));

			MLX5_SET(fte_match_set_lyr_2_4, headers_c,
				 tcp_dport, ntohs(match.mask->dst));
			MLX5_SET(fte_match_set_lyr_2_4, headers_v,
				 tcp_dport, ntohs(match.key->dst));
			break;

		case IPPROTO_UDP:
			MLX5_SET(fte_match_set_lyr_2_4, headers_c,
				 udp_sport, ntohs(match.mask->src));
			MLX5_SET(fte_match_set_lyr_2_4, headers_v,
				 udp_sport, ntohs(match.key->src));

			MLX5_SET(fte_match_set_lyr_2_4, headers_c,
				 udp_dport, ntohs(match.mask->dst));
			MLX5_SET(fte_match_set_lyr_2_4, headers_v,
				 udp_dport, ntohs(match.key->dst));
			break;
		default:
			break;
		}
	}

	if (flow_rule_match_key(rule, FLOW_DISSECTOR_KEY_TCP)) {
		struct flow_match_tcp match;

		flow_rule_match_tcp(rule, &match);
		MLX5_SET(fte_match_set_lyr_2_4, headers_c, tcp_flags,
			 ntohs(match.mask->flags));
		MLX5_SET(fte_match_set_lyr_2_4, headers_v, tcp_flags,
			 ntohs(match.key->flags));
	}

	return 0;
}

static void
mlx5_tc_ct_counter_put(struct mlx5_tc_ct_priv *ct_priv, struct mlx5_ct_entry *entry)
{
	if (entry->counter->is_shared &&
	    !refcount_dec_and_test(&entry->counter->refcount))
		return;

	mlx5_fc_destroy(ct_priv->dev, entry->counter->counter);
	kfree(entry->counter);
}

static void
mlx5_tc_ct_entry_del_rule(struct mlx5_tc_ct_priv *ct_priv,
			  struct mlx5_ct_entry *entry,
			  bool nat)
{
	struct mlx5_ct_zone_rule *zone_rule = &entry->zone_rules[nat];
	struct mlx5_flow_attr *attr = zone_rule->attr;

	ct_dbg("Deleting ct entry rule in zone %d", entry->tuple.zone);

	mlx5_tc_rule_delete(netdev_priv(ct_priv->netdev), zone_rule->rule, attr);
	mlx5_tc_ct_entry_destroy_mod_hdr(ct_priv, zone_rule->attr, zone_rule->mh);
	mlx5_put_label_mapping(ct_priv, attr->ct_attr.ct_labels_id);
	kfree(attr);
}

static void
mlx5_tc_ct_entry_del_rules(struct mlx5_tc_ct_priv *ct_priv,
			   struct mlx5_ct_entry *entry)
{
	mlx5_tc_ct_entry_del_rule(ct_priv, entry, true);
	mlx5_tc_ct_entry_del_rule(ct_priv, entry, false);
}

static struct flow_action_entry *
mlx5_tc_ct_get_ct_metadata_action(struct flow_rule *flow_rule)
{
	struct flow_action *flow_action = &flow_rule->action;
	struct flow_action_entry *act;
	int i;

	flow_action_for_each(i, act, flow_action) {
		if (act->id == FLOW_ACTION_CT_METADATA)
			return act;
	}

	return NULL;
}

static int
mlx5_tc_ct_entry_set_registers(struct mlx5_tc_ct_priv *ct_priv,
			       struct mlx5e_tc_mod_hdr_acts *mod_acts,
			       u8 ct_state,
			       u32 mark,
			       u32 labels_id,
			       u8 zone_restore_id)
{
	enum mlx5_flow_namespace_type ns = ct_priv->ns_type;
	struct mlx5_core_dev *dev = ct_priv->dev;
	int err;

	err = mlx5e_tc_match_to_reg_set(dev, mod_acts, ns,
					CTSTATE_TO_REG, ct_state);
	if (err)
		return err;

	err = mlx5e_tc_match_to_reg_set(dev, mod_acts, ns,
					MARK_TO_REG, mark);
	if (err)
		return err;

	err = mlx5e_tc_match_to_reg_set(dev, mod_acts, ns,
					LABELS_TO_REG, labels_id);
	if (err)
		return err;

	err = mlx5e_tc_match_to_reg_set(dev, mod_acts, ns,
					ZONE_RESTORE_TO_REG, zone_restore_id);
	if (err)
		return err;

	/* Make another copy of zone id in reg_b for
	 * NIC rx flows since we don't copy reg_c1 to
	 * reg_b upon miss.
	 */
	if (ns != MLX5_FLOW_NAMESPACE_FDB) {
		err = mlx5e_tc_match_to_reg_set(dev, mod_acts, ns,
						NIC_ZONE_RESTORE_TO_REG, zone_restore_id);
		if (err)
			return err;
	}
	return 0;
}

static int
mlx5_tc_ct_parse_mangle_to_mod_act(struct flow_action_entry *act,
				   char *modact)
{
	u32 offset = act->mangle.offset, field;

	switch (act->mangle.htype) {
	case FLOW_ACT_MANGLE_HDR_TYPE_IP4:
		MLX5_SET(set_action_in, modact, length, 0);
		if (offset == offsetof(struct iphdr, saddr))
			field = MLX5_ACTION_IN_FIELD_OUT_SIPV4;
		else if (offset == offsetof(struct iphdr, daddr))
			field = MLX5_ACTION_IN_FIELD_OUT_DIPV4;
		else
			return -EOPNOTSUPP;
		break;

	case FLOW_ACT_MANGLE_HDR_TYPE_IP6:
		MLX5_SET(set_action_in, modact, length, 0);
		if (offset == offsetof(struct ipv6hdr, saddr) + 12)
			field = MLX5_ACTION_IN_FIELD_OUT_SIPV6_31_0;
		else if (offset == offsetof(struct ipv6hdr, saddr) + 8)
			field = MLX5_ACTION_IN_FIELD_OUT_SIPV6_63_32;
		else if (offset == offsetof(struct ipv6hdr, saddr) + 4)
			field = MLX5_ACTION_IN_FIELD_OUT_SIPV6_95_64;
		else if (offset == offsetof(struct ipv6hdr, saddr))
			field = MLX5_ACTION_IN_FIELD_OUT_SIPV6_127_96;
		else if (offset == offsetof(struct ipv6hdr, daddr) + 12)
			field = MLX5_ACTION_IN_FIELD_OUT_DIPV6_31_0;
		else if (offset == offsetof(struct ipv6hdr, daddr) + 8)
			field = MLX5_ACTION_IN_FIELD_OUT_DIPV6_63_32;
		else if (offset == offsetof(struct ipv6hdr, daddr) + 4)
			field = MLX5_ACTION_IN_FIELD_OUT_DIPV6_95_64;
		else if (offset == offsetof(struct ipv6hdr, daddr))
			field = MLX5_ACTION_IN_FIELD_OUT_DIPV6_127_96;
		else
			return -EOPNOTSUPP;
		break;

	case FLOW_ACT_MANGLE_HDR_TYPE_TCP:
		MLX5_SET(set_action_in, modact, length, 16);
		if (offset == offsetof(struct tcphdr, source))
			field = MLX5_ACTION_IN_FIELD_OUT_TCP_SPORT;
		else if (offset == offsetof(struct tcphdr, dest))
			field = MLX5_ACTION_IN_FIELD_OUT_TCP_DPORT;
		else
			return -EOPNOTSUPP;
		break;

	case FLOW_ACT_MANGLE_HDR_TYPE_UDP:
		MLX5_SET(set_action_in, modact, length, 16);
		if (offset == offsetof(struct udphdr, source))
			field = MLX5_ACTION_IN_FIELD_OUT_UDP_SPORT;
		else if (offset == offsetof(struct udphdr, dest))
			field = MLX5_ACTION_IN_FIELD_OUT_UDP_DPORT;
		else
			return -EOPNOTSUPP;
		break;

	default:
		return -EOPNOTSUPP;
	}

	MLX5_SET(set_action_in, modact, action_type, MLX5_ACTION_TYPE_SET);
	MLX5_SET(set_action_in, modact, offset, 0);
	MLX5_SET(set_action_in, modact, field, field);
	MLX5_SET(set_action_in, modact, data, act->mangle.val);

	return 0;
}

static int
mlx5_tc_ct_entry_create_nat(struct mlx5_tc_ct_priv *ct_priv,
			    struct flow_rule *flow_rule,
			    struct mlx5e_tc_mod_hdr_acts *mod_acts)
{
	struct flow_action *flow_action = &flow_rule->action;
	struct mlx5_core_dev *mdev = ct_priv->dev;
	struct flow_action_entry *act;
	size_t action_size;
	char *modact;
	int err, i;

	action_size = MLX5_UN_SZ_BYTES(set_add_copy_action_in_auto);

	flow_action_for_each(i, act, flow_action) {
		switch (act->id) {
		case FLOW_ACTION_MANGLE: {
			err = alloc_mod_hdr_actions(mdev, ct_priv->ns_type,
						    mod_acts);
			if (err)
				return err;

			modact = mod_acts->actions +
				 mod_acts->num_actions * action_size;

			err = mlx5_tc_ct_parse_mangle_to_mod_act(act, modact);
			if (err)
				return err;

			mod_acts->num_actions++;
		}
		break;

		case FLOW_ACTION_CT_METADATA:
			/* Handled earlier */
			continue;
		default:
			return -EOPNOTSUPP;
		}
	}

	return 0;
}

static int
mlx5_tc_ct_entry_create_mod_hdr(struct mlx5_tc_ct_priv *ct_priv,
				struct mlx5_flow_attr *attr,
				struct flow_rule *flow_rule,
				struct mlx5e_mod_hdr_handle **mh,
				u8 zone_restore_id, bool nat)
{
	struct mlx5e_tc_mod_hdr_acts mod_acts = {};
	struct flow_action_entry *meta;
	u16 ct_state = 0;
	int err;

	meta = mlx5_tc_ct_get_ct_metadata_action(flow_rule);
	if (!meta)
		return -EOPNOTSUPP;

	err = mlx5_get_label_mapping(ct_priv, meta->ct_metadata.labels,
				     &attr->ct_attr.ct_labels_id);
	if (err)
		return -EOPNOTSUPP;
	if (nat) {
		err = mlx5_tc_ct_entry_create_nat(ct_priv, flow_rule,
						  &mod_acts);
		if (err)
			goto err_mapping;

		ct_state |= MLX5_CT_STATE_NAT_BIT;
	}

	ct_state |= MLX5_CT_STATE_ESTABLISHED_BIT | MLX5_CT_STATE_TRK_BIT;
	ct_state |= meta->ct_metadata.orig_dir ? 0 : MLX5_CT_STATE_REPLY_BIT;
	err = mlx5_tc_ct_entry_set_registers(ct_priv, &mod_acts,
					     ct_state,
					     meta->ct_metadata.mark,
					     attr->ct_attr.ct_labels_id,
					     zone_restore_id);
	if (err)
		goto err_mapping;

	if (nat) {
		attr->modify_hdr = mlx5_modify_header_alloc(ct_priv->dev, ct_priv->ns_type,
							    mod_acts.num_actions,
							    mod_acts.actions);
		if (IS_ERR(attr->modify_hdr)) {
			err = PTR_ERR(attr->modify_hdr);
			goto err_mapping;
		}

		*mh = NULL;
	} else {
		*mh = mlx5e_mod_hdr_attach(ct_priv->dev,
					   ct_priv->mod_hdr_tbl,
					   ct_priv->ns_type,
					   &mod_acts);
		if (IS_ERR(*mh)) {
			err = PTR_ERR(*mh);
			goto err_mapping;
		}
		attr->modify_hdr = mlx5e_mod_hdr_get(*mh);
	}

	dealloc_mod_hdr_actions(&mod_acts);
	return 0;

err_mapping:
	dealloc_mod_hdr_actions(&mod_acts);
	mlx5_put_label_mapping(ct_priv, attr->ct_attr.ct_labels_id);
	return err;
}

static void
mlx5_tc_ct_entry_destroy_mod_hdr(struct mlx5_tc_ct_priv *ct_priv,
				 struct mlx5_flow_attr *attr,
				 struct mlx5e_mod_hdr_handle *mh)
{
	if (mh)
		mlx5e_mod_hdr_detach(ct_priv->dev, ct_priv->mod_hdr_tbl, mh);
	else
		mlx5_modify_header_dealloc(ct_priv->dev, attr->modify_hdr);
}

static int
mlx5_tc_ct_entry_add_rule(struct mlx5_tc_ct_priv *ct_priv,
			  struct flow_rule *flow_rule,
			  struct mlx5_ct_entry *entry,
			  bool nat, u8 zone_restore_id)
{
	struct mlx5_ct_zone_rule *zone_rule = &entry->zone_rules[nat];
	struct mlx5e_priv *priv = netdev_priv(ct_priv->netdev);
	struct mlx5_flow_spec *spec = NULL;
	struct mlx5_flow_attr *attr;
	int err;

	zone_rule->nat = nat;

	spec = kvzalloc(sizeof(*spec), GFP_KERNEL);
	if (!spec)
		return -ENOMEM;

	attr = mlx5_alloc_flow_attr(ct_priv->ns_type);
	if (!attr) {
		err = -ENOMEM;
		goto err_attr;
	}

	err = mlx5_tc_ct_entry_create_mod_hdr(ct_priv, attr, flow_rule,
					      &zone_rule->mh,
					      zone_restore_id, nat);
	if (err) {
		ct_dbg("Failed to create ct entry mod hdr");
		goto err_mod_hdr;
	}

	attr->action = MLX5_FLOW_CONTEXT_ACTION_MOD_HDR |
		       MLX5_FLOW_CONTEXT_ACTION_FWD_DEST |
		       MLX5_FLOW_CONTEXT_ACTION_COUNT;
	attr->dest_chain = 0;
	attr->dest_ft = mlx5e_tc_post_act_get_ft(ct_priv->post_act);
	attr->ft = nat ? ct_priv->ct_nat : ct_priv->ct;
	attr->outer_match_level = MLX5_MATCH_L4;
	attr->counter = entry->counter->counter;
	attr->flags |= MLX5_ESW_ATTR_FLAG_NO_IN_PORT;
	if (ct_priv->ns_type == MLX5_FLOW_NAMESPACE_FDB)
		attr->esw_attr->in_mdev = priv->mdev;

	mlx5_tc_ct_set_tuple_match(netdev_priv(ct_priv->netdev), spec, flow_rule);
	mlx5e_tc_match_to_reg_match(spec, ZONE_TO_REG, entry->tuple.zone, MLX5_CT_ZONE_MASK);

	zone_rule->rule = mlx5_tc_rule_insert(priv, spec, attr);
	if (IS_ERR(zone_rule->rule)) {
		err = PTR_ERR(zone_rule->rule);
		ct_dbg("Failed to add ct entry rule, nat: %d", nat);
		goto err_rule;
	}

	zone_rule->attr = attr;

	kvfree(spec);
	ct_dbg("Offloaded ct entry rule in zone %d", entry->tuple.zone);

	return 0;

err_rule:
	mlx5_tc_ct_entry_destroy_mod_hdr(ct_priv, zone_rule->attr, zone_rule->mh);
	mlx5_put_label_mapping(ct_priv, attr->ct_attr.ct_labels_id);
err_mod_hdr:
	kfree(attr);
err_attr:
	kvfree(spec);
	return err;
}

static bool
mlx5_tc_ct_entry_valid(struct mlx5_ct_entry *entry)
{
	return test_bit(MLX5_CT_ENTRY_FLAG_VALID, &entry->flags);
}

static struct mlx5_ct_entry *
mlx5_tc_ct_entry_get(struct mlx5_tc_ct_priv *ct_priv, struct mlx5_ct_tuple *tuple)
{
	struct mlx5_ct_entry *entry;

	entry = rhashtable_lookup_fast(&ct_priv->ct_tuples_ht, tuple,
				       tuples_ht_params);
	if (entry && mlx5_tc_ct_entry_valid(entry) &&
	    refcount_inc_not_zero(&entry->refcnt)) {
		return entry;
	} else if (!entry) {
		entry = rhashtable_lookup_fast(&ct_priv->ct_tuples_nat_ht,
					       tuple, tuples_nat_ht_params);
		if (entry && mlx5_tc_ct_entry_valid(entry) &&
		    refcount_inc_not_zero(&entry->refcnt))
			return entry;
	}

	return entry ? ERR_PTR(-EINVAL) : NULL;
}

static void mlx5_tc_ct_entry_remove_from_tuples(struct mlx5_ct_entry *entry)
{
	struct mlx5_tc_ct_priv *ct_priv = entry->ct_priv;

	rhashtable_remove_fast(&ct_priv->ct_tuples_nat_ht,
			       &entry->tuple_nat_node,
			       tuples_nat_ht_params);
	rhashtable_remove_fast(&ct_priv->ct_tuples_ht, &entry->tuple_node,
			       tuples_ht_params);
}

static void mlx5_tc_ct_entry_del(struct mlx5_ct_entry *entry)
{
	struct mlx5_tc_ct_priv *ct_priv = entry->ct_priv;

	mlx5_tc_ct_entry_del_rules(ct_priv, entry);

	spin_lock_bh(&ct_priv->ht_lock);
	mlx5_tc_ct_entry_remove_from_tuples(entry);
	spin_unlock_bh(&ct_priv->ht_lock);

	mlx5_tc_ct_counter_put(ct_priv, entry);
	kfree(entry);
}

static void
mlx5_tc_ct_entry_put(struct mlx5_ct_entry *entry)
{
	if (!refcount_dec_and_test(&entry->refcnt))
		return;

	mlx5_tc_ct_entry_del(entry);
}

static void mlx5_tc_ct_entry_del_work(struct work_struct *work)
{
	struct mlx5_ct_entry *entry = container_of(work, struct mlx5_ct_entry, work);

	mlx5_tc_ct_entry_del(entry);
}

static void
__mlx5_tc_ct_entry_put(struct mlx5_ct_entry *entry)
{
	struct mlx5e_priv *priv;

	if (!refcount_dec_and_test(&entry->refcnt))
		return;

	priv = netdev_priv(entry->ct_priv->netdev);
	INIT_WORK(&entry->work, mlx5_tc_ct_entry_del_work);
	queue_work(priv->wq, &entry->work);
}

static struct mlx5_ct_counter *
mlx5_tc_ct_counter_create(struct mlx5_tc_ct_priv *ct_priv)
{
	struct mlx5_ct_counter *counter;
	int ret;

	counter = kzalloc(sizeof(*counter), GFP_KERNEL);
	if (!counter)
		return ERR_PTR(-ENOMEM);

	counter->is_shared = false;
	counter->counter = mlx5_fc_create_ex(ct_priv->dev, true);
	if (IS_ERR(counter->counter)) {
		ct_dbg("Failed to create counter for ct entry");
		ret = PTR_ERR(counter->counter);
		kfree(counter);
		return ERR_PTR(ret);
	}

	return counter;
}

static struct mlx5_ct_counter *
mlx5_tc_ct_shared_counter_get(struct mlx5_tc_ct_priv *ct_priv,
			      struct mlx5_ct_entry *entry)
{
	struct mlx5_ct_tuple rev_tuple = entry->tuple;
	struct mlx5_ct_counter *shared_counter;
	struct mlx5_ct_entry *rev_entry;
	__be16 tmp_port;

	/* get the reversed tuple */
	tmp_port = rev_tuple.port.src;
	rev_tuple.port.src = rev_tuple.port.dst;
	rev_tuple.port.dst = tmp_port;

	if (rev_tuple.addr_type == FLOW_DISSECTOR_KEY_IPV4_ADDRS) {
		__be32 tmp_addr = rev_tuple.ip.src_v4;

		rev_tuple.ip.src_v4 = rev_tuple.ip.dst_v4;
		rev_tuple.ip.dst_v4 = tmp_addr;
	} else if (rev_tuple.addr_type == FLOW_DISSECTOR_KEY_IPV6_ADDRS) {
		struct in6_addr tmp_addr = rev_tuple.ip.src_v6;

		rev_tuple.ip.src_v6 = rev_tuple.ip.dst_v6;
		rev_tuple.ip.dst_v6 = tmp_addr;
	} else {
		return ERR_PTR(-EOPNOTSUPP);
	}

	/* Use the same counter as the reverse direction */
	spin_lock_bh(&ct_priv->ht_lock);
	rev_entry = mlx5_tc_ct_entry_get(ct_priv, &rev_tuple);

	if (IS_ERR(rev_entry)) {
		spin_unlock_bh(&ct_priv->ht_lock);
		goto create_counter;
	}

	if (rev_entry && refcount_inc_not_zero(&rev_entry->counter->refcount)) {
		ct_dbg("Using shared counter entry=0x%p rev=0x%p", entry, rev_entry);
		shared_counter = rev_entry->counter;
		spin_unlock_bh(&ct_priv->ht_lock);

		mlx5_tc_ct_entry_put(rev_entry);
		return shared_counter;
	}

	spin_unlock_bh(&ct_priv->ht_lock);

create_counter:

	shared_counter = mlx5_tc_ct_counter_create(ct_priv);
	if (IS_ERR(shared_counter))
		return shared_counter;

	shared_counter->is_shared = true;
	refcount_set(&shared_counter->refcount, 1);
	return shared_counter;
}

static int
mlx5_tc_ct_entry_add_rules(struct mlx5_tc_ct_priv *ct_priv,
			   struct flow_rule *flow_rule,
			   struct mlx5_ct_entry *entry,
			   u8 zone_restore_id)
{
	int err;

	if (nf_ct_acct_enabled(dev_net(ct_priv->netdev)))
		entry->counter = mlx5_tc_ct_counter_create(ct_priv);
	else
		entry->counter = mlx5_tc_ct_shared_counter_get(ct_priv, entry);

	if (IS_ERR(entry->counter)) {
		err = PTR_ERR(entry->counter);
		return err;
	}

	err = mlx5_tc_ct_entry_add_rule(ct_priv, flow_rule, entry, false,
					zone_restore_id);
	if (err)
		goto err_orig;

	err = mlx5_tc_ct_entry_add_rule(ct_priv, flow_rule, entry, true,
					zone_restore_id);
	if (err)
		goto err_nat;

	return 0;

err_nat:
	mlx5_tc_ct_entry_del_rule(ct_priv, entry, false);
err_orig:
	mlx5_tc_ct_counter_put(ct_priv, entry);
	return err;
}

static int
mlx5_tc_ct_block_flow_offload_add(struct mlx5_ct_ft *ft,
				  struct flow_cls_offload *flow)
{
	struct flow_rule *flow_rule = flow_cls_offload_flow_rule(flow);
	struct mlx5_tc_ct_priv *ct_priv = ft->ct_priv;
	struct flow_action_entry *meta_action;
	unsigned long cookie = flow->cookie;
	struct mlx5_ct_entry *entry;
	int err;

	meta_action = mlx5_tc_ct_get_ct_metadata_action(flow_rule);
	if (!meta_action)
		return -EOPNOTSUPP;

	spin_lock_bh(&ct_priv->ht_lock);
	entry = rhashtable_lookup_fast(&ft->ct_entries_ht, &cookie, cts_ht_params);
	if (entry && refcount_inc_not_zero(&entry->refcnt)) {
		spin_unlock_bh(&ct_priv->ht_lock);
		mlx5_tc_ct_entry_put(entry);
		return -EEXIST;
	}
	spin_unlock_bh(&ct_priv->ht_lock);

	entry = kzalloc(sizeof(*entry), GFP_KERNEL);
	if (!entry)
		return -ENOMEM;

	entry->tuple.zone = ft->zone;
	entry->cookie = flow->cookie;
	entry->restore_cookie = meta_action->ct_metadata.cookie;
	refcount_set(&entry->refcnt, 2);
	entry->ct_priv = ct_priv;

	err = mlx5_tc_ct_rule_to_tuple(&entry->tuple, flow_rule);
	if (err)
		goto err_set;

	memcpy(&entry->tuple_nat, &entry->tuple, sizeof(entry->tuple));
	err = mlx5_tc_ct_rule_to_tuple_nat(&entry->tuple_nat, flow_rule);
	if (err)
		goto err_set;

	spin_lock_bh(&ct_priv->ht_lock);

	err = rhashtable_lookup_insert_fast(&ft->ct_entries_ht, &entry->node,
					    cts_ht_params);
	if (err)
		goto err_entries;

	err = rhashtable_lookup_insert_fast(&ct_priv->ct_tuples_ht,
					    &entry->tuple_node,
					    tuples_ht_params);
	if (err)
		goto err_tuple;

	if (memcmp(&entry->tuple, &entry->tuple_nat, sizeof(entry->tuple))) {
		err = rhashtable_lookup_insert_fast(&ct_priv->ct_tuples_nat_ht,
						    &entry->tuple_nat_node,
						    tuples_nat_ht_params);
		if (err)
			goto err_tuple_nat;
	}
	spin_unlock_bh(&ct_priv->ht_lock);

	err = mlx5_tc_ct_entry_add_rules(ct_priv, flow_rule, entry,
					 ft->zone_restore_id);
	if (err)
		goto err_rules;

	set_bit(MLX5_CT_ENTRY_FLAG_VALID, &entry->flags);
	mlx5_tc_ct_entry_put(entry); /* this function reference */

	return 0;

err_rules:
	spin_lock_bh(&ct_priv->ht_lock);
	if (mlx5_tc_ct_entry_has_nat(entry))
		rhashtable_remove_fast(&ct_priv->ct_tuples_nat_ht,
				       &entry->tuple_nat_node, tuples_nat_ht_params);
err_tuple_nat:
	rhashtable_remove_fast(&ct_priv->ct_tuples_ht,
			       &entry->tuple_node,
			       tuples_ht_params);
err_tuple:
	rhashtable_remove_fast(&ft->ct_entries_ht,
			       &entry->node,
			       cts_ht_params);
err_entries:
	spin_unlock_bh(&ct_priv->ht_lock);
err_set:
	kfree(entry);
	if (err != -EEXIST)
		netdev_warn(ct_priv->netdev, "Failed to offload ct entry, err: %d\n", err);
	return err;
}

static int
mlx5_tc_ct_block_flow_offload_del(struct mlx5_ct_ft *ft,
				  struct flow_cls_offload *flow)
{
	struct mlx5_tc_ct_priv *ct_priv = ft->ct_priv;
	unsigned long cookie = flow->cookie;
	struct mlx5_ct_entry *entry;

	spin_lock_bh(&ct_priv->ht_lock);
	entry = rhashtable_lookup_fast(&ft->ct_entries_ht, &cookie, cts_ht_params);
	if (!entry) {
		spin_unlock_bh(&ct_priv->ht_lock);
		return -ENOENT;
	}

	if (!mlx5_tc_ct_entry_valid(entry)) {
		spin_unlock_bh(&ct_priv->ht_lock);
		return -EINVAL;
	}

	rhashtable_remove_fast(&ft->ct_entries_ht, &entry->node, cts_ht_params);
	mlx5_tc_ct_entry_remove_from_tuples(entry);
	spin_unlock_bh(&ct_priv->ht_lock);

	mlx5_tc_ct_entry_put(entry);

	return 0;
}

static int
mlx5_tc_ct_block_flow_offload_stats(struct mlx5_ct_ft *ft,
				    struct flow_cls_offload *f)
{
	struct mlx5_tc_ct_priv *ct_priv = ft->ct_priv;
	unsigned long cookie = f->cookie;
	struct mlx5_ct_entry *entry;
	u64 lastuse, packets, bytes;

	spin_lock_bh(&ct_priv->ht_lock);
	entry = rhashtable_lookup_fast(&ft->ct_entries_ht, &cookie, cts_ht_params);
	if (!entry) {
		spin_unlock_bh(&ct_priv->ht_lock);
		return -ENOENT;
	}

	if (!mlx5_tc_ct_entry_valid(entry) || !refcount_inc_not_zero(&entry->refcnt)) {
		spin_unlock_bh(&ct_priv->ht_lock);
		return -EINVAL;
	}

	spin_unlock_bh(&ct_priv->ht_lock);

	mlx5_fc_query_cached(entry->counter->counter, &bytes, &packets, &lastuse);
	flow_stats_update(&f->stats, bytes, packets, 0, lastuse,
			  FLOW_ACTION_HW_STATS_DELAYED);

	mlx5_tc_ct_entry_put(entry);
	return 0;
}

static int
mlx5_tc_ct_block_flow_offload(enum tc_setup_type type, void *type_data,
			      void *cb_priv)
{
	struct flow_cls_offload *f = type_data;
	struct mlx5_ct_ft *ft = cb_priv;

	if (type != TC_SETUP_CLSFLOWER)
		return -EOPNOTSUPP;

	switch (f->command) {
	case FLOW_CLS_REPLACE:
		return mlx5_tc_ct_block_flow_offload_add(ft, f);
	case FLOW_CLS_DESTROY:
		return mlx5_tc_ct_block_flow_offload_del(ft, f);
	case FLOW_CLS_STATS:
		return mlx5_tc_ct_block_flow_offload_stats(ft, f);
	default:
		break;
	}

	return -EOPNOTSUPP;
}

static bool
mlx5_tc_ct_skb_to_tuple(struct sk_buff *skb, struct mlx5_ct_tuple *tuple,
			u16 zone)
{
	struct flow_keys flow_keys;

	skb_reset_network_header(skb);
	skb_flow_dissect_flow_keys(skb, &flow_keys, 0);

	tuple->zone = zone;

	if (flow_keys.basic.ip_proto != IPPROTO_TCP &&
	    flow_keys.basic.ip_proto != IPPROTO_UDP)
		return false;

	tuple->port.src = flow_keys.ports.src;
	tuple->port.dst = flow_keys.ports.dst;
	tuple->n_proto = flow_keys.basic.n_proto;
	tuple->ip_proto = flow_keys.basic.ip_proto;

	switch (flow_keys.basic.n_proto) {
	case htons(ETH_P_IP):
		tuple->addr_type = FLOW_DISSECTOR_KEY_IPV4_ADDRS;
		tuple->ip.src_v4 = flow_keys.addrs.v4addrs.src;
		tuple->ip.dst_v4 = flow_keys.addrs.v4addrs.dst;
		break;

	case htons(ETH_P_IPV6):
		tuple->addr_type = FLOW_DISSECTOR_KEY_IPV6_ADDRS;
		tuple->ip.src_v6 = flow_keys.addrs.v6addrs.src;
		tuple->ip.dst_v6 = flow_keys.addrs.v6addrs.dst;
		break;
	default:
		goto out;
	}

	return true;

out:
	return false;
}

int mlx5_tc_ct_add_no_trk_match(struct mlx5_flow_spec *spec)
{
	u32 ctstate = 0, ctstate_mask = 0;

	mlx5e_tc_match_to_reg_get_match(spec, CTSTATE_TO_REG,
					&ctstate, &ctstate_mask);

	if ((ctstate & ctstate_mask) == MLX5_CT_STATE_TRK_BIT)
		return -EOPNOTSUPP;

	ctstate_mask |= MLX5_CT_STATE_TRK_BIT;
	mlx5e_tc_match_to_reg_match(spec, CTSTATE_TO_REG,
				    ctstate, ctstate_mask);

	return 0;
}

void mlx5_tc_ct_match_del(struct mlx5_tc_ct_priv *priv, struct mlx5_ct_attr *ct_attr)
{
	if (!priv || !ct_attr->ct_labels_id)
		return;

	mlx5_put_label_mapping(priv, ct_attr->ct_labels_id);
}

int
mlx5_tc_ct_match_add(struct mlx5_tc_ct_priv *priv,
		     struct mlx5_flow_spec *spec,
		     struct flow_cls_offload *f,
		     struct mlx5_ct_attr *ct_attr,
		     struct netlink_ext_ack *extack)
{
	bool trk, est, untrk, unest, new, rpl, unrpl, rel, unrel, inv, uninv;
	struct flow_rule *rule = flow_cls_offload_flow_rule(f);
	struct flow_dissector_key_ct *mask, *key;
	u32 ctstate = 0, ctstate_mask = 0;
	u16 ct_state_on, ct_state_off;
	u16 ct_state, ct_state_mask;
	struct flow_match_ct match;
	u32 ct_labels[4];

	if (!flow_rule_match_key(rule, FLOW_DISSECTOR_KEY_CT))
		return 0;

	if (!priv) {
		NL_SET_ERR_MSG_MOD(extack,
				   "offload of ct matching isn't available");
		return -EOPNOTSUPP;
	}

	flow_rule_match_ct(rule, &match);

	key = match.key;
	mask = match.mask;

	ct_state = key->ct_state;
	ct_state_mask = mask->ct_state;

	if (ct_state_mask & ~(TCA_FLOWER_KEY_CT_FLAGS_TRACKED |
			      TCA_FLOWER_KEY_CT_FLAGS_ESTABLISHED |
			      TCA_FLOWER_KEY_CT_FLAGS_NEW |
			      TCA_FLOWER_KEY_CT_FLAGS_REPLY |
			      TCA_FLOWER_KEY_CT_FLAGS_RELATED |
			      TCA_FLOWER_KEY_CT_FLAGS_INVALID)) {
		NL_SET_ERR_MSG_MOD(extack,
				   "only ct_state trk, est, new and rpl are supported for offload");
		return -EOPNOTSUPP;
	}

	ct_state_on = ct_state & ct_state_mask;
	ct_state_off = (ct_state & ct_state_mask) ^ ct_state_mask;
	trk = ct_state_on & TCA_FLOWER_KEY_CT_FLAGS_TRACKED;
	new = ct_state_on & TCA_FLOWER_KEY_CT_FLAGS_NEW;
	est = ct_state_on & TCA_FLOWER_KEY_CT_FLAGS_ESTABLISHED;
	rpl = ct_state_on & TCA_FLOWER_KEY_CT_FLAGS_REPLY;
	rel = ct_state_on & TCA_FLOWER_KEY_CT_FLAGS_RELATED;
	inv = ct_state_on & TCA_FLOWER_KEY_CT_FLAGS_INVALID;
	untrk = ct_state_off & TCA_FLOWER_KEY_CT_FLAGS_TRACKED;
	unest = ct_state_off & TCA_FLOWER_KEY_CT_FLAGS_ESTABLISHED;
	unrpl = ct_state_off & TCA_FLOWER_KEY_CT_FLAGS_REPLY;
	unrel = ct_state_off & TCA_FLOWER_KEY_CT_FLAGS_RELATED;
	uninv = ct_state_off & TCA_FLOWER_KEY_CT_FLAGS_INVALID;

	ctstate |= trk ? MLX5_CT_STATE_TRK_BIT : 0;
	ctstate |= est ? MLX5_CT_STATE_ESTABLISHED_BIT : 0;
	ctstate |= rpl ? MLX5_CT_STATE_REPLY_BIT : 0;
	ctstate_mask |= (untrk || trk) ? MLX5_CT_STATE_TRK_BIT : 0;
	ctstate_mask |= (unest || est) ? MLX5_CT_STATE_ESTABLISHED_BIT : 0;
	ctstate_mask |= (unrpl || rpl) ? MLX5_CT_STATE_REPLY_BIT : 0;
	ctstate_mask |= unrel ? MLX5_CT_STATE_RELATED_BIT : 0;
	ctstate_mask |= uninv ? MLX5_CT_STATE_INVALID_BIT : 0;

	if (rel) {
		NL_SET_ERR_MSG_MOD(extack,
				   "matching on ct_state +rel isn't supported");
		return -EOPNOTSUPP;
	}

	if (inv) {
		NL_SET_ERR_MSG_MOD(extack,
				   "matching on ct_state +inv isn't supported");
		return -EOPNOTSUPP;
	}

	if (new) {
		NL_SET_ERR_MSG_MOD(extack,
				   "matching on ct_state +new isn't supported");
		return -EOPNOTSUPP;
	}

	if (mask->ct_zone)
		mlx5e_tc_match_to_reg_match(spec, ZONE_TO_REG,
					    key->ct_zone, MLX5_CT_ZONE_MASK);
	if (ctstate_mask)
		mlx5e_tc_match_to_reg_match(spec, CTSTATE_TO_REG,
					    ctstate, ctstate_mask);
	if (mask->ct_mark)
		mlx5e_tc_match_to_reg_match(spec, MARK_TO_REG,
					    key->ct_mark, mask->ct_mark);
	if (mask->ct_labels[0] || mask->ct_labels[1] || mask->ct_labels[2] ||
	    mask->ct_labels[3]) {
		ct_labels[0] = key->ct_labels[0] & mask->ct_labels[0];
		ct_labels[1] = key->ct_labels[1] & mask->ct_labels[1];
		ct_labels[2] = key->ct_labels[2] & mask->ct_labels[2];
		ct_labels[3] = key->ct_labels[3] & mask->ct_labels[3];
		if (mlx5_get_label_mapping(priv, ct_labels, &ct_attr->ct_labels_id))
			return -EOPNOTSUPP;
		mlx5e_tc_match_to_reg_match(spec, LABELS_TO_REG, ct_attr->ct_labels_id,
					    MLX5_CT_LABELS_MASK);
	}

	return 0;
}

int
mlx5_tc_ct_parse_action(struct mlx5_tc_ct_priv *priv,
			struct mlx5_flow_attr *attr,
			struct mlx5e_tc_mod_hdr_acts *mod_acts,
			const struct flow_action_entry *act,
			struct netlink_ext_ack *extack)
{
	bool clear_action = act->ct.action & TCA_CT_ACT_CLEAR;
	int err;

	if (!priv) {
		NL_SET_ERR_MSG_MOD(extack,
				   "offload of ct action isn't available");
		return -EOPNOTSUPP;
	}

	attr->ct_attr.zone = act->ct.zone;
	attr->ct_attr.ct_action = act->ct.action;
	attr->ct_attr.nf_ft = act->ct.flow_table;

	if (!clear_action)
		goto out;

	err = mlx5_tc_ct_entry_set_registers(priv, mod_acts, 0, 0, 0, 0);
	if (err) {
		NL_SET_ERR_MSG_MOD(extack, "Failed to set registers for ct clear");
		return err;
	}
	attr->action |= MLX5_FLOW_CONTEXT_ACTION_MOD_HDR;

out:
	return 0;
}

static int tc_ct_pre_ct_add_rules(struct mlx5_ct_ft *ct_ft,
				  struct mlx5_tc_ct_pre *pre_ct,
				  bool nat)
{
	struct mlx5_tc_ct_priv *ct_priv = ct_ft->ct_priv;
	struct mlx5e_tc_mod_hdr_acts pre_mod_acts = {};
	struct mlx5_core_dev *dev = ct_priv->dev;
	struct mlx5_flow_table *ft = pre_ct->ft;
	struct mlx5_flow_destination dest = {};
	struct mlx5_flow_act flow_act = {};
	struct mlx5_modify_hdr *mod_hdr;
	struct mlx5_flow_handle *rule;
	struct mlx5_flow_spec *spec;
	u32 ctstate;
	u16 zone;
	int err;

	spec = kvzalloc(sizeof(*spec), GFP_KERNEL);
	if (!spec)
		return -ENOMEM;

	zone = ct_ft->zone & MLX5_CT_ZONE_MASK;
	err = mlx5e_tc_match_to_reg_set(dev, &pre_mod_acts, ct_priv->ns_type,
					ZONE_TO_REG, zone);
	if (err) {
		ct_dbg("Failed to set zone register mapping");
		goto err_mapping;
	}

	mod_hdr = mlx5_modify_header_alloc(dev, ct_priv->ns_type,
					   pre_mod_acts.num_actions,
					   pre_mod_acts.actions);

	if (IS_ERR(mod_hdr)) {
		err = PTR_ERR(mod_hdr);
		ct_dbg("Failed to create pre ct mod hdr");
		goto err_mapping;
	}
	pre_ct->modify_hdr = mod_hdr;

	flow_act.action = MLX5_FLOW_CONTEXT_ACTION_FWD_DEST |
			  MLX5_FLOW_CONTEXT_ACTION_MOD_HDR;
	flow_act.flags |= FLOW_ACT_IGNORE_FLOW_LEVEL;
	flow_act.modify_hdr = mod_hdr;
	dest.type = MLX5_FLOW_DESTINATION_TYPE_FLOW_TABLE;

	/* add flow rule */
	mlx5e_tc_match_to_reg_match(spec, ZONE_TO_REG,
				    zone, MLX5_CT_ZONE_MASK);
	ctstate = MLX5_CT_STATE_TRK_BIT;
	if (nat)
		ctstate |= MLX5_CT_STATE_NAT_BIT;
	mlx5e_tc_match_to_reg_match(spec, CTSTATE_TO_REG, ctstate, ctstate);

	dest.ft = mlx5e_tc_post_act_get_ft(ct_priv->post_act);
	rule = mlx5_add_flow_rules(ft, spec, &flow_act, &dest, 1);
	if (IS_ERR(rule)) {
		err = PTR_ERR(rule);
		ct_dbg("Failed to add pre ct flow rule zone %d", zone);
		goto err_flow_rule;
	}
	pre_ct->flow_rule = rule;

	/* add miss rule */
	dest.ft = nat ? ct_priv->ct_nat : ct_priv->ct;
	rule = mlx5_add_flow_rules(ft, NULL, &flow_act, &dest, 1);
	if (IS_ERR(rule)) {
		err = PTR_ERR(rule);
		ct_dbg("Failed to add pre ct miss rule zone %d", zone);
		goto err_miss_rule;
	}
	pre_ct->miss_rule = rule;

	dealloc_mod_hdr_actions(&pre_mod_acts);
	kvfree(spec);
	return 0;

err_miss_rule:
	mlx5_del_flow_rules(pre_ct->flow_rule);
err_flow_rule:
	mlx5_modify_header_dealloc(dev, pre_ct->modify_hdr);
err_mapping:
	dealloc_mod_hdr_actions(&pre_mod_acts);
	kvfree(spec);
	return err;
}

static void
tc_ct_pre_ct_del_rules(struct mlx5_ct_ft *ct_ft,
		       struct mlx5_tc_ct_pre *pre_ct)
{
	struct mlx5_tc_ct_priv *ct_priv = ct_ft->ct_priv;
	struct mlx5_core_dev *dev = ct_priv->dev;

	mlx5_del_flow_rules(pre_ct->flow_rule);
	mlx5_del_flow_rules(pre_ct->miss_rule);
	mlx5_modify_header_dealloc(dev, pre_ct->modify_hdr);
}

static int
mlx5_tc_ct_alloc_pre_ct(struct mlx5_ct_ft *ct_ft,
			struct mlx5_tc_ct_pre *pre_ct,
			bool nat)
{
	int inlen = MLX5_ST_SZ_BYTES(create_flow_group_in);
	struct mlx5_tc_ct_priv *ct_priv = ct_ft->ct_priv;
	struct mlx5_core_dev *dev = ct_priv->dev;
	struct mlx5_flow_table_attr ft_attr = {};
	struct mlx5_flow_namespace *ns;
	struct mlx5_flow_table *ft;
	struct mlx5_flow_group *g;
	u32 metadata_reg_c_2_mask;
	u32 *flow_group_in;
	void *misc;
	int err;

	ns = mlx5_get_flow_namespace(dev, ct_priv->ns_type);
	if (!ns) {
		err = -EOPNOTSUPP;
		ct_dbg("Failed to get flow namespace");
		return err;
	}

	flow_group_in = kvzalloc(inlen, GFP_KERNEL);
	if (!flow_group_in)
		return -ENOMEM;

	ft_attr.flags = MLX5_FLOW_TABLE_UNMANAGED;
	ft_attr.prio =  ct_priv->ns_type ==  MLX5_FLOW_NAMESPACE_FDB ?
			FDB_TC_OFFLOAD : MLX5E_TC_PRIO;
	ft_attr.max_fte = 2;
	ft_attr.level = 1;
	ft = mlx5_create_flow_table(ns, &ft_attr);
	if (IS_ERR(ft)) {
		err = PTR_ERR(ft);
		ct_dbg("Failed to create pre ct table");
		goto out_free;
	}
	pre_ct->ft = ft;

	/* create flow group */
	MLX5_SET(create_flow_group_in, flow_group_in, start_flow_index, 0);
	MLX5_SET(create_flow_group_in, flow_group_in, end_flow_index, 0);
	MLX5_SET(create_flow_group_in, flow_group_in, match_criteria_enable,
		 MLX5_MATCH_MISC_PARAMETERS_2);

	misc = MLX5_ADDR_OF(create_flow_group_in, flow_group_in,
			    match_criteria.misc_parameters_2);

	metadata_reg_c_2_mask = MLX5_CT_ZONE_MASK;
	metadata_reg_c_2_mask |= (MLX5_CT_STATE_TRK_BIT << 16);
	if (nat)
		metadata_reg_c_2_mask |= (MLX5_CT_STATE_NAT_BIT << 16);

	MLX5_SET(fte_match_set_misc2, misc, metadata_reg_c_2,
		 metadata_reg_c_2_mask);

	g = mlx5_create_flow_group(ft, flow_group_in);
	if (IS_ERR(g)) {
		err = PTR_ERR(g);
		ct_dbg("Failed to create pre ct group");
		goto err_flow_grp;
	}
	pre_ct->flow_grp = g;

	/* create miss group */
	memset(flow_group_in, 0, inlen);
	MLX5_SET(create_flow_group_in, flow_group_in, start_flow_index, 1);
	MLX5_SET(create_flow_group_in, flow_group_in, end_flow_index, 1);
	g = mlx5_create_flow_group(ft, flow_group_in);
	if (IS_ERR(g)) {
		err = PTR_ERR(g);
		ct_dbg("Failed to create pre ct miss group");
		goto err_miss_grp;
	}
	pre_ct->miss_grp = g;

	err = tc_ct_pre_ct_add_rules(ct_ft, pre_ct, nat);
	if (err)
		goto err_add_rules;

	kvfree(flow_group_in);
	return 0;

err_add_rules:
	mlx5_destroy_flow_group(pre_ct->miss_grp);
err_miss_grp:
	mlx5_destroy_flow_group(pre_ct->flow_grp);
err_flow_grp:
	mlx5_destroy_flow_table(ft);
out_free:
	kvfree(flow_group_in);
	return err;
}

static void
mlx5_tc_ct_free_pre_ct(struct mlx5_ct_ft *ct_ft,
		       struct mlx5_tc_ct_pre *pre_ct)
{
	tc_ct_pre_ct_del_rules(ct_ft, pre_ct);
	mlx5_destroy_flow_group(pre_ct->miss_grp);
	mlx5_destroy_flow_group(pre_ct->flow_grp);
	mlx5_destroy_flow_table(pre_ct->ft);
}

static int
mlx5_tc_ct_alloc_pre_ct_tables(struct mlx5_ct_ft *ft)
{
	int err;

	err = mlx5_tc_ct_alloc_pre_ct(ft, &ft->pre_ct, false);
	if (err)
		return err;

	err = mlx5_tc_ct_alloc_pre_ct(ft, &ft->pre_ct_nat, true);
	if (err)
		goto err_pre_ct_nat;

	return 0;

err_pre_ct_nat:
	mlx5_tc_ct_free_pre_ct(ft, &ft->pre_ct);
	return err;
}

static void
mlx5_tc_ct_free_pre_ct_tables(struct mlx5_ct_ft *ft)
{
	mlx5_tc_ct_free_pre_ct(ft, &ft->pre_ct_nat);
	mlx5_tc_ct_free_pre_ct(ft, &ft->pre_ct);
}

/* To avoid false lock dependency warning set the ct_entries_ht lock
 * class different than the lock class of the ht being used when deleting
 * last flow from a group and then deleting a group, we get into del_sw_flow_group()
 * which call rhashtable_destroy on fg->ftes_hash which will take ht->mutex but
 * it's different than the ht->mutex here.
 */
static struct lock_class_key ct_entries_ht_lock_key;

static struct mlx5_ct_ft *
mlx5_tc_ct_add_ft_cb(struct mlx5_tc_ct_priv *ct_priv, u16 zone,
		     struct nf_flowtable *nf_ft)
{
	struct mlx5_ct_ft *ft;
	int err;

	ft = rhashtable_lookup_fast(&ct_priv->zone_ht, &zone, zone_params);
	if (ft) {
		refcount_inc(&ft->refcount);
		return ft;
	}

	ft = kzalloc(sizeof(*ft), GFP_KERNEL);
	if (!ft)
		return ERR_PTR(-ENOMEM);

	err = mapping_add(ct_priv->zone_mapping, &zone, &ft->zone_restore_id);
	if (err)
		goto err_mapping;

	ft->zone = zone;
	ft->nf_ft = nf_ft;
	ft->ct_priv = ct_priv;
	refcount_set(&ft->refcount, 1);

	err = mlx5_tc_ct_alloc_pre_ct_tables(ft);
	if (err)
		goto err_alloc_pre_ct;

	err = rhashtable_init(&ft->ct_entries_ht, &cts_ht_params);
	if (err)
		goto err_init;

	lockdep_set_class(&ft->ct_entries_ht.mutex, &ct_entries_ht_lock_key);

	err = rhashtable_insert_fast(&ct_priv->zone_ht, &ft->node,
				     zone_params);
	if (err)
		goto err_insert;

	err = nf_flow_table_offload_add_cb(ft->nf_ft,
					   mlx5_tc_ct_block_flow_offload, ft);
	if (err)
		goto err_add_cb;

	return ft;

err_add_cb:
	rhashtable_remove_fast(&ct_priv->zone_ht, &ft->node, zone_params);
err_insert:
	rhashtable_destroy(&ft->ct_entries_ht);
err_init:
	mlx5_tc_ct_free_pre_ct_tables(ft);
err_alloc_pre_ct:
	mapping_remove(ct_priv->zone_mapping, ft->zone_restore_id);
err_mapping:
	kfree(ft);
	return ERR_PTR(err);
}

static void
mlx5_tc_ct_flush_ft_entry(void *ptr, void *arg)
{
	struct mlx5_ct_entry *entry = ptr;

	mlx5_tc_ct_entry_put(entry);
}

static void
mlx5_tc_ct_del_ft_cb(struct mlx5_tc_ct_priv *ct_priv, struct mlx5_ct_ft *ft)
{
	if (!refcount_dec_and_test(&ft->refcount))
		return;

	nf_flow_table_offload_del_cb(ft->nf_ft,
				     mlx5_tc_ct_block_flow_offload, ft);
	rhashtable_remove_fast(&ct_priv->zone_ht, &ft->node, zone_params);
	rhashtable_free_and_destroy(&ft->ct_entries_ht,
				    mlx5_tc_ct_flush_ft_entry,
				    ct_priv);
	mlx5_tc_ct_free_pre_ct_tables(ft);
	mapping_remove(ct_priv->zone_mapping, ft->zone_restore_id);
	kfree(ft);
}

/* We translate the tc filter with CT action to the following HW model:
 *
 * +---------------------+
 * + ft prio (tc chain) +
 * + original match      +
 * +---------------------+
 *      | set chain miss mapping
 *      | set fte_id
 *      | set tunnel_id
 *      | do decap
 *      v
 * +---------------------+
 * + pre_ct/pre_ct_nat   +  if matches     +-------------------------+
 * + zone+nat match      +---------------->+ post_act (see below) +
 * +---------------------+  set zone       +-------------------------+
 *      | set zone
 *      v
 * +--------------------+
 * + CT (nat or no nat) +
 * + tuple + zone match +
 * +--------------------+
 *      | set mark
 *      | set labels_id
 *      | set established
 *	| set zone_restore
 *      | do nat (if needed)
 *      v
 * +--------------+
 * + post_act  + original filter actions
 * + fte_id match +------------------------>
 * +--------------+
 */
static struct mlx5_flow_handle *
__mlx5_tc_ct_flow_offload(struct mlx5_tc_ct_priv *ct_priv,
			  struct mlx5e_tc_flow *flow,
			  struct mlx5_flow_spec *orig_spec,
			  struct mlx5_flow_attr *attr)
{
	bool nat = attr->ct_attr.ct_action & TCA_CT_ACT_NAT;
	struct mlx5e_priv *priv = netdev_priv(ct_priv->netdev);
	struct mlx5e_tc_mod_hdr_acts pre_mod_acts = {};
	u32 attr_sz = ns_to_attr_sz(ct_priv->ns_type);
	struct mlx5e_post_act_handle *handle;
	struct mlx5_flow_attr *pre_ct_attr;
	struct mlx5_modify_hdr *mod_hdr;
	struct mlx5_ct_flow *ct_flow;
	int chain_mapping = 0, err;
	struct mlx5_ct_ft *ft;

	ct_flow = kzalloc(sizeof(*ct_flow), GFP_KERNEL);
	if (!ct_flow) {
		kfree(ct_flow);
		return ERR_PTR(-ENOMEM);
	}

	/* Register for CT established events */
	ft = mlx5_tc_ct_add_ft_cb(ct_priv, attr->ct_attr.zone,
				  attr->ct_attr.nf_ft);
	if (IS_ERR(ft)) {
		err = PTR_ERR(ft);
		ct_dbg("Failed to register to ft callback");
		goto err_ft;
	}
	ct_flow->ft = ft;

	handle = mlx5e_tc_post_act_add(ct_priv->post_act, attr);
	if (IS_ERR(handle)) {
		err = PTR_ERR(handle);
		ct_dbg("Failed to allocate post action handle");
		goto err_post_act_handle;
	}
	ct_flow->post_act_handle = handle;

	/* Base flow attributes of both rules on original rule attribute */
	ct_flow->pre_ct_attr = mlx5_alloc_flow_attr(ct_priv->ns_type);
	if (!ct_flow->pre_ct_attr) {
		err = -ENOMEM;
		goto err_alloc_pre;
	}

	pre_ct_attr = ct_flow->pre_ct_attr;
	memcpy(pre_ct_attr, attr, attr_sz);

	/* Modify the original rule's action to fwd and modify, leave decap */
	pre_ct_attr->action = attr->action & MLX5_FLOW_CONTEXT_ACTION_DECAP;
	pre_ct_attr->action |= MLX5_FLOW_CONTEXT_ACTION_FWD_DEST |
			       MLX5_FLOW_CONTEXT_ACTION_MOD_HDR;

	/* Write chain miss tag for miss in ct table as we
	 * don't go though all prios of this chain as normal tc rules
	 * miss.
	 */
	err = mlx5_chains_get_chain_mapping(ct_priv->chains, attr->chain,
					    &chain_mapping);
	if (err) {
		ct_dbg("Failed to get chain register mapping for chain");
		goto err_get_chain;
	}
	ct_flow->chain_mapping = chain_mapping;

	err = mlx5e_tc_match_to_reg_set(priv->mdev, &pre_mod_acts, ct_priv->ns_type,
					CHAIN_TO_REG, chain_mapping);
	if (err) {
		ct_dbg("Failed to set chain register mapping");
		goto err_mapping;
	}

	err = mlx5e_tc_post_act_set_handle(priv->mdev, handle, &pre_mod_acts);
	if (err) {
		ct_dbg("Failed to set post action handle");
		goto err_mapping;
	}

	/* If original flow is decap, we do it before going into ct table
	 * so add a rewrite for the tunnel match_id.
	 */
	if ((pre_ct_attr->action & MLX5_FLOW_CONTEXT_ACTION_DECAP) &&
	    attr->chain == 0) {
		u32 tun_id = mlx5e_tc_get_flow_tun_id(flow);

		err = mlx5e_tc_match_to_reg_set(priv->mdev, &pre_mod_acts,
						ct_priv->ns_type,
						TUNNEL_TO_REG,
						tun_id);
		if (err) {
			ct_dbg("Failed to set tunnel register mapping");
			goto err_mapping;
		}
	}

	mod_hdr = mlx5_modify_header_alloc(priv->mdev, ct_priv->ns_type,
					   pre_mod_acts.num_actions,
					   pre_mod_acts.actions);
	if (IS_ERR(mod_hdr)) {
		err = PTR_ERR(mod_hdr);
		ct_dbg("Failed to create pre ct mod hdr");
		goto err_mapping;
	}
	pre_ct_attr->modify_hdr = mod_hdr;

	/* Change original rule point to ct table */
	pre_ct_attr->dest_chain = 0;
	pre_ct_attr->dest_ft = nat ? ft->pre_ct_nat.ft : ft->pre_ct.ft;
	ct_flow->pre_ct_rule = mlx5_tc_rule_insert(priv, orig_spec,
						   pre_ct_attr);
	if (IS_ERR(ct_flow->pre_ct_rule)) {
		err = PTR_ERR(ct_flow->pre_ct_rule);
		ct_dbg("Failed to add pre ct rule");
		goto err_insert_orig;
	}

	attr->ct_attr.ct_flow = ct_flow;
	dealloc_mod_hdr_actions(&pre_mod_acts);

	return ct_flow->pre_ct_rule;

err_insert_orig:
	mlx5_modify_header_dealloc(priv->mdev, pre_ct_attr->modify_hdr);
err_mapping:
	dealloc_mod_hdr_actions(&pre_mod_acts);
	mlx5_chains_put_chain_mapping(ct_priv->chains, ct_flow->chain_mapping);
err_get_chain:
	kfree(ct_flow->pre_ct_attr);
err_alloc_pre:
	mlx5e_tc_post_act_del(ct_priv->post_act, handle);
err_post_act_handle:
	mlx5_tc_ct_del_ft_cb(ct_priv, ft);
err_ft:
	kfree(ct_flow);
	netdev_warn(priv->netdev, "Failed to offload ct flow, err %d\n", err);
	return ERR_PTR(err);
}

static struct mlx5_flow_handle *
__mlx5_tc_ct_flow_offload_clear(struct mlx5_tc_ct_priv *ct_priv,
				struct mlx5_flow_spec *orig_spec,
				struct mlx5_flow_attr *attr,
				struct mlx5e_tc_mod_hdr_acts *mod_acts)
{
	struct mlx5e_priv *priv = netdev_priv(ct_priv->netdev);
	u32 attr_sz = ns_to_attr_sz(ct_priv->ns_type);
	struct mlx5_flow_attr *pre_ct_attr;
	struct mlx5_modify_hdr *mod_hdr;
	struct mlx5_flow_handle *rule;
	struct mlx5_ct_flow *ct_flow;
	int err;

	ct_flow = kzalloc(sizeof(*ct_flow), GFP_KERNEL);
	if (!ct_flow)
		return ERR_PTR(-ENOMEM);

	/* Base esw attributes on original rule attribute */
	pre_ct_attr = mlx5_alloc_flow_attr(ct_priv->ns_type);
	if (!pre_ct_attr) {
		err = -ENOMEM;
		goto err_attr;
	}

	memcpy(pre_ct_attr, attr, attr_sz);

	mod_hdr = mlx5_modify_header_alloc(priv->mdev, ct_priv->ns_type,
					   mod_acts->num_actions,
					   mod_acts->actions);
	if (IS_ERR(mod_hdr)) {
		err = PTR_ERR(mod_hdr);
		ct_dbg("Failed to add create ct clear mod hdr");
		goto err_mod_hdr;
	}

	pre_ct_attr->modify_hdr = mod_hdr;

	rule = mlx5_tc_rule_insert(priv, orig_spec, pre_ct_attr);
	if (IS_ERR(rule)) {
		err = PTR_ERR(rule);
		ct_dbg("Failed to add ct clear rule");
		goto err_insert;
	}

	attr->ct_attr.ct_flow = ct_flow;
	ct_flow->pre_ct_attr = pre_ct_attr;
	ct_flow->pre_ct_rule = rule;
	return rule;

err_insert:
	mlx5_modify_header_dealloc(priv->mdev, mod_hdr);
err_mod_hdr:
	netdev_warn(priv->netdev,
		    "Failed to offload ct clear flow, err %d\n", err);
	kfree(pre_ct_attr);
err_attr:
	kfree(ct_flow);

	return ERR_PTR(err);
}

struct mlx5_flow_handle *
mlx5_tc_ct_flow_offload(struct mlx5_tc_ct_priv *priv,
			struct mlx5e_tc_flow *flow,
			struct mlx5_flow_spec *spec,
			struct mlx5_flow_attr *attr,
			struct mlx5e_tc_mod_hdr_acts *mod_hdr_acts)
{
	bool clear_action = attr->ct_attr.ct_action & TCA_CT_ACT_CLEAR;
	struct mlx5_flow_handle *rule;

	if (!priv)
		return ERR_PTR(-EOPNOTSUPP);

	mutex_lock(&priv->control_lock);

	if (clear_action)
		rule = __mlx5_tc_ct_flow_offload_clear(priv, spec, attr, mod_hdr_acts);
	else
		rule = __mlx5_tc_ct_flow_offload(priv, flow, spec, attr);
	mutex_unlock(&priv->control_lock);

	return rule;
}

static void
__mlx5_tc_ct_delete_flow(struct mlx5_tc_ct_priv *ct_priv,
			 struct mlx5e_tc_flow *flow,
			 struct mlx5_ct_flow *ct_flow)
{
	struct mlx5_flow_attr *pre_ct_attr = ct_flow->pre_ct_attr;
	struct mlx5e_priv *priv = netdev_priv(ct_priv->netdev);

	mlx5_tc_rule_delete(priv, ct_flow->pre_ct_rule,
			    pre_ct_attr);
	mlx5_modify_header_dealloc(priv->mdev, pre_ct_attr->modify_hdr);

	if (ct_flow->post_act_handle) {
		mlx5_chains_put_chain_mapping(ct_priv->chains, ct_flow->chain_mapping);
		mlx5e_tc_post_act_del(ct_priv->post_act, ct_flow->post_act_handle);
		mlx5_tc_ct_del_ft_cb(ct_priv, ct_flow->ft);
	}

	kfree(ct_flow->pre_ct_attr);
	kfree(ct_flow);
}

void
mlx5_tc_ct_delete_flow(struct mlx5_tc_ct_priv *priv,
		       struct mlx5e_tc_flow *flow,
		       struct mlx5_flow_attr *attr)
{
	struct mlx5_ct_flow *ct_flow = attr->ct_attr.ct_flow;

	/* We are called on error to clean up stuff from parsing
	 * but we don't have anything for now
	 */
	if (!ct_flow)
		return;

	mutex_lock(&priv->control_lock);
	__mlx5_tc_ct_delete_flow(priv, flow, ct_flow);
	mutex_unlock(&priv->control_lock);
}

static int
mlx5_tc_ct_init_check_esw_support(struct mlx5_eswitch *esw,
				  const char **err_msg)
{
	if (!mlx5_eswitch_vlan_actions_supported(esw->dev, 1)) {
		/* vlan workaround should be avoided for multi chain rules.
		 * This is just a sanity check as pop vlan action should
		 * be supported by any FW that supports ignore_flow_level
		 */

		*err_msg = "firmware vlan actions support is missing";
		return -EOPNOTSUPP;
	}

	if (!MLX5_CAP_ESW_FLOWTABLE(esw->dev,
				    fdb_modify_header_fwd_to_table)) {
		/* CT always writes to registers which are mod header actions.
		 * Therefore, mod header and goto is required
		 */

		*err_msg = "firmware fwd and modify support is missing";
		return -EOPNOTSUPP;
	}

	if (!mlx5_eswitch_reg_c1_loopback_enabled(esw)) {
		*err_msg = "register loopback isn't supported";
		return -EOPNOTSUPP;
	}

	return 0;
}

static int
mlx5_tc_ct_init_check_support(struct mlx5e_priv *priv,
			      enum mlx5_flow_namespace_type ns_type,
<<<<<<< HEAD
			      struct mlx5e_post_act *post_act,
			      const char **err_msg)
=======
			      struct mlx5e_post_act *post_act)
>>>>>>> df0cc57e
{
	struct mlx5_eswitch *esw = priv->mdev->priv.eswitch;
	const char *err_msg = NULL;
	int err = 0;

#if !IS_ENABLED(CONFIG_NET_TC_SKB_EXT)
	/* cannot restore chain ID on HW miss */

	err_msg = "tc skb extension missing";
	err = -EOPNOTSUPP;
	goto out_err;
#endif
	if (IS_ERR_OR_NULL(post_act)) {
<<<<<<< HEAD
		*err_msg = "tc ct offload not supported, post action is missing";
		return -EOPNOTSUPP;
	}

	if (ns_type == MLX5_FLOW_NAMESPACE_FDB)
		return mlx5_tc_ct_init_check_esw_support(esw, err_msg);
	return 0;
=======
		/* Ignore_flow_level support isn't supported by default for VFs and so post_act
		 * won't be supported. Skip showing error msg.
		 */
		if (priv->mdev->coredev_type != MLX5_COREDEV_VF)
			err_msg = "post action is missing";
		err = -EOPNOTSUPP;
		goto out_err;
	}

	if (ns_type == MLX5_FLOW_NAMESPACE_FDB)
		err = mlx5_tc_ct_init_check_esw_support(esw, &err_msg);

out_err:
	if (err && err_msg)
		netdev_dbg(priv->netdev, "tc ct offload not supported, %s\n", err_msg);
	return err;
>>>>>>> df0cc57e
}

#define INIT_ERR_PREFIX "tc ct offload init failed"

struct mlx5_tc_ct_priv *
mlx5_tc_ct_init(struct mlx5e_priv *priv, struct mlx5_fs_chains *chains,
		struct mod_hdr_tbl *mod_hdr,
		enum mlx5_flow_namespace_type ns_type,
		struct mlx5e_post_act *post_act)
{
	struct mlx5_tc_ct_priv *ct_priv;
	struct mlx5_core_dev *dev;
<<<<<<< HEAD
	const char *msg;
=======
>>>>>>> df0cc57e
	u64 mapping_id;
	int err;

	dev = priv->mdev;
<<<<<<< HEAD
	err = mlx5_tc_ct_init_check_support(priv, ns_type, post_act, &msg);
	if (err) {
		mlx5_core_warn(dev, "tc ct offload not supported, %s\n", msg);
=======
	err = mlx5_tc_ct_init_check_support(priv, ns_type, post_act);
	if (err)
>>>>>>> df0cc57e
		goto err_support;

	ct_priv = kzalloc(sizeof(*ct_priv), GFP_KERNEL);
	if (!ct_priv)
		goto err_alloc;

	mapping_id = mlx5_query_nic_system_image_guid(dev);

	ct_priv->zone_mapping = mapping_create_for_id(mapping_id, MAPPING_TYPE_ZONE,
						      sizeof(u16), 0, true);
	if (IS_ERR(ct_priv->zone_mapping)) {
		err = PTR_ERR(ct_priv->zone_mapping);
		goto err_mapping_zone;
	}

	ct_priv->labels_mapping = mapping_create_for_id(mapping_id, MAPPING_TYPE_LABELS,
							sizeof(u32) * 4, 0, true);
	if (IS_ERR(ct_priv->labels_mapping)) {
		err = PTR_ERR(ct_priv->labels_mapping);
		goto err_mapping_labels;
	}

	spin_lock_init(&ct_priv->ht_lock);
	ct_priv->ns_type = ns_type;
	ct_priv->chains = chains;
	ct_priv->netdev = priv->netdev;
	ct_priv->dev = priv->mdev;
	ct_priv->mod_hdr_tbl = mod_hdr;
	ct_priv->ct = mlx5_chains_create_global_table(chains);
	if (IS_ERR(ct_priv->ct)) {
		err = PTR_ERR(ct_priv->ct);
		mlx5_core_warn(dev,
			       "%s, failed to create ct table err: %d\n",
			       INIT_ERR_PREFIX, err);
		goto err_ct_tbl;
	}

	ct_priv->ct_nat = mlx5_chains_create_global_table(chains);
	if (IS_ERR(ct_priv->ct_nat)) {
		err = PTR_ERR(ct_priv->ct_nat);
		mlx5_core_warn(dev,
			       "%s, failed to create ct nat table err: %d\n",
			       INIT_ERR_PREFIX, err);
		goto err_ct_nat_tbl;
	}

	ct_priv->post_act = post_act;
	mutex_init(&ct_priv->control_lock);
	if (rhashtable_init(&ct_priv->zone_ht, &zone_params))
		goto err_ct_zone_ht;
	if (rhashtable_init(&ct_priv->ct_tuples_ht, &tuples_ht_params))
		goto err_ct_tuples_ht;
	if (rhashtable_init(&ct_priv->ct_tuples_nat_ht, &tuples_nat_ht_params))
		goto err_ct_tuples_nat_ht;

	return ct_priv;

<<<<<<< HEAD
=======
err_ct_tuples_nat_ht:
	rhashtable_destroy(&ct_priv->ct_tuples_ht);
err_ct_tuples_ht:
	rhashtable_destroy(&ct_priv->zone_ht);
err_ct_zone_ht:
	mlx5_chains_destroy_global_table(chains, ct_priv->ct_nat);
>>>>>>> df0cc57e
err_ct_nat_tbl:
	mlx5_chains_destroy_global_table(chains, ct_priv->ct);
err_ct_tbl:
	mapping_destroy(ct_priv->labels_mapping);
err_mapping_labels:
	mapping_destroy(ct_priv->zone_mapping);
err_mapping_zone:
	kfree(ct_priv);
err_alloc:
err_support:

	return NULL;
}

void
mlx5_tc_ct_clean(struct mlx5_tc_ct_priv *ct_priv)
{
	struct mlx5_fs_chains *chains;

	if (!ct_priv)
		return;

	chains = ct_priv->chains;

	mlx5_chains_destroy_global_table(chains, ct_priv->ct_nat);
	mlx5_chains_destroy_global_table(chains, ct_priv->ct);
	mapping_destroy(ct_priv->zone_mapping);
	mapping_destroy(ct_priv->labels_mapping);

	rhashtable_destroy(&ct_priv->ct_tuples_ht);
	rhashtable_destroy(&ct_priv->ct_tuples_nat_ht);
	rhashtable_destroy(&ct_priv->zone_ht);
	mutex_destroy(&ct_priv->control_lock);
	kfree(ct_priv);
}

bool
mlx5e_tc_ct_restore_flow(struct mlx5_tc_ct_priv *ct_priv,
			 struct sk_buff *skb, u8 zone_restore_id)
{
	struct mlx5_ct_tuple tuple = {};
	struct mlx5_ct_entry *entry;
	u16 zone;

	if (!ct_priv || !zone_restore_id)
		return true;

	if (mapping_find(ct_priv->zone_mapping, zone_restore_id, &zone))
		return false;

	if (!mlx5_tc_ct_skb_to_tuple(skb, &tuple, zone))
		return false;

	spin_lock(&ct_priv->ht_lock);

	entry = mlx5_tc_ct_entry_get(ct_priv, &tuple);
	if (!entry) {
		spin_unlock(&ct_priv->ht_lock);
		return false;
	}

	if (IS_ERR(entry)) {
		spin_unlock(&ct_priv->ht_lock);
		return false;
	}
	spin_unlock(&ct_priv->ht_lock);

	tcf_ct_flow_table_restore_skb(skb, entry->restore_cookie);
	__mlx5_tc_ct_entry_put(entry);

	return true;
}<|MERGE_RESOLUTION|>--- conflicted
+++ resolved
@@ -2047,12 +2047,7 @@
 static int
 mlx5_tc_ct_init_check_support(struct mlx5e_priv *priv,
 			      enum mlx5_flow_namespace_type ns_type,
-<<<<<<< HEAD
-			      struct mlx5e_post_act *post_act,
-			      const char **err_msg)
-=======
 			      struct mlx5e_post_act *post_act)
->>>>>>> df0cc57e
 {
 	struct mlx5_eswitch *esw = priv->mdev->priv.eswitch;
 	const char *err_msg = NULL;
@@ -2066,15 +2061,6 @@
 	goto out_err;
 #endif
 	if (IS_ERR_OR_NULL(post_act)) {
-<<<<<<< HEAD
-		*err_msg = "tc ct offload not supported, post action is missing";
-		return -EOPNOTSUPP;
-	}
-
-	if (ns_type == MLX5_FLOW_NAMESPACE_FDB)
-		return mlx5_tc_ct_init_check_esw_support(esw, err_msg);
-	return 0;
-=======
 		/* Ignore_flow_level support isn't supported by default for VFs and so post_act
 		 * won't be supported. Skip showing error msg.
 		 */
@@ -2091,7 +2077,6 @@
 	if (err && err_msg)
 		netdev_dbg(priv->netdev, "tc ct offload not supported, %s\n", err_msg);
 	return err;
->>>>>>> df0cc57e
 }
 
 #define INIT_ERR_PREFIX "tc ct offload init failed"
@@ -2104,22 +2089,12 @@
 {
 	struct mlx5_tc_ct_priv *ct_priv;
 	struct mlx5_core_dev *dev;
-<<<<<<< HEAD
-	const char *msg;
-=======
->>>>>>> df0cc57e
 	u64 mapping_id;
 	int err;
 
 	dev = priv->mdev;
-<<<<<<< HEAD
-	err = mlx5_tc_ct_init_check_support(priv, ns_type, post_act, &msg);
-	if (err) {
-		mlx5_core_warn(dev, "tc ct offload not supported, %s\n", msg);
-=======
 	err = mlx5_tc_ct_init_check_support(priv, ns_type, post_act);
 	if (err)
->>>>>>> df0cc57e
 		goto err_support;
 
 	ct_priv = kzalloc(sizeof(*ct_priv), GFP_KERNEL);
@@ -2177,15 +2152,12 @@
 
 	return ct_priv;
 
-<<<<<<< HEAD
-=======
 err_ct_tuples_nat_ht:
 	rhashtable_destroy(&ct_priv->ct_tuples_ht);
 err_ct_tuples_ht:
 	rhashtable_destroy(&ct_priv->zone_ht);
 err_ct_zone_ht:
 	mlx5_chains_destroy_global_table(chains, ct_priv->ct_nat);
->>>>>>> df0cc57e
 err_ct_nat_tbl:
 	mlx5_chains_destroy_global_table(chains, ct_priv->ct);
 err_ct_tbl:
