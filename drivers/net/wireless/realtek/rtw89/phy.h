--- conflicted
+++ resolved
@@ -307,8 +307,6 @@
 	.size = ARRAY_SIZE(_name),			\
 }
 
-<<<<<<< HEAD
-=======
 struct rtw89_nbi_reg_def {
 	struct rtw89_reg_def notch1_idx;
 	struct rtw89_reg_def notch1_frac_idx;
@@ -318,7 +316,6 @@
 	struct rtw89_reg_def notch2_en;
 };
 
->>>>>>> 88084a3d
 extern const u8 rtw89_rs_idx_max[RTW89_RS_MAX];
 extern const u8 rtw89_rs_nss_max[RTW89_RS_MAX];
 
