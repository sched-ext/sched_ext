// SPDX-License-Identifier: GPL-2.0
/*
 * i2c.c - Hardware Dependent Module for I2C Interface
 *
 * Copyright (C) 2013-2015, Microchip Technology Germany II GmbH & Co. KG
 */

#define pr_fmt(fmt) KBUILD_MODNAME ": " fmt

#include <linux/init.h>
#include <linux/module.h>
#include <linux/slab.h>
#include <linux/i2c.h>
#include <linux/interrupt.h>
#include <linux/err.h>
<<<<<<< HEAD

#include "../most.h"
=======
#include <linux/most.h>
>>>>>>> 04d5ce62

enum { CH_RX, CH_TX, NUM_CHANNELS };

#define MAX_BUFFERS_CONTROL 32
#define MAX_BUF_SIZE_CONTROL 256

/**
 * list_first_mbo - get the first mbo from a list
 * @ptr:	the list head to take the mbo from.
 */
#define list_first_mbo(ptr) \
	list_first_entry(ptr, struct mbo, list)

static unsigned int polling_rate;
module_param(polling_rate, uint, 0644);
MODULE_PARM_DESC(polling_rate, "Polling rate [Hz]. Default = 0 (use IRQ)");

struct hdm_i2c {
	struct most_interface most_iface;
	struct most_channel_capability capabilities[NUM_CHANNELS];
	struct i2c_client *client;
	struct rx {
		struct delayed_work dwork;
		struct list_head list;
		bool int_disabled;
		unsigned int delay;
	} rx;
	char name[64];
};

#define to_hdm(iface) container_of(iface, struct hdm_i2c, most_iface)

static irqreturn_t most_irq_handler(int, void *);
static void pending_rx_work(struct work_struct *);

/**
 * configure_channel - called from MOST core to configure a channel
 * @iface: interface the channel belongs to
 * @channel: channel to be configured
 * @channel_config: structure that holds the configuration information
 *
 * Return 0 on success, negative on failure.
 *
 * Receives configuration information from MOST core and initialize the
 * corresponding channel.
 */
static int configure_channel(struct most_interface *most_iface,
			     int ch_idx,
			     struct most_channel_config *channel_config)
{
	int ret;
	struct hdm_i2c *dev = to_hdm(most_iface);
	unsigned int delay, pr;

	BUG_ON(ch_idx < 0 || ch_idx >= NUM_CHANNELS);

	if (channel_config->data_type != MOST_CH_CONTROL) {
		pr_err("bad data type for channel %d\n", ch_idx);
		return -EPERM;
	}

	if (channel_config->direction != dev->capabilities[ch_idx].direction) {
		pr_err("bad direction for channel %d\n", ch_idx);
		return -EPERM;
	}

	if (channel_config->direction == MOST_CH_RX) {
		if (!polling_rate) {
			if (dev->client->irq <= 0) {
				pr_err("bad irq: %d\n", dev->client->irq);
				return -ENOENT;
			}
			dev->rx.int_disabled = false;
			ret = request_irq(dev->client->irq, most_irq_handler, 0,
					  dev->client->name, dev);
			if (ret) {
				pr_err("request_irq(%d) failed: %d\n",
				       dev->client->irq, ret);
				return ret;
			}
		} else {
			delay = msecs_to_jiffies(MSEC_PER_SEC / polling_rate);
			dev->rx.delay = delay ? delay : 1;
			pr = MSEC_PER_SEC / jiffies_to_msecs(dev->rx.delay);
			pr_info("polling rate is %u Hz\n", pr);
		}
	}

	return 0;
}

/**
 * enqueue - called from MOST core to enqueue a buffer for data transfer
 * @iface: intended interface
 * @channel: ID of the channel the buffer is intended for
 * @mbo: pointer to the buffer object
 *
 * Return 0 on success, negative on failure.
 *
 * Transmit the data over I2C if it is a "write" request or push the buffer into
 * list if it is an "read" request
 */
static int enqueue(struct most_interface *most_iface,
		   int ch_idx, struct mbo *mbo)
{
	struct hdm_i2c *dev = to_hdm(most_iface);
	int ret;

	BUG_ON(ch_idx < 0 || ch_idx >= NUM_CHANNELS);

	if (ch_idx == CH_RX) {
		/* RX */
		if (!polling_rate)
			disable_irq(dev->client->irq);
		cancel_delayed_work_sync(&dev->rx.dwork);
		list_add_tail(&mbo->list, &dev->rx.list);
		if (dev->rx.int_disabled || polling_rate)
			pending_rx_work(&dev->rx.dwork.work);
		if (!polling_rate)
			enable_irq(dev->client->irq);
	} else {
		/* TX */
		ret = i2c_master_send(dev->client, mbo->virt_address,
				      mbo->buffer_length);
		if (ret <= 0) {
			mbo->processed_length = 0;
			mbo->status = MBO_E_INVAL;
		} else {
			mbo->processed_length = mbo->buffer_length;
			mbo->status = MBO_SUCCESS;
		}
		mbo->complete(mbo);
	}

	return 0;
}

/**
 * poison_channel - called from MOST core to poison buffers of a channel
 * @iface: pointer to the interface the channel to be poisoned belongs to
 * @channel_id: corresponding channel ID
 *
 * Return 0 on success, negative on failure.
 *
 * If channel direction is RX, complete the buffers in list with
 * status MBO_E_CLOSE
 */
static int poison_channel(struct most_interface *most_iface,
			  int ch_idx)
{
	struct hdm_i2c *dev = to_hdm(most_iface);
	struct mbo *mbo;

	BUG_ON(ch_idx < 0 || ch_idx >= NUM_CHANNELS);

	if (ch_idx == CH_RX) {
		if (!polling_rate)
			free_irq(dev->client->irq, dev);
		cancel_delayed_work_sync(&dev->rx.dwork);

		while (!list_empty(&dev->rx.list)) {
			mbo = list_first_mbo(&dev->rx.list);
			list_del(&mbo->list);

			mbo->processed_length = 0;
			mbo->status = MBO_E_CLOSE;
			mbo->complete(mbo);
		}
	}

	return 0;
}

static void do_rx_work(struct hdm_i2c *dev)
{
	struct mbo *mbo;
	unsigned char msg[MAX_BUF_SIZE_CONTROL];
	int ret;
	u16 pml, data_size;

	/* Read PML (2 bytes) */
	ret = i2c_master_recv(dev->client, msg, 2);
	if (ret <= 0) {
		pr_err("Failed to receive PML\n");
		return;
	}

	pml = (msg[0] << 8) | msg[1];
	if (!pml)
		return;

	data_size = pml + 2;

	/* Read the whole message, including PML */
	ret = i2c_master_recv(dev->client, msg, data_size);
	if (ret <= 0) {
		pr_err("Failed to receive a Port Message\n");
		return;
	}

	mbo = list_first_mbo(&dev->rx.list);
	list_del(&mbo->list);

	mbo->processed_length = min(data_size, mbo->buffer_length);
	memcpy(mbo->virt_address, msg, mbo->processed_length);
	mbo->status = MBO_SUCCESS;
	mbo->complete(mbo);
}

/**
 * pending_rx_work - Read pending messages through I2C
 * @work: definition of this work item
 *
 * Invoked by the Interrupt Service Routine, most_irq_handler()
 */
static void pending_rx_work(struct work_struct *work)
{
	struct hdm_i2c *dev = container_of(work, struct hdm_i2c, rx.dwork.work);

	if (list_empty(&dev->rx.list))
		return;

	do_rx_work(dev);

	if (polling_rate) {
		schedule_delayed_work(&dev->rx.dwork, dev->rx.delay);
	} else {
		dev->rx.int_disabled = false;
		enable_irq(dev->client->irq);
	}
}

/*
 * most_irq_handler - Interrupt Service Routine
 * @irq: irq number
 * @_dev: private data
 *
 * Schedules a delayed work
 *
 * By default the interrupt line behavior is Active Low. Once an interrupt is
 * generated by the device, until driver clears the interrupt (by reading
 * the PMP message), device keeps the interrupt line in low state. Since i2c
 * read is done in work queue, the interrupt line must be disabled temporarily
 * to avoid ISR being called repeatedly. Re-enable the interrupt in workqueue,
 * after reading the message.
 *
 * Note: If we use the interrupt line in Falling edge mode, there is a
 * possibility to miss interrupts when ISR is getting executed.
 *
 */
static irqreturn_t most_irq_handler(int irq, void *_dev)
{
	struct hdm_i2c *dev = _dev;

	disable_irq_nosync(irq);
	dev->rx.int_disabled = true;
	schedule_delayed_work(&dev->rx.dwork, 0);

	return IRQ_HANDLED;
}

/*
 * i2c_probe - i2c probe handler
 * @client: i2c client device structure
 * @id: i2c client device id
 *
 * Return 0 on success, negative on failure.
 *
 * Register the i2c client device as a MOST interface
 */
static int i2c_probe(struct i2c_client *client, const struct i2c_device_id *id)
{
	struct hdm_i2c *dev;
	int ret, i;

	dev = kzalloc(sizeof(*dev), GFP_KERNEL);
	if (!dev)
		return -ENOMEM;

	/* ID format: i2c-<bus>-<address> */
	snprintf(dev->name, sizeof(dev->name), "i2c-%d-%04x",
		 client->adapter->nr, client->addr);

	for (i = 0; i < NUM_CHANNELS; i++) {
		dev->capabilities[i].data_type = MOST_CH_CONTROL;
		dev->capabilities[i].num_buffers_packet = MAX_BUFFERS_CONTROL;
		dev->capabilities[i].buffer_size_packet = MAX_BUF_SIZE_CONTROL;
	}
	dev->capabilities[CH_RX].direction = MOST_CH_RX;
	dev->capabilities[CH_RX].name_suffix = "rx";
	dev->capabilities[CH_TX].direction = MOST_CH_TX;
	dev->capabilities[CH_TX].name_suffix = "tx";

	dev->most_iface.interface = ITYPE_I2C;
	dev->most_iface.description = dev->name;
	dev->most_iface.num_channels = NUM_CHANNELS;
	dev->most_iface.channel_vector = dev->capabilities;
	dev->most_iface.configure = configure_channel;
	dev->most_iface.enqueue = enqueue;
	dev->most_iface.poison_channel = poison_channel;

	INIT_LIST_HEAD(&dev->rx.list);

	INIT_DELAYED_WORK(&dev->rx.dwork, pending_rx_work);

	dev->client = client;
	i2c_set_clientdata(client, dev);

	ret = most_register_interface(&dev->most_iface);
	if (ret) {
		pr_err("Failed to register i2c as a MOST interface\n");
		kfree(dev);
		return ret;
	}

	return 0;
}

/*
 * i2c_remove - i2c remove handler
 * @client: i2c client device structure
 *
 * Return 0 on success.
 *
 * Unregister the i2c client device as a MOST interface
 */
static int i2c_remove(struct i2c_client *client)
{
	struct hdm_i2c *dev = i2c_get_clientdata(client);

	most_deregister_interface(&dev->most_iface);
	kfree(dev);

	return 0;
}

static const struct i2c_device_id i2c_id[] = {
	{ "most_i2c", 0 },
	{ }, /* Terminating entry */
};

MODULE_DEVICE_TABLE(i2c, i2c_id);

static struct i2c_driver i2c_driver = {
	.driver = {
		.name = "hdm_i2c",
	},
	.probe = i2c_probe,
	.remove = i2c_remove,
	.id_table = i2c_id,
};

module_i2c_driver(i2c_driver);

MODULE_AUTHOR("Andrey Shvetsov <andrey.shvetsov@k2l.de>");
MODULE_DESCRIPTION("I2C Hardware Dependent Module");
MODULE_LICENSE("GPL");<|MERGE_RESOLUTION|>--- conflicted
+++ resolved
@@ -13,12 +13,7 @@
 #include <linux/i2c.h>
 #include <linux/interrupt.h>
 #include <linux/err.h>
-<<<<<<< HEAD
-
-#include "../most.h"
-=======
 #include <linux/most.h>
->>>>>>> 04d5ce62
 
 enum { CH_RX, CH_TX, NUM_CHANNELS };
 
