// SPDX-License-Identifier: GPL-2.0
/*
 *	Linux Magic System Request Key Hacks
 *
 *	(c) 1997 Martin Mares <mj@atrey.karlin.mff.cuni.cz>
 *	based on ideas by Pavel Machek <pavel@atrey.karlin.mff.cuni.cz>
 *
 *	(c) 2000 Crutcher Dunnavant <crutcher+kernel@datastacks.com>
 *	overhauled to use key registration
 *	based upon discusions in irc://irc.openprojects.net/#kernelnewbies
 *
 *	Copyright (c) 2010 Dmitry Torokhov
 *	Input handler conversion
 */

#define pr_fmt(fmt) KBUILD_MODNAME ": " fmt

#include <linux/sched/signal.h>
#include <linux/sched/rt.h>
#include <linux/sched/debug.h>
#include <linux/sched/task.h>
#include <linux/ctype.h>
#include <linux/interrupt.h>
#include <linux/mm.h>
#include <linux/fs.h>
#include <linux/mount.h>
#include <linux/kdev_t.h>
#include <linux/major.h>
#include <linux/reboot.h>
#include <linux/sysrq.h>
#include <linux/kbd_kern.h>
#include <linux/proc_fs.h>
#include <linux/nmi.h>
#include <linux/quotaops.h>
#include <linux/perf_event.h>
#include <linux/kernel.h>
#include <linux/module.h>
#include <linux/suspend.h>
#include <linux/writeback.h>
#include <linux/swap.h>
#include <linux/spinlock.h>
#include <linux/vt_kern.h>
#include <linux/workqueue.h>
#include <linux/hrtimer.h>
#include <linux/oom.h>
#include <linux/slab.h>
#include <linux/input.h>
#include <linux/uaccess.h>
#include <linux/moduleparam.h>
#include <linux/jiffies.h>
#include <linux/syscalls.h>
#include <linux/of.h>
#include <linux/rcupdate.h>

#include <asm/ptrace.h>
#include <asm/irq_regs.h>

/* Whether we react on sysrq keys or just ignore them */
static int __read_mostly sysrq_enabled = CONFIG_MAGIC_SYSRQ_DEFAULT_ENABLE;
static bool __read_mostly sysrq_always_enabled;

static bool sysrq_on(void)
{
	return sysrq_enabled || sysrq_always_enabled;
}

/**
 * sysrq_mask - Getter for sysrq_enabled mask.
 *
 * Return: 1 if sysrq is always enabled, enabled sysrq_key_op mask otherwise.
 */
int sysrq_mask(void)
{
	if (sysrq_always_enabled)
		return 1;
	return sysrq_enabled;
}
EXPORT_SYMBOL_GPL(sysrq_mask);

/*
 * A value of 1 means 'all', other nonzero values are an op mask:
 */
static bool sysrq_on_mask(int mask)
{
	return sysrq_always_enabled ||
	       sysrq_enabled == 1 ||
	       (sysrq_enabled & mask);
}

static int __init sysrq_always_enabled_setup(char *str)
{
	sysrq_always_enabled = true;
	pr_info("sysrq always enabled.\n");

	return 1;
}

__setup("sysrq_always_enabled", sysrq_always_enabled_setup);


static void sysrq_handle_loglevel(u8 key)
{
	u8 loglevel = key - '0';

	console_loglevel = CONSOLE_LOGLEVEL_DEFAULT;
	pr_info("Loglevel set to %u\n", loglevel);
	console_loglevel = loglevel;
}
static const struct sysrq_key_op sysrq_loglevel_op = {
	.handler	= sysrq_handle_loglevel,
	.help_msg	= "loglevel(0-9)",
	.action_msg	= "Changing Loglevel",
	.enable_mask	= SYSRQ_ENABLE_LOG,
};

#ifdef CONFIG_VT
static void sysrq_handle_SAK(u8 key)
{
	struct work_struct *SAK_work = &vc_cons[fg_console].SAK_work;

	schedule_work(SAK_work);
}
static const struct sysrq_key_op sysrq_SAK_op = {
	.handler	= sysrq_handle_SAK,
	.help_msg	= "sak(k)",
	.action_msg	= "SAK",
	.enable_mask	= SYSRQ_ENABLE_KEYBOARD,
};
#else
#define sysrq_SAK_op (*(const struct sysrq_key_op *)NULL)
#endif

#ifdef CONFIG_VT
static void sysrq_handle_unraw(u8 key)
{
	vt_reset_unicode(fg_console);
}

static const struct sysrq_key_op sysrq_unraw_op = {
	.handler	= sysrq_handle_unraw,
	.help_msg	= "unraw(r)",
	.action_msg	= "Keyboard mode set to system default",
	.enable_mask	= SYSRQ_ENABLE_KEYBOARD,
};
#else
#define sysrq_unraw_op (*(const struct sysrq_key_op *)NULL)
#endif /* CONFIG_VT */

static void sysrq_handle_crash(u8 key)
{
	/* release the RCU read lock before crashing */
	rcu_read_unlock();

	panic("sysrq triggered crash\n");
}
static const struct sysrq_key_op sysrq_crash_op = {
	.handler	= sysrq_handle_crash,
	.help_msg	= "crash(c)",
	.action_msg	= "Trigger a crash",
	.enable_mask	= SYSRQ_ENABLE_DUMP,
};

static void sysrq_handle_reboot(u8 key)
{
	lockdep_off();
	local_irq_enable();
	emergency_restart();
}
static const struct sysrq_key_op sysrq_reboot_op = {
	.handler	= sysrq_handle_reboot,
	.help_msg	= "reboot(b)",
	.action_msg	= "Resetting",
	.enable_mask	= SYSRQ_ENABLE_BOOT,
};

const struct sysrq_key_op *__sysrq_reboot_op = &sysrq_reboot_op;

static void sysrq_handle_sync(u8 key)
{
	emergency_sync();
}
static const struct sysrq_key_op sysrq_sync_op = {
	.handler	= sysrq_handle_sync,
	.help_msg	= "sync(s)",
	.action_msg	= "Emergency Sync",
	.enable_mask	= SYSRQ_ENABLE_SYNC,
};

static void sysrq_handle_show_timers(u8 key)
{
	sysrq_timer_list_show();
}

static const struct sysrq_key_op sysrq_show_timers_op = {
	.handler	= sysrq_handle_show_timers,
	.help_msg	= "show-all-timers(q)",
	.action_msg	= "Show clockevent devices & pending hrtimers (no others)",
};

static void sysrq_handle_mountro(u8 key)
{
	emergency_remount();
}
static const struct sysrq_key_op sysrq_mountro_op = {
	.handler	= sysrq_handle_mountro,
	.help_msg	= "unmount(u)",
	.action_msg	= "Emergency Remount R/O",
	.enable_mask	= SYSRQ_ENABLE_REMOUNT,
};

#ifdef CONFIG_LOCKDEP
static void sysrq_handle_showlocks(u8 key)
{
	debug_show_all_locks();
}

static const struct sysrq_key_op sysrq_showlocks_op = {
	.handler	= sysrq_handle_showlocks,
	.help_msg	= "show-all-locks(d)",
	.action_msg	= "Show Locks Held",
};
#else
#define sysrq_showlocks_op (*(const struct sysrq_key_op *)NULL)
#endif

#ifdef CONFIG_SMP
static DEFINE_RAW_SPINLOCK(show_lock);

static void showacpu(void *dummy)
{
	unsigned long flags;

	/* Idle CPUs have no interesting backtrace. */
	if (idle_cpu(smp_processor_id())) {
		pr_info("CPU%d: backtrace skipped as idling\n", smp_processor_id());
		return;
	}

	raw_spin_lock_irqsave(&show_lock, flags);
	pr_info("CPU%d:\n", smp_processor_id());
	show_stack(NULL, NULL, KERN_INFO);
	raw_spin_unlock_irqrestore(&show_lock, flags);
}

static void sysrq_showregs_othercpus(struct work_struct *dummy)
{
	smp_call_function(showacpu, NULL, 0);
}

static DECLARE_WORK(sysrq_showallcpus, sysrq_showregs_othercpus);

static void sysrq_handle_showallcpus(u8 key)
{
	/*
	 * Fall back to the workqueue based printing if the
	 * backtrace printing did not succeed or the
	 * architecture has no support for it:
	 */
	if (!trigger_all_cpu_backtrace()) {
		struct pt_regs *regs = NULL;

		if (in_hardirq())
			regs = get_irq_regs();

		pr_info("CPU%d:\n", get_cpu());
		if (regs)
			show_regs(regs);
		else
			show_stack(NULL, NULL, KERN_INFO);

		schedule_work(&sysrq_showallcpus);
		put_cpu();
	}
}

static const struct sysrq_key_op sysrq_showallcpus_op = {
	.handler	= sysrq_handle_showallcpus,
	.help_msg	= "show-backtrace-all-active-cpus(l)",
	.action_msg	= "Show backtrace of all active CPUs",
	.enable_mask	= SYSRQ_ENABLE_DUMP,
};
#else
#define sysrq_showallcpus_op (*(const struct sysrq_key_op *)NULL)
#endif

static void sysrq_handle_showregs(u8 key)
{
	struct pt_regs *regs = NULL;

	if (in_hardirq())
		regs = get_irq_regs();
	if (regs)
		show_regs(regs);
	perf_event_print_debug();
}
static const struct sysrq_key_op sysrq_showregs_op = {
	.handler	= sysrq_handle_showregs,
	.help_msg	= "show-registers(p)",
	.action_msg	= "Show Regs",
	.enable_mask	= SYSRQ_ENABLE_DUMP,
};

static void sysrq_handle_showstate(u8 key)
{
	show_state();
	show_all_workqueues();
}
static const struct sysrq_key_op sysrq_showstate_op = {
	.handler	= sysrq_handle_showstate,
	.help_msg	= "show-task-states(t)",
	.action_msg	= "Show State",
	.enable_mask	= SYSRQ_ENABLE_DUMP,
};

static void sysrq_handle_showstate_blocked(u8 key)
{
	show_state_filter(TASK_UNINTERRUPTIBLE);
}
static const struct sysrq_key_op sysrq_showstate_blocked_op = {
	.handler	= sysrq_handle_showstate_blocked,
	.help_msg	= "show-blocked-tasks(w)",
	.action_msg	= "Show Blocked State",
	.enable_mask	= SYSRQ_ENABLE_DUMP,
};

#ifdef CONFIG_TRACING
#include <linux/ftrace.h>

static void sysrq_ftrace_dump(u8 key)
{
	ftrace_dump(DUMP_ALL);
}
static const struct sysrq_key_op sysrq_ftrace_dump_op = {
	.handler	= sysrq_ftrace_dump,
	.help_msg	= "dump-ftrace-buffer(z)",
	.action_msg	= "Dump ftrace buffer",
	.enable_mask	= SYSRQ_ENABLE_DUMP,
};
#else
#define sysrq_ftrace_dump_op (*(const struct sysrq_key_op *)NULL)
#endif

static void sysrq_handle_showmem(u8 key)
{
	show_mem();
}
static const struct sysrq_key_op sysrq_showmem_op = {
	.handler	= sysrq_handle_showmem,
	.help_msg	= "show-memory-usage(m)",
	.action_msg	= "Show Memory",
	.enable_mask	= SYSRQ_ENABLE_DUMP,
};

/*
 * Signal sysrq helper function.  Sends a signal to all user processes.
 */
static void send_sig_all(int sig)
{
	struct task_struct *p;

	read_lock(&tasklist_lock);
	for_each_process(p) {
		if (p->flags & PF_KTHREAD)
			continue;
		if (is_global_init(p))
			continue;

		do_send_sig_info(sig, SEND_SIG_PRIV, p, PIDTYPE_MAX);
	}
	read_unlock(&tasklist_lock);
}

static void sysrq_handle_term(u8 key)
{
	send_sig_all(SIGTERM);
	console_loglevel = CONSOLE_LOGLEVEL_DEBUG;
}
static const struct sysrq_key_op sysrq_term_op = {
	.handler	= sysrq_handle_term,
	.help_msg	= "terminate-all-tasks(e)",
	.action_msg	= "Terminate All Tasks",
	.enable_mask	= SYSRQ_ENABLE_SIGNAL,
};

static void moom_callback(struct work_struct *ignored)
{
	const gfp_t gfp_mask = GFP_KERNEL;
	struct oom_control oc = {
		.zonelist = node_zonelist(first_memory_node, gfp_mask),
		.nodemask = NULL,
		.memcg = NULL,
		.gfp_mask = gfp_mask,
		.order = -1,
	};

	mutex_lock(&oom_lock);
	if (!out_of_memory(&oc))
		pr_info("OOM request ignored. No task eligible\n");
	mutex_unlock(&oom_lock);
}

static DECLARE_WORK(moom_work, moom_callback);

static void sysrq_handle_moom(u8 key)
{
	schedule_work(&moom_work);
}
static const struct sysrq_key_op sysrq_moom_op = {
	.handler	= sysrq_handle_moom,
	.help_msg	= "memory-full-oom-kill(f)",
	.action_msg	= "Manual OOM execution",
	.enable_mask	= SYSRQ_ENABLE_SIGNAL,
};

#ifdef CONFIG_BLOCK
static void sysrq_handle_thaw(u8 key)
{
	emergency_thaw_all();
}
static const struct sysrq_key_op sysrq_thaw_op = {
	.handler	= sysrq_handle_thaw,
	.help_msg	= "thaw-filesystems(j)",
	.action_msg	= "Emergency Thaw of all frozen filesystems",
	.enable_mask	= SYSRQ_ENABLE_SIGNAL,
};
#else
#define sysrq_thaw_op (*(const struct sysrq_key_op *)NULL)
#endif

static void sysrq_handle_kill(u8 key)
{
	send_sig_all(SIGKILL);
	console_loglevel = CONSOLE_LOGLEVEL_DEBUG;
}
static const struct sysrq_key_op sysrq_kill_op = {
	.handler	= sysrq_handle_kill,
	.help_msg	= "kill-all-tasks(i)",
	.action_msg	= "Kill All Tasks",
	.enable_mask	= SYSRQ_ENABLE_SIGNAL,
};

static void sysrq_handle_unrt(u8 key)
{
	normalize_rt_tasks();
}
static const struct sysrq_key_op sysrq_unrt_op = {
	.handler	= sysrq_handle_unrt,
	.help_msg	= "nice-all-RT-tasks(n)",
	.action_msg	= "Nice All RT Tasks",
	.enable_mask	= SYSRQ_ENABLE_RTNICE,
};

static void sysrq_handle_replay_logs(u8 key)
{
	console_replay_all();
}
static struct sysrq_key_op sysrq_replay_logs_op = {
	.handler        = sysrq_handle_replay_logs,
	.help_msg       = "replay-kernel-logs(R)",
	.action_msg     = "Replay kernel logs on consoles",
	.enable_mask    = SYSRQ_ENABLE_DUMP,
};

/* Key Operations table and lock */
static DEFINE_SPINLOCK(sysrq_key_table_lock);

static const struct sysrq_key_op *sysrq_key_table[62] = {
	&sysrq_loglevel_op,		/* 0 */
	&sysrq_loglevel_op,		/* 1 */
	&sysrq_loglevel_op,		/* 2 */
	&sysrq_loglevel_op,		/* 3 */
	&sysrq_loglevel_op,		/* 4 */
	&sysrq_loglevel_op,		/* 5 */
	&sysrq_loglevel_op,		/* 6 */
	&sysrq_loglevel_op,		/* 7 */
	&sysrq_loglevel_op,		/* 8 */
	&sysrq_loglevel_op,		/* 9 */

	/*
	 * a: Don't use for system provided sysrqs, it is handled specially on
	 * sparc and will never arrive.
	 */
	NULL,				/* a */
	&sysrq_reboot_op,		/* b */
	&sysrq_crash_op,		/* c */
	&sysrq_showlocks_op,		/* d */
	&sysrq_term_op,			/* e */
	&sysrq_moom_op,			/* f */
	/* g: May be registered for the kernel debugger */
	NULL,				/* g */
	NULL,				/* h - reserved for help */
	&sysrq_kill_op,			/* i */
	&sysrq_thaw_op,			/* j */
	&sysrq_SAK_op,			/* k */
	&sysrq_showallcpus_op,		/* l */
	&sysrq_showmem_op,		/* m */
	&sysrq_unrt_op,			/* n */
	/* o: This will often be registered as 'Off' at init time */
	NULL,				/* o */
	&sysrq_showregs_op,		/* p */
	&sysrq_show_timers_op,		/* q */
	&sysrq_unraw_op,		/* r */
	&sysrq_sync_op,			/* s */
	&sysrq_showstate_op,		/* t */
	&sysrq_mountro_op,		/* u */
	/* v: May be registered for frame buffer console restore */
	NULL,				/* v */
	&sysrq_showstate_blocked_op,	/* w */
	/* x: May be registered on mips for TLB dump */
	/* x: May be registered on ppc/powerpc for xmon */
	/* x: May be registered on sparc64 for global PMU dump */
	NULL,				/* x */
	/* y: May be registered on sparc64 for global register dump */
	NULL,				/* y */
	&sysrq_ftrace_dump_op,		/* z */
	NULL,				/* A */
	NULL,				/* B */
	NULL,				/* C */
	NULL,				/* D */
	NULL,				/* E */
	NULL,				/* F */
	NULL,				/* G */
	NULL,				/* H */
	NULL,				/* I */
	NULL,				/* J */
	NULL,				/* K */
	NULL,				/* L */
	NULL,				/* M */
	NULL,				/* N */
	NULL,				/* O */
	NULL,				/* P */
	NULL,				/* Q */
<<<<<<< HEAD
	NULL,				/* R */
	/* S: May be registered by sched_ext for resetting */
=======
	&sysrq_replay_logs_op,		/* R */
>>>>>>> 49784c79
	NULL,				/* S */
	NULL,				/* T */
	NULL,				/* U */
	NULL,				/* V */
	NULL,				/* W */
	NULL,				/* X */
	NULL,				/* Y */
	NULL,				/* Z */
};

/* key2index calculation, -1 on invalid index */
static int sysrq_key_table_key2index(u8 key)
{
	switch (key) {
	case '0' ... '9':
		return key - '0';
	case 'a' ... 'z':
		return key - 'a' + 10;
	case 'A' ... 'Z':
		return key - 'A' + 10 + 26;
	default:
		return -1;
	}
}

/*
 * get and put functions for the table, exposed to modules.
 */
static const struct sysrq_key_op *__sysrq_get_key_op(u8 key)
{
	const struct sysrq_key_op *op_p = NULL;
	int i;

	i = sysrq_key_table_key2index(key);
	if (i != -1)
		op_p = sysrq_key_table[i];

	return op_p;
}

static void __sysrq_put_key_op(u8 key, const struct sysrq_key_op *op_p)
{
	int i = sysrq_key_table_key2index(key);

	if (i != -1)
		sysrq_key_table[i] = op_p;
}

void __handle_sysrq(u8 key, bool check_mask)
{
	const struct sysrq_key_op *op_p;
	int orig_log_level;
	int orig_suppress_printk;
	int i;

	orig_suppress_printk = suppress_printk;
	suppress_printk = 0;

	rcu_sysrq_start();
	rcu_read_lock();
	/*
	 * Raise the apparent loglevel to maximum so that the sysrq header
	 * is shown to provide the user with positive feedback.  We do not
	 * simply emit this at KERN_EMERG as that would change message
	 * routing in the consumers of /proc/kmsg.
	 */
	orig_log_level = console_loglevel;
	console_loglevel = CONSOLE_LOGLEVEL_DEFAULT;

	op_p = __sysrq_get_key_op(key);
	if (op_p) {
		/*
		 * Should we check for enabled operations (/proc/sysrq-trigger
		 * should not) and is the invoked operation enabled?
		 */
		if (!check_mask || sysrq_on_mask(op_p->enable_mask)) {
			pr_info("%s\n", op_p->action_msg);
			console_loglevel = orig_log_level;
			op_p->handler(key);
		} else {
			pr_info("This sysrq operation is disabled.\n");
			console_loglevel = orig_log_level;
		}
	} else {
		pr_info("HELP : ");
		/* Only print the help msg once per handler */
		for (i = 0; i < ARRAY_SIZE(sysrq_key_table); i++) {
			if (sysrq_key_table[i]) {
				int j;

				for (j = 0; sysrq_key_table[i] !=
						sysrq_key_table[j]; j++)
					;
				if (j != i)
					continue;
				pr_cont("%s ", sysrq_key_table[i]->help_msg);
			}
		}
		pr_cont("\n");
		console_loglevel = orig_log_level;
	}
	rcu_read_unlock();
	rcu_sysrq_end();

	suppress_printk = orig_suppress_printk;
}

void handle_sysrq(u8 key)
{
	if (sysrq_on())
		__handle_sysrq(key, true);
}
EXPORT_SYMBOL(handle_sysrq);

#ifdef CONFIG_INPUT
static int sysrq_reset_downtime_ms;

/* Simple translation table for the SysRq keys */
static const unsigned char sysrq_xlate[KEY_CNT] =
	"\000\0331234567890-=\177\t"                    /* 0x00 - 0x0f */
	"qwertyuiop[]\r\000as"                          /* 0x10 - 0x1f */
	"dfghjkl;'`\000\\zxcv"                          /* 0x20 - 0x2f */
	"bnm,./\000*\000 \000\201\202\203\204\205"      /* 0x30 - 0x3f */
	"\206\207\210\211\212\000\000789-456+1"         /* 0x40 - 0x4f */
	"230\177\000\000\213\214\000\000\000\000\000\000\000\000\000\000" /* 0x50 - 0x5f */
	"\r\000/";                                      /* 0x60 - 0x6f */

struct sysrq_state {
	struct input_handle handle;
	struct work_struct reinject_work;
	unsigned long key_down[BITS_TO_LONGS(KEY_CNT)];
	unsigned int alt;
	unsigned int alt_use;
	unsigned int shift;
	unsigned int shift_use;
	bool active;
	bool need_reinject;
	bool reinjecting;

	/* reset sequence handling */
	bool reset_canceled;
	bool reset_requested;
	unsigned long reset_keybit[BITS_TO_LONGS(KEY_CNT)];
	int reset_seq_len;
	int reset_seq_cnt;
	int reset_seq_version;
	struct timer_list keyreset_timer;
};

#define SYSRQ_KEY_RESET_MAX	20 /* Should be plenty */
static unsigned short sysrq_reset_seq[SYSRQ_KEY_RESET_MAX];
static unsigned int sysrq_reset_seq_len;
static unsigned int sysrq_reset_seq_version = 1;

static void sysrq_parse_reset_sequence(struct sysrq_state *state)
{
	int i;
	unsigned short key;

	state->reset_seq_cnt = 0;

	for (i = 0; i < sysrq_reset_seq_len; i++) {
		key = sysrq_reset_seq[i];

		if (key == KEY_RESERVED || key > KEY_MAX)
			break;

		__set_bit(key, state->reset_keybit);
		state->reset_seq_len++;

		if (test_bit(key, state->key_down))
			state->reset_seq_cnt++;
	}

	/* Disable reset until old keys are not released */
	state->reset_canceled = state->reset_seq_cnt != 0;

	state->reset_seq_version = sysrq_reset_seq_version;
}

static void sysrq_do_reset(struct timer_list *t)
{
	struct sysrq_state *state = from_timer(state, t, keyreset_timer);

	state->reset_requested = true;

	orderly_reboot();
}

static void sysrq_handle_reset_request(struct sysrq_state *state)
{
	if (state->reset_requested)
		__handle_sysrq(sysrq_xlate[KEY_B], false);

	if (sysrq_reset_downtime_ms)
		mod_timer(&state->keyreset_timer,
			jiffies + msecs_to_jiffies(sysrq_reset_downtime_ms));
	else
		sysrq_do_reset(&state->keyreset_timer);
}

static void sysrq_detect_reset_sequence(struct sysrq_state *state,
					unsigned int code, int value)
{
	if (!test_bit(code, state->reset_keybit)) {
		/*
		 * Pressing any key _not_ in reset sequence cancels
		 * the reset sequence.  Also cancelling the timer in
		 * case additional keys were pressed after a reset
		 * has been requested.
		 */
		if (value && state->reset_seq_cnt) {
			state->reset_canceled = true;
			del_timer(&state->keyreset_timer);
		}
	} else if (value == 0) {
		/*
		 * Key release - all keys in the reset sequence need
		 * to be pressed and held for the reset timeout
		 * to hold.
		 */
		del_timer(&state->keyreset_timer);

		if (--state->reset_seq_cnt == 0)
			state->reset_canceled = false;
	} else if (value == 1) {
		/* key press, not autorepeat */
		if (++state->reset_seq_cnt == state->reset_seq_len &&
		    !state->reset_canceled) {
			sysrq_handle_reset_request(state);
		}
	}
}

#ifdef CONFIG_OF
static void sysrq_of_get_keyreset_config(void)
{
	u32 key;
	struct device_node *np;
	struct property *prop;
	const __be32 *p;

	np = of_find_node_by_path("/chosen/linux,sysrq-reset-seq");
	if (!np) {
		pr_debug("No sysrq node found");
		return;
	}

	/* Reset in case a __weak definition was present */
	sysrq_reset_seq_len = 0;

	of_property_for_each_u32(np, "keyset", prop, p, key) {
		if (key == KEY_RESERVED || key > KEY_MAX ||
		    sysrq_reset_seq_len == SYSRQ_KEY_RESET_MAX)
			break;

		sysrq_reset_seq[sysrq_reset_seq_len++] = (unsigned short)key;
	}

	/* Get reset timeout if any. */
	of_property_read_u32(np, "timeout-ms", &sysrq_reset_downtime_ms);

	of_node_put(np);
}
#else
static void sysrq_of_get_keyreset_config(void)
{
}
#endif

static void sysrq_reinject_alt_sysrq(struct work_struct *work)
{
	struct sysrq_state *sysrq =
			container_of(work, struct sysrq_state, reinject_work);
	struct input_handle *handle = &sysrq->handle;
	unsigned int alt_code = sysrq->alt_use;

	if (sysrq->need_reinject) {
		/* we do not want the assignment to be reordered */
		sysrq->reinjecting = true;
		mb();

		/* Simulate press and release of Alt + SysRq */
		input_inject_event(handle, EV_KEY, alt_code, 1);
		input_inject_event(handle, EV_KEY, KEY_SYSRQ, 1);
		input_inject_event(handle, EV_SYN, SYN_REPORT, 1);

		input_inject_event(handle, EV_KEY, KEY_SYSRQ, 0);
		input_inject_event(handle, EV_KEY, alt_code, 0);
		input_inject_event(handle, EV_SYN, SYN_REPORT, 1);

		mb();
		sysrq->reinjecting = false;
	}
}

static bool sysrq_handle_keypress(struct sysrq_state *sysrq,
				  unsigned int code, int value)
{
	bool was_active = sysrq->active;
	bool suppress;

	switch (code) {

	case KEY_LEFTALT:
	case KEY_RIGHTALT:
		if (!value) {
			/* One of ALTs is being released */
			if (sysrq->active && code == sysrq->alt_use)
				sysrq->active = false;

			sysrq->alt = KEY_RESERVED;

		} else if (value != 2) {
			sysrq->alt = code;
			sysrq->need_reinject = false;
		}
		break;

	case KEY_LEFTSHIFT:
	case KEY_RIGHTSHIFT:
		if (!value)
			sysrq->shift = KEY_RESERVED;
		else if (value != 2)
			sysrq->shift = code;
		if (sysrq->active)
			sysrq->shift_use = sysrq->shift;
		break;

	case KEY_SYSRQ:
		if (value == 1 && sysrq->alt != KEY_RESERVED) {
			sysrq->active = true;
			sysrq->alt_use = sysrq->alt;
			/* either RESERVED (for released) or actual code */
			sysrq->shift_use = sysrq->shift;
			/*
			 * If nothing else will be pressed we'll need
			 * to re-inject Alt-SysRq keysroke.
			 */
			sysrq->need_reinject = true;
		}

		/*
		 * Pretend that sysrq was never pressed at all. This
		 * is needed to properly handle KGDB which will try
		 * to release all keys after exiting debugger. If we
		 * do not clear key bit it KGDB will end up sending
		 * release events for Alt and SysRq, potentially
		 * triggering print screen function.
		 */
		if (sysrq->active)
			clear_bit(KEY_SYSRQ, sysrq->handle.dev->key);

		break;

	default:
		if (sysrq->active && value && value != 2) {
			unsigned char c = sysrq_xlate[code];

			sysrq->need_reinject = false;
			if (sysrq->shift_use != KEY_RESERVED)
				c = toupper(c);
			__handle_sysrq(c, true);
		}
		break;
	}

	suppress = sysrq->active;

	if (!sysrq->active) {

		/*
		 * See if reset sequence has changed since the last time.
		 */
		if (sysrq->reset_seq_version != sysrq_reset_seq_version)
			sysrq_parse_reset_sequence(sysrq);

		/*
		 * If we are not suppressing key presses keep track of
		 * keyboard state so we can release keys that have been
		 * pressed before entering SysRq mode.
		 */
		if (value)
			set_bit(code, sysrq->key_down);
		else
			clear_bit(code, sysrq->key_down);

		if (was_active)
			schedule_work(&sysrq->reinject_work);

		/* Check for reset sequence */
		sysrq_detect_reset_sequence(sysrq, code, value);

	} else if (value == 0 && test_and_clear_bit(code, sysrq->key_down)) {
		/*
		 * Pass on release events for keys that was pressed before
		 * entering SysRq mode.
		 */
		suppress = false;
	}

	return suppress;
}

static bool sysrq_filter(struct input_handle *handle,
			 unsigned int type, unsigned int code, int value)
{
	struct sysrq_state *sysrq = handle->private;
	bool suppress;

	/*
	 * Do not filter anything if we are in the process of re-injecting
	 * Alt+SysRq combination.
	 */
	if (sysrq->reinjecting)
		return false;

	switch (type) {

	case EV_SYN:
		suppress = false;
		break;

	case EV_KEY:
		suppress = sysrq_handle_keypress(sysrq, code, value);
		break;

	default:
		suppress = sysrq->active;
		break;
	}

	return suppress;
}

static int sysrq_connect(struct input_handler *handler,
			 struct input_dev *dev,
			 const struct input_device_id *id)
{
	struct sysrq_state *sysrq;
	int error;

	sysrq = kzalloc(sizeof(struct sysrq_state), GFP_KERNEL);
	if (!sysrq)
		return -ENOMEM;

	INIT_WORK(&sysrq->reinject_work, sysrq_reinject_alt_sysrq);

	sysrq->handle.dev = dev;
	sysrq->handle.handler = handler;
	sysrq->handle.name = "sysrq";
	sysrq->handle.private = sysrq;
	timer_setup(&sysrq->keyreset_timer, sysrq_do_reset, 0);

	error = input_register_handle(&sysrq->handle);
	if (error) {
		pr_err("Failed to register input sysrq handler, error %d\n",
			error);
		goto err_free;
	}

	error = input_open_device(&sysrq->handle);
	if (error) {
		pr_err("Failed to open input device, error %d\n", error);
		goto err_unregister;
	}

	return 0;

 err_unregister:
	input_unregister_handle(&sysrq->handle);
 err_free:
	kfree(sysrq);
	return error;
}

static void sysrq_disconnect(struct input_handle *handle)
{
	struct sysrq_state *sysrq = handle->private;

	input_close_device(handle);
	cancel_work_sync(&sysrq->reinject_work);
	timer_shutdown_sync(&sysrq->keyreset_timer);
	input_unregister_handle(handle);
	kfree(sysrq);
}

/*
 * We are matching on KEY_LEFTALT instead of KEY_SYSRQ because not all
 * keyboards have SysRq key predefined and so user may add it to keymap
 * later, but we expect all such keyboards to have left alt.
 */
static const struct input_device_id sysrq_ids[] = {
	{
		.flags = INPUT_DEVICE_ID_MATCH_EVBIT |
				INPUT_DEVICE_ID_MATCH_KEYBIT,
		.evbit = { [BIT_WORD(EV_KEY)] = BIT_MASK(EV_KEY) },
		.keybit = { [BIT_WORD(KEY_LEFTALT)] = BIT_MASK(KEY_LEFTALT) },
	},
	{ },
};

static struct input_handler sysrq_handler = {
	.filter		= sysrq_filter,
	.connect	= sysrq_connect,
	.disconnect	= sysrq_disconnect,
	.name		= "sysrq",
	.id_table	= sysrq_ids,
};

static inline void sysrq_register_handler(void)
{
	int error;

	sysrq_of_get_keyreset_config();

	error = input_register_handler(&sysrq_handler);
	if (error)
		pr_err("Failed to register input handler, error %d", error);
}

static inline void sysrq_unregister_handler(void)
{
	input_unregister_handler(&sysrq_handler);
}

static int sysrq_reset_seq_param_set(const char *buffer,
				     const struct kernel_param *kp)
{
	unsigned long val;
	int error;

	error = kstrtoul(buffer, 0, &val);
	if (error < 0)
		return error;

	if (val > KEY_MAX)
		return -EINVAL;

	*((unsigned short *)kp->arg) = val;
	sysrq_reset_seq_version++;

	return 0;
}

static const struct kernel_param_ops param_ops_sysrq_reset_seq = {
	.get	= param_get_ushort,
	.set	= sysrq_reset_seq_param_set,
};

#define param_check_sysrq_reset_seq(name, p)	\
	__param_check(name, p, unsigned short)

/*
 * not really modular, but the easiest way to keep compat with existing
 * bootargs behaviour is to continue using module_param here.
 */
module_param_array_named(reset_seq, sysrq_reset_seq, sysrq_reset_seq,
			 &sysrq_reset_seq_len, 0644);

module_param_named(sysrq_downtime_ms, sysrq_reset_downtime_ms, int, 0644);

#else

static inline void sysrq_register_handler(void)
{
}

static inline void sysrq_unregister_handler(void)
{
}

#endif /* CONFIG_INPUT */

int sysrq_toggle_support(int enable_mask)
{
	bool was_enabled = sysrq_on();

	sysrq_enabled = enable_mask;

	if (was_enabled != sysrq_on()) {
		if (sysrq_on())
			sysrq_register_handler();
		else
			sysrq_unregister_handler();
	}

	return 0;
}
EXPORT_SYMBOL_GPL(sysrq_toggle_support);

static int __sysrq_swap_key_ops(u8 key, const struct sysrq_key_op *insert_op_p,
				const struct sysrq_key_op *remove_op_p)
{
	int retval;

	spin_lock(&sysrq_key_table_lock);
	if (__sysrq_get_key_op(key) == remove_op_p) {
		__sysrq_put_key_op(key, insert_op_p);
		retval = 0;
	} else {
		retval = -1;
	}
	spin_unlock(&sysrq_key_table_lock);

	/*
	 * A concurrent __handle_sysrq either got the old op or the new op.
	 * Wait for it to go away before returning, so the code for an old
	 * op is not freed (eg. on module unload) while it is in use.
	 */
	synchronize_rcu();

	return retval;
}

int register_sysrq_key(u8 key, const struct sysrq_key_op *op_p)
{
	return __sysrq_swap_key_ops(key, op_p, NULL);
}
EXPORT_SYMBOL(register_sysrq_key);

int unregister_sysrq_key(u8 key, const struct sysrq_key_op *op_p)
{
	return __sysrq_swap_key_ops(key, NULL, op_p);
}
EXPORT_SYMBOL(unregister_sysrq_key);

#ifdef CONFIG_PROC_FS
/*
 * writing 'C' to /proc/sysrq-trigger is like sysrq-C
 * Normally, only the first character written is processed.
 * However, if the first character is an underscore,
 * all characters are processed.
 */
static ssize_t write_sysrq_trigger(struct file *file, const char __user *buf,
				   size_t count, loff_t *ppos)
{
	bool bulk = false;
	size_t i;

	for (i = 0; i < count; i++) {
		char c;

		if (get_user(c, buf + i))
			return -EFAULT;

		if (c == '_')
			bulk = true;
		else
			__handle_sysrq(c, false);

		if (!bulk)
			break;
	}

	return count;
}

static const struct proc_ops sysrq_trigger_proc_ops = {
	.proc_write	= write_sysrq_trigger,
	.proc_lseek	= noop_llseek,
};

static void sysrq_init_procfs(void)
{
	if (!proc_create("sysrq-trigger", S_IWUSR, NULL,
			 &sysrq_trigger_proc_ops))
		pr_err("Failed to register proc interface\n");
}

#else

static inline void sysrq_init_procfs(void)
{
}

#endif /* CONFIG_PROC_FS */

static int __init sysrq_init(void)
{
	sysrq_init_procfs();

	if (sysrq_on())
		sysrq_register_handler();

	return 0;
}
device_initcall(sysrq_init);<|MERGE_RESOLUTION|>--- conflicted
+++ resolved
@@ -530,12 +530,8 @@
 	NULL,				/* O */
 	NULL,				/* P */
 	NULL,				/* Q */
-<<<<<<< HEAD
-	NULL,				/* R */
+	&sysrq_replay_logs_op,		/* R */
 	/* S: May be registered by sched_ext for resetting */
-=======
-	&sysrq_replay_logs_op,		/* R */
->>>>>>> 49784c79
 	NULL,				/* S */
 	NULL,				/* T */
 	NULL,				/* U */
