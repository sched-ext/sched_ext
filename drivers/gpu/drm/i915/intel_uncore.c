/*
 * Copyright © 2013 Intel Corporation
 *
 * Permission is hereby granted, free of charge, to any person obtaining a
 * copy of this software and associated documentation files (the "Software"),
 * to deal in the Software without restriction, including without limitation
 * the rights to use, copy, modify, merge, publish, distribute, sublicense,
 * and/or sell copies of the Software, and to permit persons to whom the
 * Software is furnished to do so, subject to the following conditions:
 *
 * The above copyright notice and this permission notice (including the next
 * paragraph) shall be included in all copies or substantial portions of the
 * Software.
 *
 * THE SOFTWARE IS PROVIDED "AS IS", WITHOUT WARRANTY OF ANY KIND, EXPRESS OR
 * IMPLIED, INCLUDING BUT NOT LIMITED TO THE WARRANTIES OF MERCHANTABILITY,
 * FITNESS FOR A PARTICULAR PURPOSE AND NONINFRINGEMENT.  IN NO EVENT SHALL
 * THE AUTHORS OR COPYRIGHT HOLDERS BE LIABLE FOR ANY CLAIM, DAMAGES OR OTHER
 * LIABILITY, WHETHER IN AN ACTION OF CONTRACT, TORT OR OTHERWISE, ARISING
 * FROM, OUT OF OR IN CONNECTION WITH THE SOFTWARE OR THE USE OR OTHER DEALINGS
 * IN THE SOFTWARE.
 */

#include "i915_drv.h"
#include "intel_drv.h"
#include "i915_vgpu.h"

#include <asm/iosf_mbi.h>
#include <linux/pm_runtime.h>

#define FORCEWAKE_ACK_TIMEOUT_MS 50
#define GT_FIFO_TIMEOUT_MS	 10

#define __raw_posting_read(...) ((void)__raw_uncore_read32(__VA_ARGS__))

static const char * const forcewake_domain_names[] = {
	"render",
	"blitter",
	"media",
	"vdbox0",
	"vdbox1",
	"vdbox2",
	"vdbox3",
	"vebox0",
	"vebox1",
};

const char *
intel_uncore_forcewake_domain_to_str(const enum forcewake_domain_id id)
{
	BUILD_BUG_ON(ARRAY_SIZE(forcewake_domain_names) != FW_DOMAIN_ID_COUNT);

	if (id >= 0 && id < FW_DOMAIN_ID_COUNT)
		return forcewake_domain_names[id];

	WARN_ON(id);

	return "unknown";
}

#define fw_ack(d) readl((d)->reg_ack)
<<<<<<< HEAD
#define fw_set(d, val) writel((val), (d)->reg_set)

static inline void
fw_domain_reset(const struct intel_uncore *uncore,
		const struct intel_uncore_forcewake_domain *d)
=======
#define fw_set(d, val) writel(_MASKED_BIT_ENABLE((val)), (d)->reg_set)
#define fw_clear(d, val) writel(_MASKED_BIT_DISABLE((val)), (d)->reg_set)

static inline void
fw_domain_reset(const struct intel_uncore_forcewake_domain *d)
>>>>>>> a01b2c6f
{
	/*
	 * We don't really know if the powerwell for the forcewake domain we are
	 * trying to reset here does exist at this point (engines could be fused
	 * off in ICL+), so no waiting for acks
	 */
<<<<<<< HEAD
	fw_set(d, uncore->fw_reset);
=======
	/* WaRsClearFWBitsAtReset:bdw,skl */
	fw_clear(d, 0xffff);
>>>>>>> a01b2c6f
}

static inline void
fw_domain_arm_timer(struct intel_uncore_forcewake_domain *d)
{
	d->wake_count++;
	hrtimer_start_range_ns(&d->timer,
			       NSEC_PER_MSEC,
			       NSEC_PER_MSEC,
			       HRTIMER_MODE_REL);
}

static inline int
__wait_for_ack(const struct intel_uncore_forcewake_domain *d,
	       const u32 ack,
	       const u32 value)
{
	return wait_for_atomic((fw_ack(d) & ack) == value,
			       FORCEWAKE_ACK_TIMEOUT_MS);
}

static inline int
wait_ack_clear(const struct intel_uncore_forcewake_domain *d,
	       const u32 ack)
{
	return __wait_for_ack(d, ack, 0);
}

static inline int
wait_ack_set(const struct intel_uncore_forcewake_domain *d,
	     const u32 ack)
{
	return __wait_for_ack(d, ack, ack);
}

static inline void
fw_domain_wait_ack_clear(const struct intel_uncore_forcewake_domain *d)
{
	if (wait_ack_clear(d, FORCEWAKE_KERNEL))
		DRM_ERROR("%s: timed out waiting for forcewake ack to clear.\n",
			  intel_uncore_forcewake_domain_to_str(d->id));
}

enum ack_type {
	ACK_CLEAR = 0,
	ACK_SET
};

static int
fw_domain_wait_ack_with_fallback(const struct intel_uncore_forcewake_domain *d,
				 const enum ack_type type)
{
	const u32 ack_bit = FORCEWAKE_KERNEL;
	const u32 value = type == ACK_SET ? ack_bit : 0;
	unsigned int pass;
	bool ack_detected;

	/*
	 * There is a possibility of driver's wake request colliding
	 * with hardware's own wake requests and that can cause
	 * hardware to not deliver the driver's ack message.
	 *
	 * Use a fallback bit toggle to kick the gpu state machine
	 * in the hope that the original ack will be delivered along with
	 * the fallback ack.
	 *
	 * This workaround is described in HSDES #1604254524 and it's known as:
	 * WaRsForcewakeAddDelayForAck:skl,bxt,kbl,glk,cfl,cnl,icl
	 * although the name is a bit misleading.
	 */

	pass = 1;
	do {
		wait_ack_clear(d, FORCEWAKE_KERNEL_FALLBACK);

<<<<<<< HEAD
		fw_set(d, _MASKED_BIT_ENABLE(FORCEWAKE_KERNEL_FALLBACK));
=======
		fw_set(d, FORCEWAKE_KERNEL_FALLBACK);
>>>>>>> a01b2c6f
		/* Give gt some time to relax before the polling frenzy */
		udelay(10 * pass);
		wait_ack_set(d, FORCEWAKE_KERNEL_FALLBACK);

		ack_detected = (fw_ack(d) & ack_bit) == value;

<<<<<<< HEAD
		fw_set(d, _MASKED_BIT_DISABLE(FORCEWAKE_KERNEL_FALLBACK));
=======
		fw_clear(d, FORCEWAKE_KERNEL_FALLBACK);
>>>>>>> a01b2c6f
	} while (!ack_detected && pass++ < 10);

	DRM_DEBUG_DRIVER("%s had to use fallback to %s ack, 0x%x (passes %u)\n",
			 intel_uncore_forcewake_domain_to_str(d->id),
			 type == ACK_SET ? "set" : "clear",
			 fw_ack(d),
			 pass);

	return ack_detected ? 0 : -ETIMEDOUT;
}

static inline void
fw_domain_wait_ack_clear_fallback(const struct intel_uncore_forcewake_domain *d)
{
	if (likely(!wait_ack_clear(d, FORCEWAKE_KERNEL)))
		return;

	if (fw_domain_wait_ack_with_fallback(d, ACK_CLEAR))
		fw_domain_wait_ack_clear(d);
}

static inline void
<<<<<<< HEAD
fw_domain_get(const struct intel_uncore *uncore,
	      const struct intel_uncore_forcewake_domain *d)
{
	fw_set(d, uncore->fw_set);
=======
fw_domain_get(const struct intel_uncore_forcewake_domain *d)
{
	fw_set(d, FORCEWAKE_KERNEL);
>>>>>>> a01b2c6f
}

static inline void
fw_domain_wait_ack_set(const struct intel_uncore_forcewake_domain *d)
{
	if (wait_ack_set(d, FORCEWAKE_KERNEL))
		DRM_ERROR("%s: timed out waiting for forcewake ack request.\n",
			  intel_uncore_forcewake_domain_to_str(d->id));
}

static inline void
fw_domain_wait_ack_set_fallback(const struct intel_uncore_forcewake_domain *d)
{
	if (likely(!wait_ack_set(d, FORCEWAKE_KERNEL)))
		return;

	if (fw_domain_wait_ack_with_fallback(d, ACK_SET))
		fw_domain_wait_ack_set(d);
}

static inline void
<<<<<<< HEAD
fw_domain_put(const struct intel_uncore *uncore,
	      const struct intel_uncore_forcewake_domain *d)
{
	fw_set(d, uncore->fw_clear);
=======
fw_domain_put(const struct intel_uncore_forcewake_domain *d)
{
	fw_clear(d, FORCEWAKE_KERNEL);
>>>>>>> a01b2c6f
}

static void
fw_domains_get(struct intel_uncore *uncore, enum forcewake_domains fw_domains)
{
	struct intel_uncore *uncore = &i915->uncore;
	struct intel_uncore_forcewake_domain *d;
	unsigned int tmp;

	GEM_BUG_ON(fw_domains & ~uncore->fw_domains);

<<<<<<< HEAD
	for_each_fw_domain_masked(d, fw_domains, i915, tmp) {
		fw_domain_wait_ack_clear(d);
		fw_domain_get(uncore, d);
	}

	for_each_fw_domain_masked(d, fw_domains, i915, tmp)
=======
	for_each_fw_domain_masked(d, fw_domains, uncore, tmp) {
		fw_domain_wait_ack_clear(d);
		fw_domain_get(d);
	}

	for_each_fw_domain_masked(d, fw_domains, uncore, tmp)
>>>>>>> a01b2c6f
		fw_domain_wait_ack_set(d);

	uncore->fw_domains_active |= fw_domains;
}

static void
fw_domains_get_with_fallback(struct intel_uncore *uncore,
			     enum forcewake_domains fw_domains)
{
	struct intel_uncore *uncore = &i915->uncore;
	struct intel_uncore_forcewake_domain *d;
	unsigned int tmp;

	GEM_BUG_ON(fw_domains & ~uncore->fw_domains);

<<<<<<< HEAD
	for_each_fw_domain_masked(d, fw_domains, i915, tmp) {
		fw_domain_wait_ack_clear_fallback(d);
		fw_domain_get(uncore, d);
	}

	for_each_fw_domain_masked(d, fw_domains, i915, tmp)
=======
	for_each_fw_domain_masked(d, fw_domains, uncore, tmp) {
		fw_domain_wait_ack_clear_fallback(d);
		fw_domain_get(d);
	}

	for_each_fw_domain_masked(d, fw_domains, uncore, tmp)
>>>>>>> a01b2c6f
		fw_domain_wait_ack_set_fallback(d);

	uncore->fw_domains_active |= fw_domains;
}

static void
fw_domains_put(struct intel_uncore *uncore, enum forcewake_domains fw_domains)
{
	struct intel_uncore *uncore = &i915->uncore;
	struct intel_uncore_forcewake_domain *d;
	unsigned int tmp;

	GEM_BUG_ON(fw_domains & ~uncore->fw_domains);

<<<<<<< HEAD
	for_each_fw_domain_masked(d, fw_domains, i915, tmp)
		fw_domain_put(uncore, d);
=======
	for_each_fw_domain_masked(d, fw_domains, uncore, tmp)
		fw_domain_put(d);
>>>>>>> a01b2c6f

	uncore->fw_domains_active &= ~fw_domains;
}

static void
fw_domains_reset(struct intel_uncore *uncore,
		 enum forcewake_domains fw_domains)
{
	struct intel_uncore *uncore = &i915->uncore;
	struct intel_uncore_forcewake_domain *d;
	unsigned int tmp;

	if (!fw_domains)
		return;

	GEM_BUG_ON(fw_domains & ~uncore->fw_domains);

<<<<<<< HEAD
	for_each_fw_domain_masked(d, fw_domains, i915, tmp)
		fw_domain_reset(uncore, d);
=======
	for_each_fw_domain_masked(d, fw_domains, uncore, tmp)
		fw_domain_reset(d);
>>>>>>> a01b2c6f
}

static inline u32 gt_thread_status(struct intel_uncore *uncore)
{
	u32 val;

	val = __raw_uncore_read32(uncore, GEN6_GT_THREAD_STATUS_REG);
	val &= GEN6_GT_THREAD_STATUS_CORE_MASK;

	return val;
}

static void __gen6_gt_wait_for_thread_c0(struct intel_uncore *uncore)
{
	/*
	 * w/a for a sporadic read returning 0 by waiting for the GT
	 * thread to wake up.
	 */
	WARN_ONCE(wait_for_atomic_us(gt_thread_status(uncore) == 0, 5000),
		  "GT thread status wait timed out\n");
}

static void fw_domains_get_with_thread_status(struct intel_uncore *uncore,
					      enum forcewake_domains fw_domains)
{
	fw_domains_get(uncore, fw_domains);

	/* WaRsForcewakeWaitTC0:snb,ivb,hsw,bdw,vlv */
	__gen6_gt_wait_for_thread_c0(uncore);
}

static inline u32 fifo_free_entries(struct intel_uncore *uncore)
{
	u32 count = __raw_uncore_read32(uncore, GTFIFOCTL);

	return count & GT_FIFO_FREE_ENTRIES_MASK;
}

static void __gen6_gt_wait_for_fifo(struct intel_uncore *uncore)
{
	u32 n;

	/* On VLV, FIFO will be shared by both SW and HW.
	 * So, we need to read the FREE_ENTRIES everytime */
	if (IS_VALLEYVIEW(uncore_to_i915(uncore)))
		n = fifo_free_entries(uncore);
	else
		n = uncore->fifo_count;

	if (n <= GT_FIFO_NUM_RESERVED_ENTRIES) {
		if (wait_for_atomic((n = fifo_free_entries(uncore)) >
				    GT_FIFO_NUM_RESERVED_ENTRIES,
				    GT_FIFO_TIMEOUT_MS)) {
			DRM_DEBUG("GT_FIFO timeout, entries: %u\n", n);
			return;
		}
	}

	uncore->fifo_count = n - 1;
}

static enum hrtimer_restart
intel_uncore_fw_release_timer(struct hrtimer *timer)
{
	struct intel_uncore_forcewake_domain *domain =
	       container_of(timer, struct intel_uncore_forcewake_domain, timer);
	struct intel_uncore *uncore = forcewake_domain_to_uncore(domain);
	unsigned long irqflags;

	assert_rpm_device_not_suspended(uncore->rpm);

	if (xchg(&domain->active, false))
		return HRTIMER_RESTART;

	spin_lock_irqsave(&uncore->lock, irqflags);
	if (WARN_ON(domain->wake_count == 0))
		domain->wake_count++;

	if (--domain->wake_count == 0)
		uncore->funcs.force_wake_put(uncore, domain->mask);

	spin_unlock_irqrestore(&uncore->lock, irqflags);

	return HRTIMER_NORESTART;
}

/* Note callers must have acquired the PUNIT->PMIC bus, before calling this. */
static unsigned int
intel_uncore_forcewake_reset(struct intel_uncore *uncore)
{
	unsigned long irqflags;
	struct intel_uncore_forcewake_domain *domain;
	int retry_count = 100;
	enum forcewake_domains fw, active_domains;

	iosf_mbi_assert_punit_acquired();

	/* Hold uncore.lock across reset to prevent any register access
	 * with forcewake not set correctly. Wait until all pending
	 * timers are run before holding.
	 */
	while (1) {
		unsigned int tmp;

		active_domains = 0;

		for_each_fw_domain(domain, uncore, tmp) {
			smp_store_mb(domain->active, false);
			if (hrtimer_cancel(&domain->timer) == 0)
				continue;

			intel_uncore_fw_release_timer(&domain->timer);
		}

		spin_lock_irqsave(&uncore->lock, irqflags);

		for_each_fw_domain(domain, uncore, tmp) {
			if (hrtimer_active(&domain->timer))
				active_domains |= domain->mask;
		}

		if (active_domains == 0)
			break;

		if (--retry_count == 0) {
			DRM_ERROR("Timed out waiting for forcewake timers to finish\n");
			break;
		}

		spin_unlock_irqrestore(&uncore->lock, irqflags);
		cond_resched();
	}

	WARN_ON(active_domains);

	fw = uncore->fw_domains_active;
	if (fw)
		uncore->funcs.force_wake_put(uncore, fw);

	fw_domains_reset(uncore, uncore->fw_domains);
	assert_forcewakes_inactive(uncore);

	spin_unlock_irqrestore(&uncore->lock, irqflags);

	return fw; /* track the lost user forcewake domains */
}

static u64 gen9_edram_size(struct drm_i915_private *dev_priv)
{
	const unsigned int ways[8] = { 4, 8, 12, 16, 16, 16, 16, 16 };
	const unsigned int sets[4] = { 1, 1, 2, 2 };
	const u32 cap = dev_priv->edram_cap;

	return EDRAM_NUM_BANKS(cap) *
		ways[EDRAM_WAYS_IDX(cap)] *
		sets[EDRAM_SETS_IDX(cap)] *
		1024 * 1024;
}

u64 intel_uncore_edram_size(struct drm_i915_private *dev_priv)
{
	if (!HAS_EDRAM(dev_priv))
		return 0;

	/* The needed capability bits for size calculation
	 * are not there with pre gen9 so return 128MB always.
	 */
	if (INTEL_GEN(dev_priv) < 9)
		return 128 * 1024 * 1024;

	return gen9_edram_size(dev_priv);
}

static void intel_uncore_edram_detect(struct drm_i915_private *dev_priv)
{
	if (IS_HASWELL(dev_priv) ||
	    IS_BROADWELL(dev_priv) ||
	    INTEL_GEN(dev_priv) >= 9) {
		dev_priv->edram_cap = __raw_uncore_read32(&dev_priv->uncore,
							  HSW_EDRAM_CAP);

		/* NB: We can't write IDICR yet because we do not have gt funcs
		 * set up */
	} else {
		dev_priv->edram_cap = 0;
	}

	if (HAS_EDRAM(dev_priv))
		DRM_INFO("Found %lluMB of eDRAM\n",
			 intel_uncore_edram_size(dev_priv) / (1024 * 1024));
}

static bool
fpga_check_for_unclaimed_mmio(struct intel_uncore *uncore)
{
	u32 dbg;

	dbg = __raw_uncore_read32(uncore, FPGA_DBG);
	if (likely(!(dbg & FPGA_DBG_RM_NOCLAIM)))
		return false;

	__raw_uncore_write32(uncore, FPGA_DBG, FPGA_DBG_RM_NOCLAIM);

	return true;
}

static bool
vlv_check_for_unclaimed_mmio(struct intel_uncore *uncore)
{
	u32 cer;

	cer = __raw_uncore_read32(uncore, CLAIM_ER);
	if (likely(!(cer & (CLAIM_ER_OVERFLOW | CLAIM_ER_CTR_MASK))))
		return false;

	__raw_uncore_write32(uncore, CLAIM_ER, CLAIM_ER_CLR);

	return true;
}

static bool
gen6_check_for_fifo_debug(struct intel_uncore *uncore)
{
	u32 fifodbg;

	fifodbg = __raw_uncore_read32(uncore, GTFIFODBG);

	if (unlikely(fifodbg)) {
		DRM_DEBUG_DRIVER("GTFIFODBG = 0x08%x\n", fifodbg);
		__raw_uncore_write32(uncore, GTFIFODBG, fifodbg);
	}

	return fifodbg;
}

static bool
check_for_unclaimed_mmio(struct intel_uncore *uncore)
{
	bool ret = false;

	if (intel_uncore_has_fpga_dbg_unclaimed(uncore))
		ret |= fpga_check_for_unclaimed_mmio(uncore);

	if (intel_uncore_has_dbg_unclaimed(uncore))
		ret |= vlv_check_for_unclaimed_mmio(uncore);

	if (intel_uncore_has_fifo(uncore))
		ret |= gen6_check_for_fifo_debug(uncore);

	return ret;
}

static void __intel_uncore_early_sanitize(struct intel_uncore *uncore,
					  unsigned int restore_forcewake)
{
	/* clear out unclaimed reg detection bit */
	if (check_for_unclaimed_mmio(uncore))
		DRM_DEBUG("unclaimed mmio detected on uncore init, clearing\n");

	/* WaDisableShadowRegForCpd:chv */
	if (IS_CHERRYVIEW(uncore_to_i915(uncore))) {
		__raw_uncore_write32(uncore, GTFIFOCTL,
				     __raw_uncore_read32(uncore, GTFIFOCTL) |
				     GT_FIFO_CTL_BLOCK_ALL_POLICY_STALL |
				     GT_FIFO_CTL_RC6_POLICY_STALL);
	}

	iosf_mbi_punit_acquire();
	intel_uncore_forcewake_reset(uncore);
	if (restore_forcewake) {
		spin_lock_irq(&uncore->lock);
		uncore->funcs.force_wake_get(uncore, restore_forcewake);

		if (intel_uncore_has_fifo(uncore))
			uncore->fifo_count = fifo_free_entries(uncore);
		spin_unlock_irq(&uncore->lock);
	}
	iosf_mbi_punit_release();
}

void intel_uncore_suspend(struct intel_uncore *uncore)
{
	iosf_mbi_punit_acquire();
	iosf_mbi_unregister_pmic_bus_access_notifier_unlocked(
		&uncore->pmic_bus_access_nb);
	uncore->fw_domains_saved = intel_uncore_forcewake_reset(uncore);
	iosf_mbi_punit_release();
}

void intel_uncore_resume_early(struct intel_uncore *uncore)
{
	unsigned int restore_forcewake;

	restore_forcewake = fetch_and_zero(&uncore->fw_domains_saved);
	__intel_uncore_early_sanitize(uncore, restore_forcewake);

	iosf_mbi_register_pmic_bus_access_notifier(&uncore->pmic_bus_access_nb);
}

void intel_uncore_runtime_resume(struct intel_uncore *uncore)
{
	iosf_mbi_register_pmic_bus_access_notifier(&uncore->pmic_bus_access_nb);
}

void intel_uncore_sanitize(struct drm_i915_private *dev_priv)
{
	/* BIOS often leaves RC6 enabled, but disable it for hw init */
	intel_sanitize_gt_powersave(dev_priv);
}

static void __intel_uncore_forcewake_get(struct intel_uncore *uncore,
					 enum forcewake_domains fw_domains)
{
	struct intel_uncore_forcewake_domain *domain;
	unsigned int tmp;

	fw_domains &= uncore->fw_domains;

	for_each_fw_domain_masked(domain, fw_domains, uncore, tmp) {
		if (domain->wake_count++) {
			fw_domains &= ~domain->mask;
			domain->active = true;
		}
	}

	if (fw_domains)
		uncore->funcs.force_wake_get(uncore, fw_domains);
}

/**
 * intel_uncore_forcewake_get - grab forcewake domain references
 * @uncore: the intel_uncore structure
 * @fw_domains: forcewake domains to get reference on
 *
 * This function can be used get GT's forcewake domain references.
 * Normal register access will handle the forcewake domains automatically.
 * However if some sequence requires the GT to not power down a particular
 * forcewake domains this function should be called at the beginning of the
 * sequence. And subsequently the reference should be dropped by symmetric
 * call to intel_unforce_forcewake_put(). Usually caller wants all the domains
 * to be kept awake so the @fw_domains would be then FORCEWAKE_ALL.
 */
void intel_uncore_forcewake_get(struct intel_uncore *uncore,
				enum forcewake_domains fw_domains)
{
	unsigned long irqflags;

	if (!uncore->funcs.force_wake_get)
		return;

	__assert_rpm_wakelock_held(uncore->rpm);

	spin_lock_irqsave(&uncore->lock, irqflags);
	__intel_uncore_forcewake_get(uncore, fw_domains);
	spin_unlock_irqrestore(&uncore->lock, irqflags);
}

/**
 * intel_uncore_forcewake_user_get - claim forcewake on behalf of userspace
 * @uncore: the intel_uncore structure
 *
 * This function is a wrapper around intel_uncore_forcewake_get() to acquire
 * the GT powerwell and in the process disable our debugging for the
 * duration of userspace's bypass.
 */
void intel_uncore_forcewake_user_get(struct intel_uncore *uncore)
{
	spin_lock_irq(&uncore->lock);
	if (!uncore->user_forcewake.count++) {
		intel_uncore_forcewake_get__locked(uncore, FORCEWAKE_ALL);

		/* Save and disable mmio debugging for the user bypass */
		uncore->user_forcewake.saved_mmio_check =
			uncore->unclaimed_mmio_check;
		uncore->user_forcewake.saved_mmio_debug =
			i915_modparams.mmio_debug;

		uncore->unclaimed_mmio_check = 0;
		i915_modparams.mmio_debug = 0;
	}
	spin_unlock_irq(&uncore->lock);
}

/**
 * intel_uncore_forcewake_user_put - release forcewake on behalf of userspace
 * @uncore: the intel_uncore structure
 *
 * This function complements intel_uncore_forcewake_user_get() and releases
 * the GT powerwell taken on behalf of the userspace bypass.
 */
void intel_uncore_forcewake_user_put(struct intel_uncore *uncore)
{
	spin_lock_irq(&uncore->lock);
	if (!--uncore->user_forcewake.count) {
		if (intel_uncore_unclaimed_mmio(uncore))
			dev_info(uncore_to_i915(uncore)->drm.dev,
				 "Invalid mmio detected during user access\n");

		uncore->unclaimed_mmio_check =
			uncore->user_forcewake.saved_mmio_check;
		i915_modparams.mmio_debug =
			uncore->user_forcewake.saved_mmio_debug;

		intel_uncore_forcewake_put__locked(uncore, FORCEWAKE_ALL);
	}
	spin_unlock_irq(&uncore->lock);
}

/**
 * intel_uncore_forcewake_get__locked - grab forcewake domain references
 * @uncore: the intel_uncore structure
 * @fw_domains: forcewake domains to get reference on
 *
 * See intel_uncore_forcewake_get(). This variant places the onus
 * on the caller to explicitly handle the dev_priv->uncore.lock spinlock.
 */
void intel_uncore_forcewake_get__locked(struct intel_uncore *uncore,
					enum forcewake_domains fw_domains)
{
	lockdep_assert_held(&uncore->lock);

	if (!uncore->funcs.force_wake_get)
		return;

	__intel_uncore_forcewake_get(uncore, fw_domains);
}

static void __intel_uncore_forcewake_put(struct intel_uncore *uncore,
					 enum forcewake_domains fw_domains)
{
	struct intel_uncore_forcewake_domain *domain;
	unsigned int tmp;

	fw_domains &= uncore->fw_domains;

	for_each_fw_domain_masked(domain, fw_domains, uncore, tmp) {
		if (WARN_ON(domain->wake_count == 0))
			continue;

		if (--domain->wake_count) {
			domain->active = true;
			continue;
		}

		fw_domain_arm_timer(domain);
	}
}

/**
 * intel_uncore_forcewake_put - release a forcewake domain reference
 * @uncore: the intel_uncore structure
 * @fw_domains: forcewake domains to put references
 *
 * This function drops the device-level forcewakes for specified
 * domains obtained by intel_uncore_forcewake_get().
 */
void intel_uncore_forcewake_put(struct intel_uncore *uncore,
				enum forcewake_domains fw_domains)
{
	unsigned long irqflags;

	if (!uncore->funcs.force_wake_put)
		return;

	spin_lock_irqsave(&uncore->lock, irqflags);
	__intel_uncore_forcewake_put(uncore, fw_domains);
	spin_unlock_irqrestore(&uncore->lock, irqflags);
}

/**
 * intel_uncore_forcewake_put__locked - grab forcewake domain references
 * @uncore: the intel_uncore structure
 * @fw_domains: forcewake domains to get reference on
 *
 * See intel_uncore_forcewake_put(). This variant places the onus
 * on the caller to explicitly handle the dev_priv->uncore.lock spinlock.
 */
void intel_uncore_forcewake_put__locked(struct intel_uncore *uncore,
					enum forcewake_domains fw_domains)
{
	lockdep_assert_held(&uncore->lock);

	if (!uncore->funcs.force_wake_put)
		return;

	__intel_uncore_forcewake_put(uncore, fw_domains);
}

void assert_forcewakes_inactive(struct intel_uncore *uncore)
{
	if (!uncore->funcs.force_wake_get)
		return;

	WARN(uncore->fw_domains_active,
	     "Expected all fw_domains to be inactive, but %08x are still on\n",
	     uncore->fw_domains_active);
}

void assert_forcewakes_active(struct intel_uncore *uncore,
			      enum forcewake_domains fw_domains)
{
	if (!uncore->funcs.force_wake_get)
		return;

	__assert_rpm_wakelock_held(uncore->rpm);

	fw_domains &= uncore->fw_domains;
	WARN(fw_domains & ~uncore->fw_domains_active,
	     "Expected %08x fw_domains to be active, but %08x are off\n",
	     fw_domains, fw_domains & ~uncore->fw_domains_active);
}

/* We give fast paths for the really cool registers */
#define NEEDS_FORCE_WAKE(reg) ((reg) < 0x40000)

#define GEN11_NEEDS_FORCE_WAKE(reg) \
	((reg) < 0x40000 || ((reg) >= 0x1c0000 && (reg) < 0x1dc000))

#define __gen6_reg_read_fw_domains(uncore, offset) \
({ \
	enum forcewake_domains __fwd; \
	if (NEEDS_FORCE_WAKE(offset)) \
		__fwd = FORCEWAKE_RENDER; \
	else \
		__fwd = 0; \
	__fwd; \
})

static int fw_range_cmp(u32 offset, const struct intel_forcewake_range *entry)
{
	if (offset < entry->start)
		return -1;
	else if (offset > entry->end)
		return 1;
	else
		return 0;
}

/* Copied and "macroized" from lib/bsearch.c */
#define BSEARCH(key, base, num, cmp) ({                                 \
	unsigned int start__ = 0, end__ = (num);                        \
	typeof(base) result__ = NULL;                                   \
	while (start__ < end__) {                                       \
		unsigned int mid__ = start__ + (end__ - start__) / 2;   \
		int ret__ = (cmp)((key), (base) + mid__);               \
		if (ret__ < 0) {                                        \
			end__ = mid__;                                  \
		} else if (ret__ > 0) {                                 \
			start__ = mid__ + 1;                            \
		} else {                                                \
			result__ = (base) + mid__;                      \
			break;                                          \
		}                                                       \
	}                                                               \
	result__;                                                       \
})

static enum forcewake_domains
find_fw_domain(struct intel_uncore *uncore, u32 offset)
{
	const struct intel_forcewake_range *entry;

	entry = BSEARCH(offset,
			uncore->fw_domains_table,
			uncore->fw_domains_table_entries,
			fw_range_cmp);

	if (!entry)
		return 0;

	/*
	 * The list of FW domains depends on the SKU in gen11+ so we
	 * can't determine it statically. We use FORCEWAKE_ALL and
	 * translate it here to the list of available domains.
	 */
	if (entry->domains == FORCEWAKE_ALL)
		return uncore->fw_domains;

	WARN(entry->domains & ~uncore->fw_domains,
	     "Uninitialized forcewake domain(s) 0x%x accessed at 0x%x\n",
	     entry->domains & ~uncore->fw_domains, offset);

	return entry->domains;
}

#define GEN_FW_RANGE(s, e, d) \
	{ .start = (s), .end = (e), .domains = (d) }

#define HAS_FWTABLE(dev_priv) \
	(INTEL_GEN(dev_priv) >= 9 || \
	 IS_CHERRYVIEW(dev_priv) || \
	 IS_VALLEYVIEW(dev_priv))

/* *Must* be sorted by offset ranges! See intel_fw_table_check(). */
static const struct intel_forcewake_range __vlv_fw_ranges[] = {
	GEN_FW_RANGE(0x2000, 0x3fff, FORCEWAKE_RENDER),
	GEN_FW_RANGE(0x5000, 0x7fff, FORCEWAKE_RENDER),
	GEN_FW_RANGE(0xb000, 0x11fff, FORCEWAKE_RENDER),
	GEN_FW_RANGE(0x12000, 0x13fff, FORCEWAKE_MEDIA),
	GEN_FW_RANGE(0x22000, 0x23fff, FORCEWAKE_MEDIA),
	GEN_FW_RANGE(0x2e000, 0x2ffff, FORCEWAKE_RENDER),
	GEN_FW_RANGE(0x30000, 0x3ffff, FORCEWAKE_MEDIA),
};

#define __fwtable_reg_read_fw_domains(uncore, offset) \
({ \
	enum forcewake_domains __fwd = 0; \
	if (NEEDS_FORCE_WAKE((offset))) \
		__fwd = find_fw_domain(uncore, offset); \
	__fwd; \
})

#define __gen11_fwtable_reg_read_fw_domains(uncore, offset) \
({ \
	enum forcewake_domains __fwd = 0; \
	if (GEN11_NEEDS_FORCE_WAKE((offset))) \
		__fwd = find_fw_domain(uncore, offset); \
	__fwd; \
})

/* *Must* be sorted by offset! See intel_shadow_table_check(). */
static const i915_reg_t gen8_shadowed_regs[] = {
	RING_TAIL(RENDER_RING_BASE),	/* 0x2000 (base) */
	GEN6_RPNSWREQ,			/* 0xA008 */
	GEN6_RC_VIDEO_FREQ,		/* 0xA00C */
	RING_TAIL(GEN6_BSD_RING_BASE),	/* 0x12000 (base) */
	RING_TAIL(VEBOX_RING_BASE),	/* 0x1a000 (base) */
	RING_TAIL(BLT_RING_BASE),	/* 0x22000 (base) */
	/* TODO: Other registers are not yet used */
};

static const i915_reg_t gen11_shadowed_regs[] = {
	RING_TAIL(RENDER_RING_BASE),		/* 0x2000 (base) */
	GEN6_RPNSWREQ,				/* 0xA008 */
	GEN6_RC_VIDEO_FREQ,			/* 0xA00C */
	RING_TAIL(BLT_RING_BASE),		/* 0x22000 (base) */
	RING_TAIL(GEN11_BSD_RING_BASE),		/* 0x1C0000 (base) */
	RING_TAIL(GEN11_BSD2_RING_BASE),	/* 0x1C4000 (base) */
	RING_TAIL(GEN11_VEBOX_RING_BASE),	/* 0x1C8000 (base) */
	RING_TAIL(GEN11_BSD3_RING_BASE),	/* 0x1D0000 (base) */
	RING_TAIL(GEN11_BSD4_RING_BASE),	/* 0x1D4000 (base) */
	RING_TAIL(GEN11_VEBOX2_RING_BASE),	/* 0x1D8000 (base) */
	/* TODO: Other registers are not yet used */
};

static int mmio_reg_cmp(u32 key, const i915_reg_t *reg)
{
	u32 offset = i915_mmio_reg_offset(*reg);

	if (key < offset)
		return -1;
	else if (key > offset)
		return 1;
	else
		return 0;
}

#define __is_genX_shadowed(x) \
static bool is_gen##x##_shadowed(u32 offset) \
{ \
	const i915_reg_t *regs = gen##x##_shadowed_regs; \
	return BSEARCH(offset, regs, ARRAY_SIZE(gen##x##_shadowed_regs), \
		       mmio_reg_cmp); \
}

__is_genX_shadowed(8)
__is_genX_shadowed(11)

#define __gen8_reg_write_fw_domains(uncore, offset) \
({ \
	enum forcewake_domains __fwd; \
	if (NEEDS_FORCE_WAKE(offset) && !is_gen8_shadowed(offset)) \
		__fwd = FORCEWAKE_RENDER; \
	else \
		__fwd = 0; \
	__fwd; \
})

/* *Must* be sorted by offset ranges! See intel_fw_table_check(). */
static const struct intel_forcewake_range __chv_fw_ranges[] = {
	GEN_FW_RANGE(0x2000, 0x3fff, FORCEWAKE_RENDER),
	GEN_FW_RANGE(0x4000, 0x4fff, FORCEWAKE_RENDER | FORCEWAKE_MEDIA),
	GEN_FW_RANGE(0x5200, 0x7fff, FORCEWAKE_RENDER),
	GEN_FW_RANGE(0x8000, 0x82ff, FORCEWAKE_RENDER | FORCEWAKE_MEDIA),
	GEN_FW_RANGE(0x8300, 0x84ff, FORCEWAKE_RENDER),
	GEN_FW_RANGE(0x8500, 0x85ff, FORCEWAKE_RENDER | FORCEWAKE_MEDIA),
	GEN_FW_RANGE(0x8800, 0x88ff, FORCEWAKE_MEDIA),
	GEN_FW_RANGE(0x9000, 0xafff, FORCEWAKE_RENDER | FORCEWAKE_MEDIA),
	GEN_FW_RANGE(0xb000, 0xb47f, FORCEWAKE_RENDER),
	GEN_FW_RANGE(0xd000, 0xd7ff, FORCEWAKE_MEDIA),
	GEN_FW_RANGE(0xe000, 0xe7ff, FORCEWAKE_RENDER),
	GEN_FW_RANGE(0xf000, 0xffff, FORCEWAKE_RENDER | FORCEWAKE_MEDIA),
	GEN_FW_RANGE(0x12000, 0x13fff, FORCEWAKE_MEDIA),
	GEN_FW_RANGE(0x1a000, 0x1bfff, FORCEWAKE_MEDIA),
	GEN_FW_RANGE(0x1e800, 0x1e9ff, FORCEWAKE_MEDIA),
	GEN_FW_RANGE(0x30000, 0x37fff, FORCEWAKE_MEDIA),
};

#define __fwtable_reg_write_fw_domains(uncore, offset) \
({ \
	enum forcewake_domains __fwd = 0; \
	if (NEEDS_FORCE_WAKE((offset)) && !is_gen8_shadowed(offset)) \
		__fwd = find_fw_domain(uncore, offset); \
	__fwd; \
})

#define __gen11_fwtable_reg_write_fw_domains(uncore, offset) \
({ \
	enum forcewake_domains __fwd = 0; \
	if (GEN11_NEEDS_FORCE_WAKE((offset)) && !is_gen11_shadowed(offset)) \
		__fwd = find_fw_domain(uncore, offset); \
	__fwd; \
})

/* *Must* be sorted by offset ranges! See intel_fw_table_check(). */
static const struct intel_forcewake_range __gen9_fw_ranges[] = {
	GEN_FW_RANGE(0x0, 0xaff, FORCEWAKE_BLITTER),
	GEN_FW_RANGE(0xb00, 0x1fff, 0), /* uncore range */
	GEN_FW_RANGE(0x2000, 0x26ff, FORCEWAKE_RENDER),
	GEN_FW_RANGE(0x2700, 0x2fff, FORCEWAKE_BLITTER),
	GEN_FW_RANGE(0x3000, 0x3fff, FORCEWAKE_RENDER),
	GEN_FW_RANGE(0x4000, 0x51ff, FORCEWAKE_BLITTER),
	GEN_FW_RANGE(0x5200, 0x7fff, FORCEWAKE_RENDER),
	GEN_FW_RANGE(0x8000, 0x812f, FORCEWAKE_BLITTER),
	GEN_FW_RANGE(0x8130, 0x813f, FORCEWAKE_MEDIA),
	GEN_FW_RANGE(0x8140, 0x815f, FORCEWAKE_RENDER),
	GEN_FW_RANGE(0x8160, 0x82ff, FORCEWAKE_BLITTER),
	GEN_FW_RANGE(0x8300, 0x84ff, FORCEWAKE_RENDER),
	GEN_FW_RANGE(0x8500, 0x87ff, FORCEWAKE_BLITTER),
	GEN_FW_RANGE(0x8800, 0x89ff, FORCEWAKE_MEDIA),
	GEN_FW_RANGE(0x8a00, 0x8bff, FORCEWAKE_BLITTER),
	GEN_FW_RANGE(0x8c00, 0x8cff, FORCEWAKE_RENDER),
	GEN_FW_RANGE(0x8d00, 0x93ff, FORCEWAKE_BLITTER),
	GEN_FW_RANGE(0x9400, 0x97ff, FORCEWAKE_RENDER | FORCEWAKE_MEDIA),
	GEN_FW_RANGE(0x9800, 0xafff, FORCEWAKE_BLITTER),
	GEN_FW_RANGE(0xb000, 0xb47f, FORCEWAKE_RENDER),
	GEN_FW_RANGE(0xb480, 0xcfff, FORCEWAKE_BLITTER),
	GEN_FW_RANGE(0xd000, 0xd7ff, FORCEWAKE_MEDIA),
	GEN_FW_RANGE(0xd800, 0xdfff, FORCEWAKE_BLITTER),
	GEN_FW_RANGE(0xe000, 0xe8ff, FORCEWAKE_RENDER),
	GEN_FW_RANGE(0xe900, 0x11fff, FORCEWAKE_BLITTER),
	GEN_FW_RANGE(0x12000, 0x13fff, FORCEWAKE_MEDIA),
	GEN_FW_RANGE(0x14000, 0x19fff, FORCEWAKE_BLITTER),
	GEN_FW_RANGE(0x1a000, 0x1e9ff, FORCEWAKE_MEDIA),
	GEN_FW_RANGE(0x1ea00, 0x243ff, FORCEWAKE_BLITTER),
	GEN_FW_RANGE(0x24400, 0x247ff, FORCEWAKE_RENDER),
	GEN_FW_RANGE(0x24800, 0x2ffff, FORCEWAKE_BLITTER),
	GEN_FW_RANGE(0x30000, 0x3ffff, FORCEWAKE_MEDIA),
};

/* *Must* be sorted by offset ranges! See intel_fw_table_check(). */
static const struct intel_forcewake_range __gen11_fw_ranges[] = {
	GEN_FW_RANGE(0x0, 0xaff, FORCEWAKE_BLITTER),
	GEN_FW_RANGE(0xb00, 0x1fff, 0), /* uncore range */
	GEN_FW_RANGE(0x2000, 0x26ff, FORCEWAKE_RENDER),
	GEN_FW_RANGE(0x2700, 0x2fff, FORCEWAKE_BLITTER),
	GEN_FW_RANGE(0x3000, 0x3fff, FORCEWAKE_RENDER),
	GEN_FW_RANGE(0x4000, 0x51ff, FORCEWAKE_BLITTER),
	GEN_FW_RANGE(0x5200, 0x7fff, FORCEWAKE_RENDER),
	GEN_FW_RANGE(0x8000, 0x813f, FORCEWAKE_BLITTER),
	GEN_FW_RANGE(0x8140, 0x815f, FORCEWAKE_RENDER),
	GEN_FW_RANGE(0x8160, 0x82ff, FORCEWAKE_BLITTER),
	GEN_FW_RANGE(0x8300, 0x84ff, FORCEWAKE_RENDER),
	GEN_FW_RANGE(0x8500, 0x8bff, FORCEWAKE_BLITTER),
	GEN_FW_RANGE(0x8c00, 0x8cff, FORCEWAKE_RENDER),
	GEN_FW_RANGE(0x8d00, 0x93ff, FORCEWAKE_BLITTER),
	GEN_FW_RANGE(0x9400, 0x97ff, FORCEWAKE_ALL),
	GEN_FW_RANGE(0x9800, 0xafff, FORCEWAKE_BLITTER),
	GEN_FW_RANGE(0xb000, 0xb47f, FORCEWAKE_RENDER),
	GEN_FW_RANGE(0xb480, 0xdfff, FORCEWAKE_BLITTER),
	GEN_FW_RANGE(0xe000, 0xe8ff, FORCEWAKE_RENDER),
	GEN_FW_RANGE(0xe900, 0x243ff, FORCEWAKE_BLITTER),
	GEN_FW_RANGE(0x24400, 0x247ff, FORCEWAKE_RENDER),
	GEN_FW_RANGE(0x24800, 0x3ffff, FORCEWAKE_BLITTER),
	GEN_FW_RANGE(0x40000, 0x1bffff, 0),
	GEN_FW_RANGE(0x1c0000, 0x1c3fff, FORCEWAKE_MEDIA_VDBOX0),
	GEN_FW_RANGE(0x1c4000, 0x1c7fff, FORCEWAKE_MEDIA_VDBOX1),
	GEN_FW_RANGE(0x1c8000, 0x1cbfff, FORCEWAKE_MEDIA_VEBOX0),
	GEN_FW_RANGE(0x1cc000, 0x1cffff, FORCEWAKE_BLITTER),
	GEN_FW_RANGE(0x1d0000, 0x1d3fff, FORCEWAKE_MEDIA_VDBOX2),
	GEN_FW_RANGE(0x1d4000, 0x1d7fff, FORCEWAKE_MEDIA_VDBOX3),
	GEN_FW_RANGE(0x1d8000, 0x1dbfff, FORCEWAKE_MEDIA_VEBOX1)
};

static void
ilk_dummy_write(struct intel_uncore *uncore)
{
	/* WaIssueDummyWriteToWakeupFromRC6:ilk Issue a dummy write to wake up
	 * the chip from rc6 before touching it for real. MI_MODE is masked,
	 * hence harmless to write 0 into. */
	__raw_uncore_write32(uncore, MI_MODE, 0);
}

static void
__unclaimed_reg_debug(struct intel_uncore *uncore,
		      const i915_reg_t reg,
		      const bool read,
		      const bool before)
{
	if (WARN(check_for_unclaimed_mmio(uncore) && !before,
		 "Unclaimed %s register 0x%x\n",
		 read ? "read from" : "write to",
		 i915_mmio_reg_offset(reg)))
		/* Only report the first N failures */
		i915_modparams.mmio_debug--;
}

static inline void
unclaimed_reg_debug(struct intel_uncore *uncore,
		    const i915_reg_t reg,
		    const bool read,
		    const bool before)
{
	if (likely(!i915_modparams.mmio_debug))
		return;

	__unclaimed_reg_debug(uncore, reg, read, before);
}

#define GEN2_READ_HEADER(x) \
	u##x val = 0; \
	__assert_rpm_wakelock_held(uncore->rpm);

#define GEN2_READ_FOOTER \
	trace_i915_reg_rw(false, reg, val, sizeof(val), trace); \
	return val

#define __gen2_read(x) \
static u##x \
gen2_read##x(struct intel_uncore *uncore, i915_reg_t reg, bool trace) { \
	GEN2_READ_HEADER(x); \
	val = __raw_uncore_read##x(uncore, reg); \
	GEN2_READ_FOOTER; \
}

#define __gen5_read(x) \
static u##x \
gen5_read##x(struct intel_uncore *uncore, i915_reg_t reg, bool trace) { \
	GEN2_READ_HEADER(x); \
	ilk_dummy_write(uncore); \
	val = __raw_uncore_read##x(uncore, reg); \
	GEN2_READ_FOOTER; \
}

__gen5_read(8)
__gen5_read(16)
__gen5_read(32)
__gen5_read(64)
__gen2_read(8)
__gen2_read(16)
__gen2_read(32)
__gen2_read(64)

#undef __gen5_read
#undef __gen2_read

#undef GEN2_READ_FOOTER
#undef GEN2_READ_HEADER

#define GEN6_READ_HEADER(x) \
	u32 offset = i915_mmio_reg_offset(reg); \
	unsigned long irqflags; \
	u##x val = 0; \
	__assert_rpm_wakelock_held(uncore->rpm); \
	spin_lock_irqsave(&uncore->lock, irqflags); \
	unclaimed_reg_debug(uncore, reg, true, true)

#define GEN6_READ_FOOTER \
	unclaimed_reg_debug(uncore, reg, true, false); \
	spin_unlock_irqrestore(&uncore->lock, irqflags); \
	trace_i915_reg_rw(false, reg, val, sizeof(val), trace); \
	return val

static noinline void ___force_wake_auto(struct intel_uncore *uncore,
					enum forcewake_domains fw_domains)
{
	struct intel_uncore_forcewake_domain *domain;
	unsigned int tmp;

	GEM_BUG_ON(fw_domains & ~uncore->fw_domains);

	for_each_fw_domain_masked(domain, fw_domains, uncore, tmp)
		fw_domain_arm_timer(domain);

	uncore->funcs.force_wake_get(uncore, fw_domains);
}

static inline void __force_wake_auto(struct intel_uncore *uncore,
				     enum forcewake_domains fw_domains)
{
	if (WARN_ON(!fw_domains))
		return;

	/* Turn on all requested but inactive supported forcewake domains. */
	fw_domains &= uncore->fw_domains;
	fw_domains &= ~uncore->fw_domains_active;

	if (fw_domains)
		___force_wake_auto(uncore, fw_domains);
}

#define __gen_read(func, x) \
static u##x \
func##_read##x(struct intel_uncore *uncore, i915_reg_t reg, bool trace) { \
	enum forcewake_domains fw_engine; \
	GEN6_READ_HEADER(x); \
	fw_engine = __##func##_reg_read_fw_domains(uncore, offset); \
	if (fw_engine) \
		__force_wake_auto(uncore, fw_engine); \
	val = __raw_uncore_read##x(uncore, reg); \
	GEN6_READ_FOOTER; \
}
#define __gen6_read(x) __gen_read(gen6, x)
#define __fwtable_read(x) __gen_read(fwtable, x)
#define __gen11_fwtable_read(x) __gen_read(gen11_fwtable, x)

__gen11_fwtable_read(8)
__gen11_fwtable_read(16)
__gen11_fwtable_read(32)
__gen11_fwtable_read(64)
__fwtable_read(8)
__fwtable_read(16)
__fwtable_read(32)
__fwtable_read(64)
__gen6_read(8)
__gen6_read(16)
__gen6_read(32)
__gen6_read(64)

#undef __gen11_fwtable_read
#undef __fwtable_read
#undef __gen6_read
#undef GEN6_READ_FOOTER
#undef GEN6_READ_HEADER

#define GEN2_WRITE_HEADER \
	trace_i915_reg_rw(true, reg, val, sizeof(val), trace); \
	__assert_rpm_wakelock_held(uncore->rpm); \

#define GEN2_WRITE_FOOTER

#define __gen2_write(x) \
static void \
gen2_write##x(struct intel_uncore *uncore, i915_reg_t reg, u##x val, bool trace) { \
	GEN2_WRITE_HEADER; \
	__raw_uncore_write##x(uncore, reg, val); \
	GEN2_WRITE_FOOTER; \
}

#define __gen5_write(x) \
static void \
gen5_write##x(struct intel_uncore *uncore, i915_reg_t reg, u##x val, bool trace) { \
	GEN2_WRITE_HEADER; \
	ilk_dummy_write(uncore); \
	__raw_uncore_write##x(uncore, reg, val); \
	GEN2_WRITE_FOOTER; \
}

__gen5_write(8)
__gen5_write(16)
__gen5_write(32)
__gen2_write(8)
__gen2_write(16)
__gen2_write(32)

#undef __gen5_write
#undef __gen2_write

#undef GEN2_WRITE_FOOTER
#undef GEN2_WRITE_HEADER

#define GEN6_WRITE_HEADER \
	u32 offset = i915_mmio_reg_offset(reg); \
	unsigned long irqflags; \
	trace_i915_reg_rw(true, reg, val, sizeof(val), trace); \
	__assert_rpm_wakelock_held(uncore->rpm); \
	spin_lock_irqsave(&uncore->lock, irqflags); \
	unclaimed_reg_debug(uncore, reg, false, true)

#define GEN6_WRITE_FOOTER \
	unclaimed_reg_debug(uncore, reg, false, false); \
	spin_unlock_irqrestore(&uncore->lock, irqflags)

#define __gen6_write(x) \
static void \
gen6_write##x(struct intel_uncore *uncore, i915_reg_t reg, u##x val, bool trace) { \
	GEN6_WRITE_HEADER; \
	if (NEEDS_FORCE_WAKE(offset)) \
		__gen6_gt_wait_for_fifo(uncore); \
	__raw_uncore_write##x(uncore, reg, val); \
	GEN6_WRITE_FOOTER; \
}

#define __gen_write(func, x) \
static void \
func##_write##x(struct intel_uncore *uncore, i915_reg_t reg, u##x val, bool trace) { \
	enum forcewake_domains fw_engine; \
	GEN6_WRITE_HEADER; \
	fw_engine = __##func##_reg_write_fw_domains(uncore, offset); \
	if (fw_engine) \
		__force_wake_auto(uncore, fw_engine); \
	__raw_uncore_write##x(uncore, reg, val); \
	GEN6_WRITE_FOOTER; \
}
#define __gen8_write(x) __gen_write(gen8, x)
#define __fwtable_write(x) __gen_write(fwtable, x)
#define __gen11_fwtable_write(x) __gen_write(gen11_fwtable, x)

__gen11_fwtable_write(8)
__gen11_fwtable_write(16)
__gen11_fwtable_write(32)
__fwtable_write(8)
__fwtable_write(16)
__fwtable_write(32)
__gen8_write(8)
__gen8_write(16)
__gen8_write(32)
__gen6_write(8)
__gen6_write(16)
__gen6_write(32)

#undef __gen11_fwtable_write
#undef __fwtable_write
#undef __gen8_write
#undef __gen6_write
#undef GEN6_WRITE_FOOTER
#undef GEN6_WRITE_HEADER

#define ASSIGN_WRITE_MMIO_VFUNCS(uncore, x) \
do { \
	(uncore)->funcs.mmio_writeb = x##_write8; \
	(uncore)->funcs.mmio_writew = x##_write16; \
	(uncore)->funcs.mmio_writel = x##_write32; \
} while (0)

#define ASSIGN_READ_MMIO_VFUNCS(uncore, x) \
do { \
	(uncore)->funcs.mmio_readb = x##_read8; \
	(uncore)->funcs.mmio_readw = x##_read16; \
	(uncore)->funcs.mmio_readl = x##_read32; \
	(uncore)->funcs.mmio_readq = x##_read64; \
} while (0)


static void fw_domain_init(struct intel_uncore *uncore,
			   enum forcewake_domain_id domain_id,
			   i915_reg_t reg_set,
			   i915_reg_t reg_ack)
{
	struct intel_uncore *uncore = &dev_priv->uncore;
	struct intel_uncore_forcewake_domain *d;

	if (WARN_ON(domain_id >= FW_DOMAIN_ID_COUNT))
		return;

	d = &uncore->fw_domain[domain_id];

	WARN_ON(d->wake_count);

	WARN_ON(!i915_mmio_reg_valid(reg_set));
	WARN_ON(!i915_mmio_reg_valid(reg_ack));

	d->wake_count = 0;
<<<<<<< HEAD
	d->reg_set = dev_priv->regs + i915_mmio_reg_offset(reg_set);
	d->reg_ack = dev_priv->regs + i915_mmio_reg_offset(reg_ack);
=======
	d->reg_set = uncore->regs + i915_mmio_reg_offset(reg_set);
	d->reg_ack = uncore->regs + i915_mmio_reg_offset(reg_ack);
>>>>>>> a01b2c6f

	d->id = domain_id;

	BUILD_BUG_ON(FORCEWAKE_RENDER != (1 << FW_DOMAIN_ID_RENDER));
	BUILD_BUG_ON(FORCEWAKE_BLITTER != (1 << FW_DOMAIN_ID_BLITTER));
	BUILD_BUG_ON(FORCEWAKE_MEDIA != (1 << FW_DOMAIN_ID_MEDIA));
	BUILD_BUG_ON(FORCEWAKE_MEDIA_VDBOX0 != (1 << FW_DOMAIN_ID_MEDIA_VDBOX0));
	BUILD_BUG_ON(FORCEWAKE_MEDIA_VDBOX1 != (1 << FW_DOMAIN_ID_MEDIA_VDBOX1));
	BUILD_BUG_ON(FORCEWAKE_MEDIA_VDBOX2 != (1 << FW_DOMAIN_ID_MEDIA_VDBOX2));
	BUILD_BUG_ON(FORCEWAKE_MEDIA_VDBOX3 != (1 << FW_DOMAIN_ID_MEDIA_VDBOX3));
	BUILD_BUG_ON(FORCEWAKE_MEDIA_VEBOX0 != (1 << FW_DOMAIN_ID_MEDIA_VEBOX0));
	BUILD_BUG_ON(FORCEWAKE_MEDIA_VEBOX1 != (1 << FW_DOMAIN_ID_MEDIA_VEBOX1));


	d->mask = BIT(domain_id);

	hrtimer_init(&d->timer, CLOCK_MONOTONIC, HRTIMER_MODE_REL);
	d->timer.function = intel_uncore_fw_release_timer;

	uncore->fw_domains |= BIT(domain_id);

<<<<<<< HEAD
	fw_domain_reset(uncore, d);
=======
	fw_domain_reset(d);
>>>>>>> a01b2c6f
}

static void fw_domain_fini(struct intel_uncore *uncore,
			   enum forcewake_domain_id domain_id)
{
	struct intel_uncore_forcewake_domain *d;

	if (WARN_ON(domain_id >= FW_DOMAIN_ID_COUNT))
		return;

	d = &uncore->fw_domain[domain_id];

	WARN_ON(d->wake_count);
	WARN_ON(hrtimer_cancel(&d->timer));
	memset(d, 0, sizeof(*d));

	uncore->fw_domains &= ~BIT(domain_id);
}

static void intel_uncore_fw_domains_init(struct intel_uncore *uncore)
{
	struct drm_i915_private *i915 = uncore_to_i915(uncore);

	if (!intel_uncore_has_forcewake(uncore))
		return;

	if (INTEL_GEN(i915) >= 11) {
		int i;

		uncore->funcs.force_wake_get =
			fw_domains_get_with_fallback;
		uncore->funcs.force_wake_put = fw_domains_put;
		fw_domain_init(uncore, FW_DOMAIN_ID_RENDER,
			       FORCEWAKE_RENDER_GEN9,
			       FORCEWAKE_ACK_RENDER_GEN9);
		fw_domain_init(uncore, FW_DOMAIN_ID_BLITTER,
			       FORCEWAKE_BLITTER_GEN9,
			       FORCEWAKE_ACK_BLITTER_GEN9);
		for (i = 0; i < I915_MAX_VCS; i++) {
			if (!HAS_ENGINE(i915, _VCS(i)))
				continue;

			fw_domain_init(uncore, FW_DOMAIN_ID_MEDIA_VDBOX0 + i,
				       FORCEWAKE_MEDIA_VDBOX_GEN11(i),
				       FORCEWAKE_ACK_MEDIA_VDBOX_GEN11(i));
		}
		for (i = 0; i < I915_MAX_VECS; i++) {
			if (!HAS_ENGINE(i915, _VECS(i)))
				continue;

			fw_domain_init(uncore, FW_DOMAIN_ID_MEDIA_VEBOX0 + i,
				       FORCEWAKE_MEDIA_VEBOX_GEN11(i),
				       FORCEWAKE_ACK_MEDIA_VEBOX_GEN11(i));
		}
	} else if (IS_GEN_RANGE(i915, 9, 10)) {
		uncore->funcs.force_wake_get =
			fw_domains_get_with_fallback;
		uncore->funcs.force_wake_put = fw_domains_put;
		fw_domain_init(uncore, FW_DOMAIN_ID_RENDER,
			       FORCEWAKE_RENDER_GEN9,
			       FORCEWAKE_ACK_RENDER_GEN9);
		fw_domain_init(uncore, FW_DOMAIN_ID_BLITTER,
			       FORCEWAKE_BLITTER_GEN9,
			       FORCEWAKE_ACK_BLITTER_GEN9);
		fw_domain_init(uncore, FW_DOMAIN_ID_MEDIA,
			       FORCEWAKE_MEDIA_GEN9, FORCEWAKE_ACK_MEDIA_GEN9);
	} else if (IS_VALLEYVIEW(i915) || IS_CHERRYVIEW(i915)) {
		uncore->funcs.force_wake_get = fw_domains_get;
		uncore->funcs.force_wake_put = fw_domains_put;
		fw_domain_init(uncore, FW_DOMAIN_ID_RENDER,
			       FORCEWAKE_VLV, FORCEWAKE_ACK_VLV);
		fw_domain_init(uncore, FW_DOMAIN_ID_MEDIA,
			       FORCEWAKE_MEDIA_VLV, FORCEWAKE_ACK_MEDIA_VLV);
	} else if (IS_HASWELL(i915) || IS_BROADWELL(i915)) {
		uncore->funcs.force_wake_get =
			fw_domains_get_with_thread_status;
		uncore->funcs.force_wake_put = fw_domains_put;
		fw_domain_init(uncore, FW_DOMAIN_ID_RENDER,
			       FORCEWAKE_MT, FORCEWAKE_ACK_HSW);
	} else if (IS_IVYBRIDGE(i915)) {
		u32 ecobus;

		/* IVB configs may use multi-threaded forcewake */

		/* A small trick here - if the bios hasn't configured
		 * MT forcewake, and if the device is in RC6, then
		 * force_wake_mt_get will not wake the device and the
		 * ECOBUS read will return zero. Which will be
		 * (correctly) interpreted by the test below as MT
		 * forcewake being disabled.
		 */
		uncore->funcs.force_wake_get =
			fw_domains_get_with_thread_status;
		uncore->funcs.force_wake_put = fw_domains_put;

		/* We need to init first for ECOBUS access and then
		 * determine later if we want to reinit, in case of MT access is
		 * not working. In this stage we don't know which flavour this
		 * ivb is, so it is better to reset also the gen6 fw registers
		 * before the ecobus check.
		 */

		__raw_uncore_write32(uncore, FORCEWAKE, 0);
		__raw_posting_read(uncore, ECOBUS);

		fw_domain_init(uncore, FW_DOMAIN_ID_RENDER,
			       FORCEWAKE_MT, FORCEWAKE_MT_ACK);

		spin_lock_irq(&uncore->lock);
		fw_domains_get_with_thread_status(uncore, FORCEWAKE_RENDER);
		ecobus = __raw_uncore_read32(uncore, ECOBUS);
		fw_domains_put(uncore, FORCEWAKE_RENDER);
		spin_unlock_irq(&uncore->lock);

		if (!(ecobus & FORCEWAKE_MT_ENABLE)) {
			DRM_INFO("No MT forcewake available on Ivybridge, this can result in issues\n");
			DRM_INFO("when using vblank-synced partial screen updates.\n");
			fw_domain_init(uncore, FW_DOMAIN_ID_RENDER,
				       FORCEWAKE, FORCEWAKE_ACK);
		}
	} else if (IS_GEN(i915, 6)) {
		uncore->funcs.force_wake_get =
			fw_domains_get_with_thread_status;
		uncore->funcs.force_wake_put = fw_domains_put;
		fw_domain_init(uncore, FW_DOMAIN_ID_RENDER,
			       FORCEWAKE, FORCEWAKE_ACK);
	}

	/* All future platforms are expected to require complex power gating */
	WARN_ON(uncore->fw_domains == 0);
}

#define ASSIGN_FW_DOMAINS_TABLE(uncore, d) \
{ \
	(uncore)->fw_domains_table = \
			(struct intel_forcewake_range *)(d); \
	(uncore)->fw_domains_table_entries = ARRAY_SIZE((d)); \
}

static int i915_pmic_bus_access_notifier(struct notifier_block *nb,
					 unsigned long action, void *data)
{
	struct drm_i915_private *dev_priv = container_of(nb,
			struct drm_i915_private, uncore.pmic_bus_access_nb);

	switch (action) {
	case MBI_PMIC_BUS_ACCESS_BEGIN:
		/*
		 * forcewake all now to make sure that we don't need to do a
		 * forcewake later which on systems where this notifier gets
		 * called requires the punit to access to the shared pmic i2c
		 * bus, which will be busy after this notification, leading to:
		 * "render: timed out waiting for forcewake ack request."
		 * errors.
		 *
		 * The notifier is unregistered during intel_runtime_suspend(),
		 * so it's ok to access the HW here without holding a RPM
		 * wake reference -> disable wakeref asserts for the time of
		 * the access.
		 */
		disable_rpm_wakeref_asserts(dev_priv);
		intel_uncore_forcewake_get(&dev_priv->uncore, FORCEWAKE_ALL);
		enable_rpm_wakeref_asserts(dev_priv);
		break;
	case MBI_PMIC_BUS_ACCESS_END:
		intel_uncore_forcewake_put(&dev_priv->uncore, FORCEWAKE_ALL);
		break;
	}

	return NOTIFY_OK;
}

static int uncore_mmio_setup(struct intel_uncore *uncore)
{
	struct drm_i915_private *i915 = uncore_to_i915(uncore);
	struct pci_dev *pdev = i915->drm.pdev;
	int mmio_bar;
	int mmio_size;

	mmio_bar = IS_GEN(i915, 2) ? 1 : 0;
	/*
	 * Before gen4, the registers and the GTT are behind different BARs.
	 * However, from gen4 onwards, the registers and the GTT are shared
	 * in the same BAR, so we want to restrict this ioremap from
	 * clobbering the GTT which we want ioremap_wc instead. Fortunately,
	 * the register BAR remains the same size for all the earlier
	 * generations up to Ironlake.
	 */
	if (INTEL_GEN(i915) < 5)
		mmio_size = 512 * 1024;
	else
		mmio_size = 2 * 1024 * 1024;
	uncore->regs = pci_iomap(pdev, mmio_bar, mmio_size);
	if (uncore->regs == NULL) {
		DRM_ERROR("failed to map registers\n");

		return -EIO;
	}

	return 0;
}

static void uncore_mmio_cleanup(struct intel_uncore *uncore)
{
	struct drm_i915_private *i915 = uncore_to_i915(uncore);
	struct pci_dev *pdev = i915->drm.pdev;

	pci_iounmap(pdev, uncore->regs);
}


int intel_uncore_init(struct intel_uncore *uncore)
{
	struct drm_i915_private *i915 = uncore_to_i915(uncore);
	int ret;

	ret = uncore_mmio_setup(uncore);
	if (ret)
		return ret;

	i915_check_vgpu(i915);

	if (INTEL_GEN(i915) > 5 && !intel_vgpu_active(i915))
		uncore->flags |= UNCORE_HAS_FORCEWAKE;

	intel_uncore_edram_detect(i915);
	intel_uncore_fw_domains_init(uncore);
	__intel_uncore_early_sanitize(uncore, 0);

	uncore->unclaimed_mmio_check = 1;
	uncore->pmic_bus_access_nb.notifier_call =
		i915_pmic_bus_access_notifier;

	uncore->rpm = &i915->runtime_pm;

	if (!intel_uncore_has_forcewake(uncore)) {
		if (IS_GEN(i915, 5)) {
			ASSIGN_WRITE_MMIO_VFUNCS(uncore, gen5);
			ASSIGN_READ_MMIO_VFUNCS(uncore, gen5);
		} else {
			ASSIGN_WRITE_MMIO_VFUNCS(uncore, gen2);
			ASSIGN_READ_MMIO_VFUNCS(uncore, gen2);
		}
	} else if (IS_GEN_RANGE(i915, 6, 7)) {
		ASSIGN_WRITE_MMIO_VFUNCS(uncore, gen6);

		if (IS_VALLEYVIEW(i915)) {
			ASSIGN_FW_DOMAINS_TABLE(uncore, __vlv_fw_ranges);
			ASSIGN_READ_MMIO_VFUNCS(uncore, fwtable);
		} else {
			ASSIGN_READ_MMIO_VFUNCS(uncore, gen6);
		}
	} else if (IS_GEN(i915, 8)) {
		if (IS_CHERRYVIEW(i915)) {
			ASSIGN_FW_DOMAINS_TABLE(uncore, __chv_fw_ranges);
			ASSIGN_WRITE_MMIO_VFUNCS(uncore, fwtable);
			ASSIGN_READ_MMIO_VFUNCS(uncore, fwtable);

		} else {
			ASSIGN_WRITE_MMIO_VFUNCS(uncore, gen8);
			ASSIGN_READ_MMIO_VFUNCS(uncore, gen6);
		}
	} else if (IS_GEN_RANGE(i915, 9, 10)) {
		ASSIGN_FW_DOMAINS_TABLE(uncore, __gen9_fw_ranges);
		ASSIGN_WRITE_MMIO_VFUNCS(uncore, fwtable);
		ASSIGN_READ_MMIO_VFUNCS(uncore, fwtable);
	} else {
		ASSIGN_FW_DOMAINS_TABLE(uncore, __gen11_fw_ranges);
		ASSIGN_WRITE_MMIO_VFUNCS(uncore, gen11_fwtable);
		ASSIGN_READ_MMIO_VFUNCS(uncore, gen11_fwtable);
	}

	if (HAS_FPGA_DBG_UNCLAIMED(i915))
		uncore->flags |= UNCORE_HAS_FPGA_DBG_UNCLAIMED;

	if (IS_VALLEYVIEW(i915) || IS_CHERRYVIEW(i915))
		uncore->flags |= UNCORE_HAS_DBG_UNCLAIMED;

	if (IS_GEN_RANGE(i915, 6, 7))
		uncore->flags |= UNCORE_HAS_FIFO;

	iosf_mbi_register_pmic_bus_access_notifier(&uncore->pmic_bus_access_nb);

	return 0;
}

/*
 * We might have detected that some engines are fused off after we initialized
 * the forcewake domains. Prune them, to make sure they only reference existing
 * engines.
 */
void intel_uncore_prune(struct intel_uncore *uncore)
{
	struct drm_i915_private *i915 = uncore_to_i915(uncore);

	if (INTEL_GEN(i915) >= 11) {
		enum forcewake_domains fw_domains = uncore->fw_domains;
		enum forcewake_domain_id domain_id;
		int i;

		for (i = 0; i < I915_MAX_VCS; i++) {
			domain_id = FW_DOMAIN_ID_MEDIA_VDBOX0 + i;

			if (HAS_ENGINE(i915, _VCS(i)))
				continue;

			if (fw_domains & BIT(domain_id))
				fw_domain_fini(uncore, domain_id);
		}

		for (i = 0; i < I915_MAX_VECS; i++) {
			domain_id = FW_DOMAIN_ID_MEDIA_VEBOX0 + i;

			if (HAS_ENGINE(i915, _VECS(i)))
				continue;

			if (fw_domains & BIT(domain_id))
				fw_domain_fini(uncore, domain_id);
		}
	}
}

void intel_uncore_fini(struct intel_uncore *uncore)
{
	/* Paranoia: make sure we have disabled everything before we exit. */
	intel_uncore_sanitize(uncore_to_i915(uncore));

	iosf_mbi_punit_acquire();
	iosf_mbi_unregister_pmic_bus_access_notifier_unlocked(
		&uncore->pmic_bus_access_nb);
	intel_uncore_forcewake_reset(uncore);
	iosf_mbi_punit_release();
	uncore_mmio_cleanup(uncore);
}

static const struct reg_whitelist {
	i915_reg_t offset_ldw;
	i915_reg_t offset_udw;
	u16 gen_mask;
	u8 size;
} reg_read_whitelist[] = { {
	.offset_ldw = RING_TIMESTAMP(RENDER_RING_BASE),
	.offset_udw = RING_TIMESTAMP_UDW(RENDER_RING_BASE),
	.gen_mask = INTEL_GEN_MASK(4, 11),
	.size = 8
} };

int i915_reg_read_ioctl(struct drm_device *dev,
			void *data, struct drm_file *file)
{
	struct drm_i915_private *dev_priv = to_i915(dev);
	struct drm_i915_reg_read *reg = data;
	struct reg_whitelist const *entry;
	intel_wakeref_t wakeref;
	unsigned int flags;
	int remain;
	int ret = 0;

	entry = reg_read_whitelist;
	remain = ARRAY_SIZE(reg_read_whitelist);
	while (remain) {
		u32 entry_offset = i915_mmio_reg_offset(entry->offset_ldw);

		GEM_BUG_ON(!is_power_of_2(entry->size));
		GEM_BUG_ON(entry->size > 8);
		GEM_BUG_ON(entry_offset & (entry->size - 1));

		if (INTEL_INFO(dev_priv)->gen_mask & entry->gen_mask &&
		    entry_offset == (reg->offset & -entry->size))
			break;
		entry++;
		remain--;
	}

	if (!remain)
		return -EINVAL;

	flags = reg->offset & (entry->size - 1);

	with_intel_runtime_pm(dev_priv, wakeref) {
		if (entry->size == 8 && flags == I915_REG_READ_8B_WA)
			reg->val = I915_READ64_2x32(entry->offset_ldw,
						    entry->offset_udw);
		else if (entry->size == 8 && flags == 0)
			reg->val = I915_READ64(entry->offset_ldw);
		else if (entry->size == 4 && flags == 0)
			reg->val = I915_READ(entry->offset_ldw);
		else if (entry->size == 2 && flags == 0)
			reg->val = I915_READ16(entry->offset_ldw);
		else if (entry->size == 1 && flags == 0)
			reg->val = I915_READ8(entry->offset_ldw);
		else
			ret = -EINVAL;
	}

	return ret;
}

/**
 * __intel_wait_for_register_fw - wait until register matches expected state
 * @uncore: the struct intel_uncore
 * @reg: the register to read
 * @mask: mask to apply to register value
 * @value: expected value
 * @fast_timeout_us: fast timeout in microsecond for atomic/tight wait
 * @slow_timeout_ms: slow timeout in millisecond
 * @out_value: optional placeholder to hold registry value
 *
 * This routine waits until the target register @reg contains the expected
 * @value after applying the @mask, i.e. it waits until ::
 *
 *     (I915_READ_FW(reg) & mask) == value
 *
 * Otherwise, the wait will timeout after @slow_timeout_ms milliseconds.
 * For atomic context @slow_timeout_ms must be zero and @fast_timeout_us
 * must be not larger than 20,0000 microseconds.
 *
 * Note that this routine assumes the caller holds forcewake asserted, it is
 * not suitable for very long waits. See intel_wait_for_register() if you
 * wish to wait without holding forcewake for the duration (i.e. you expect
 * the wait to be slow).
 *
 * Returns 0 if the register matches the desired condition, or -ETIMEOUT.
 */
int __intel_wait_for_register_fw(struct intel_uncore *uncore,
				 i915_reg_t reg,
				 u32 mask,
				 u32 value,
				 unsigned int fast_timeout_us,
				 unsigned int slow_timeout_ms,
				 u32 *out_value)
{
	u32 uninitialized_var(reg_value);
#define done (((reg_value = intel_uncore_read_fw(uncore, reg)) & mask) == value)
	int ret;

	/* Catch any overuse of this function */
	might_sleep_if(slow_timeout_ms);
	GEM_BUG_ON(fast_timeout_us > 20000);

	ret = -ETIMEDOUT;
	if (fast_timeout_us && fast_timeout_us <= 20000)
		ret = _wait_for_atomic(done, fast_timeout_us, 0);
	if (ret && slow_timeout_ms)
		ret = wait_for(done, slow_timeout_ms);

	if (out_value)
		*out_value = reg_value;

	return ret;
#undef done
}

/**
 * __intel_wait_for_register - wait until register matches expected state
 * @uncore: the struct intel_uncore
 * @reg: the register to read
 * @mask: mask to apply to register value
 * @value: expected value
 * @fast_timeout_us: fast timeout in microsecond for atomic/tight wait
 * @slow_timeout_ms: slow timeout in millisecond
 * @out_value: optional placeholder to hold registry value
 *
 * This routine waits until the target register @reg contains the expected
 * @value after applying the @mask, i.e. it waits until ::
 *
 *     (I915_READ(reg) & mask) == value
 *
 * Otherwise, the wait will timeout after @timeout_ms milliseconds.
 *
 * Returns 0 if the register matches the desired condition, or -ETIMEOUT.
 */
int __intel_wait_for_register(struct intel_uncore *uncore,
			      i915_reg_t reg,
			      u32 mask,
			      u32 value,
			      unsigned int fast_timeout_us,
			      unsigned int slow_timeout_ms,
			      u32 *out_value)
{
	unsigned fw =
		intel_uncore_forcewake_for_reg(uncore, reg, FW_REG_READ);
	u32 reg_value;
	int ret;

	might_sleep_if(slow_timeout_ms);

	spin_lock_irq(&uncore->lock);
	intel_uncore_forcewake_get__locked(uncore, fw);

	ret = __intel_wait_for_register_fw(uncore,
					   reg, mask, value,
					   fast_timeout_us, 0, &reg_value);

	intel_uncore_forcewake_put__locked(uncore, fw);
	spin_unlock_irq(&uncore->lock);

	if (ret && slow_timeout_ms)
		ret = __wait_for(reg_value = intel_uncore_read_notrace(uncore,
								       reg),
				 (reg_value & mask) == value,
				 slow_timeout_ms * 1000, 10, 1000);

	/* just trace the final value */
	trace_i915_reg_rw(false, reg, reg_value, sizeof(reg_value), true);

	if (out_value)
		*out_value = reg_value;

	return ret;
}

bool intel_uncore_unclaimed_mmio(struct intel_uncore *uncore)
{
	return check_for_unclaimed_mmio(uncore);
}

bool
intel_uncore_arm_unclaimed_mmio_detection(struct intel_uncore *uncore)
{
	bool ret = false;

	spin_lock_irq(&uncore->lock);

	if (unlikely(uncore->unclaimed_mmio_check <= 0))
		goto out;

	if (unlikely(intel_uncore_unclaimed_mmio(uncore))) {
		if (!i915_modparams.mmio_debug) {
			DRM_DEBUG("Unclaimed register detected, "
				  "enabling oneshot unclaimed register reporting. "
				  "Please use i915.mmio_debug=N for more information.\n");
			i915_modparams.mmio_debug++;
		}
		uncore->unclaimed_mmio_check--;
		ret = true;
	}

out:
	spin_unlock_irq(&uncore->lock);

	return ret;
}

static enum forcewake_domains
intel_uncore_forcewake_for_read(struct intel_uncore *uncore,
				i915_reg_t reg)
{
	struct drm_i915_private *i915 = uncore_to_i915(uncore);
	u32 offset = i915_mmio_reg_offset(reg);
	enum forcewake_domains fw_domains;

	if (INTEL_GEN(i915) >= 11) {
		fw_domains = __gen11_fwtable_reg_read_fw_domains(uncore, offset);
	} else if (HAS_FWTABLE(i915)) {
		fw_domains = __fwtable_reg_read_fw_domains(uncore, offset);
	} else if (INTEL_GEN(i915) >= 6) {
		fw_domains = __gen6_reg_read_fw_domains(uncore, offset);
	} else {
		/* on devices with FW we expect to hit one of the above cases */
		if (intel_uncore_has_forcewake(uncore))
			MISSING_CASE(INTEL_GEN(i915));

		fw_domains = 0;
	}

	WARN_ON(fw_domains & ~uncore->fw_domains);

	return fw_domains;
}

static enum forcewake_domains
intel_uncore_forcewake_for_write(struct intel_uncore *uncore,
				 i915_reg_t reg)
{
	struct drm_i915_private *i915 = uncore_to_i915(uncore);
	u32 offset = i915_mmio_reg_offset(reg);
	enum forcewake_domains fw_domains;

	if (INTEL_GEN(i915) >= 11) {
		fw_domains = __gen11_fwtable_reg_write_fw_domains(uncore, offset);
	} else if (HAS_FWTABLE(i915) && !IS_VALLEYVIEW(i915)) {
		fw_domains = __fwtable_reg_write_fw_domains(uncore, offset);
	} else if (IS_GEN(i915, 8)) {
		fw_domains = __gen8_reg_write_fw_domains(uncore, offset);
	} else if (IS_GEN_RANGE(i915, 6, 7)) {
		fw_domains = FORCEWAKE_RENDER;
	} else {
		/* on devices with FW we expect to hit one of the above cases */
		if (intel_uncore_has_forcewake(uncore))
			MISSING_CASE(INTEL_GEN(i915));

		fw_domains = 0;
	}

	WARN_ON(fw_domains & ~uncore->fw_domains);

	return fw_domains;
}

/**
 * intel_uncore_forcewake_for_reg - which forcewake domains are needed to access
 * 				    a register
 * @uncore: pointer to struct intel_uncore
 * @reg: register in question
 * @op: operation bitmask of FW_REG_READ and/or FW_REG_WRITE
 *
 * Returns a set of forcewake domains required to be taken with for example
 * intel_uncore_forcewake_get for the specified register to be accessible in the
 * specified mode (read, write or read/write) with raw mmio accessors.
 *
 * NOTE: On Gen6 and Gen7 write forcewake domain (FORCEWAKE_RENDER) requires the
 * callers to do FIFO management on their own or risk losing writes.
 */
enum forcewake_domains
intel_uncore_forcewake_for_reg(struct intel_uncore *uncore,
			       i915_reg_t reg, unsigned int op)
{
	enum forcewake_domains fw_domains = 0;

	WARN_ON(!op);

	if (!intel_uncore_has_forcewake(uncore))
		return 0;

	if (op & FW_REG_READ)
		fw_domains = intel_uncore_forcewake_for_read(uncore, reg);

	if (op & FW_REG_WRITE)
		fw_domains |= intel_uncore_forcewake_for_write(uncore, reg);

	return fw_domains;
}

#if IS_ENABLED(CONFIG_DRM_I915_SELFTEST)
#include "selftests/mock_uncore.c"
#include "selftests/intel_uncore.c"
#endif<|MERGE_RESOLUTION|>--- conflicted
+++ resolved
@@ -59,31 +59,19 @@
 }
 
 #define fw_ack(d) readl((d)->reg_ack)
-<<<<<<< HEAD
-#define fw_set(d, val) writel((val), (d)->reg_set)
-
-static inline void
-fw_domain_reset(const struct intel_uncore *uncore,
-		const struct intel_uncore_forcewake_domain *d)
-=======
 #define fw_set(d, val) writel(_MASKED_BIT_ENABLE((val)), (d)->reg_set)
 #define fw_clear(d, val) writel(_MASKED_BIT_DISABLE((val)), (d)->reg_set)
 
 static inline void
 fw_domain_reset(const struct intel_uncore_forcewake_domain *d)
->>>>>>> a01b2c6f
 {
 	/*
 	 * We don't really know if the powerwell for the forcewake domain we are
 	 * trying to reset here does exist at this point (engines could be fused
 	 * off in ICL+), so no waiting for acks
 	 */
-<<<<<<< HEAD
-	fw_set(d, uncore->fw_reset);
-=======
 	/* WaRsClearFWBitsAtReset:bdw,skl */
 	fw_clear(d, 0xffff);
->>>>>>> a01b2c6f
 }
 
 static inline void
@@ -159,22 +147,14 @@
 	do {
 		wait_ack_clear(d, FORCEWAKE_KERNEL_FALLBACK);
 
-<<<<<<< HEAD
-		fw_set(d, _MASKED_BIT_ENABLE(FORCEWAKE_KERNEL_FALLBACK));
-=======
 		fw_set(d, FORCEWAKE_KERNEL_FALLBACK);
->>>>>>> a01b2c6f
 		/* Give gt some time to relax before the polling frenzy */
 		udelay(10 * pass);
 		wait_ack_set(d, FORCEWAKE_KERNEL_FALLBACK);
 
 		ack_detected = (fw_ack(d) & ack_bit) == value;
 
-<<<<<<< HEAD
-		fw_set(d, _MASKED_BIT_DISABLE(FORCEWAKE_KERNEL_FALLBACK));
-=======
 		fw_clear(d, FORCEWAKE_KERNEL_FALLBACK);
->>>>>>> a01b2c6f
 	} while (!ack_detected && pass++ < 10);
 
 	DRM_DEBUG_DRIVER("%s had to use fallback to %s ack, 0x%x (passes %u)\n",
@@ -197,16 +177,9 @@
 }
 
 static inline void
-<<<<<<< HEAD
-fw_domain_get(const struct intel_uncore *uncore,
-	      const struct intel_uncore_forcewake_domain *d)
-{
-	fw_set(d, uncore->fw_set);
-=======
 fw_domain_get(const struct intel_uncore_forcewake_domain *d)
 {
 	fw_set(d, FORCEWAKE_KERNEL);
->>>>>>> a01b2c6f
 }
 
 static inline void
@@ -228,42 +201,25 @@
 }
 
 static inline void
-<<<<<<< HEAD
-fw_domain_put(const struct intel_uncore *uncore,
-	      const struct intel_uncore_forcewake_domain *d)
-{
-	fw_set(d, uncore->fw_clear);
-=======
 fw_domain_put(const struct intel_uncore_forcewake_domain *d)
 {
 	fw_clear(d, FORCEWAKE_KERNEL);
->>>>>>> a01b2c6f
 }
 
 static void
 fw_domains_get(struct intel_uncore *uncore, enum forcewake_domains fw_domains)
 {
-	struct intel_uncore *uncore = &i915->uncore;
 	struct intel_uncore_forcewake_domain *d;
 	unsigned int tmp;
 
 	GEM_BUG_ON(fw_domains & ~uncore->fw_domains);
 
-<<<<<<< HEAD
-	for_each_fw_domain_masked(d, fw_domains, i915, tmp) {
-		fw_domain_wait_ack_clear(d);
-		fw_domain_get(uncore, d);
-	}
-
-	for_each_fw_domain_masked(d, fw_domains, i915, tmp)
-=======
 	for_each_fw_domain_masked(d, fw_domains, uncore, tmp) {
 		fw_domain_wait_ack_clear(d);
 		fw_domain_get(d);
 	}
 
 	for_each_fw_domain_masked(d, fw_domains, uncore, tmp)
->>>>>>> a01b2c6f
 		fw_domain_wait_ack_set(d);
 
 	uncore->fw_domains_active |= fw_domains;
@@ -273,27 +229,17 @@
 fw_domains_get_with_fallback(struct intel_uncore *uncore,
 			     enum forcewake_domains fw_domains)
 {
-	struct intel_uncore *uncore = &i915->uncore;
 	struct intel_uncore_forcewake_domain *d;
 	unsigned int tmp;
 
 	GEM_BUG_ON(fw_domains & ~uncore->fw_domains);
 
-<<<<<<< HEAD
-	for_each_fw_domain_masked(d, fw_domains, i915, tmp) {
-		fw_domain_wait_ack_clear_fallback(d);
-		fw_domain_get(uncore, d);
-	}
-
-	for_each_fw_domain_masked(d, fw_domains, i915, tmp)
-=======
 	for_each_fw_domain_masked(d, fw_domains, uncore, tmp) {
 		fw_domain_wait_ack_clear_fallback(d);
 		fw_domain_get(d);
 	}
 
 	for_each_fw_domain_masked(d, fw_domains, uncore, tmp)
->>>>>>> a01b2c6f
 		fw_domain_wait_ack_set_fallback(d);
 
 	uncore->fw_domains_active |= fw_domains;
@@ -302,19 +248,13 @@
 static void
 fw_domains_put(struct intel_uncore *uncore, enum forcewake_domains fw_domains)
 {
-	struct intel_uncore *uncore = &i915->uncore;
 	struct intel_uncore_forcewake_domain *d;
 	unsigned int tmp;
 
 	GEM_BUG_ON(fw_domains & ~uncore->fw_domains);
 
-<<<<<<< HEAD
-	for_each_fw_domain_masked(d, fw_domains, i915, tmp)
-		fw_domain_put(uncore, d);
-=======
 	for_each_fw_domain_masked(d, fw_domains, uncore, tmp)
 		fw_domain_put(d);
->>>>>>> a01b2c6f
 
 	uncore->fw_domains_active &= ~fw_domains;
 }
@@ -323,7 +263,6 @@
 fw_domains_reset(struct intel_uncore *uncore,
 		 enum forcewake_domains fw_domains)
 {
-	struct intel_uncore *uncore = &i915->uncore;
 	struct intel_uncore_forcewake_domain *d;
 	unsigned int tmp;
 
@@ -332,13 +271,8 @@
 
 	GEM_BUG_ON(fw_domains & ~uncore->fw_domains);
 
-<<<<<<< HEAD
-	for_each_fw_domain_masked(d, fw_domains, i915, tmp)
-		fw_domain_reset(uncore, d);
-=======
 	for_each_fw_domain_masked(d, fw_domains, uncore, tmp)
 		fw_domain_reset(d);
->>>>>>> a01b2c6f
 }
 
 static inline u32 gt_thread_status(struct intel_uncore *uncore)
@@ -1388,7 +1322,6 @@
 			   i915_reg_t reg_set,
 			   i915_reg_t reg_ack)
 {
-	struct intel_uncore *uncore = &dev_priv->uncore;
 	struct intel_uncore_forcewake_domain *d;
 
 	if (WARN_ON(domain_id >= FW_DOMAIN_ID_COUNT))
@@ -1402,13 +1335,8 @@
 	WARN_ON(!i915_mmio_reg_valid(reg_ack));
 
 	d->wake_count = 0;
-<<<<<<< HEAD
-	d->reg_set = dev_priv->regs + i915_mmio_reg_offset(reg_set);
-	d->reg_ack = dev_priv->regs + i915_mmio_reg_offset(reg_ack);
-=======
 	d->reg_set = uncore->regs + i915_mmio_reg_offset(reg_set);
 	d->reg_ack = uncore->regs + i915_mmio_reg_offset(reg_ack);
->>>>>>> a01b2c6f
 
 	d->id = domain_id;
 
@@ -1430,11 +1358,7 @@
 
 	uncore->fw_domains |= BIT(domain_id);
 
-<<<<<<< HEAD
-	fw_domain_reset(uncore, d);
-=======
 	fw_domain_reset(d);
->>>>>>> a01b2c6f
 }
 
 static void fw_domain_fini(struct intel_uncore *uncore,
