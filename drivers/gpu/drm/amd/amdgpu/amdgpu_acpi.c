// SPDX-License-Identifier: MIT
/*
 * Copyright 2012 Advanced Micro Devices, Inc.
 *
 * Permission is hereby granted, free of charge, to any person obtaining a
 * copy of this software and associated documentation files (the "Software"),
 * to deal in the Software without restriction, including without limitation
 * the rights to use, copy, modify, merge, publish, distribute, sublicense,
 * and/or sell copies of the Software, and to permit persons to whom the
 * Software is furnished to do so, subject to the following conditions:
 *
 * The above copyright notice and this permission notice shall be included in
 * all copies or substantial portions of the Software.
 *
 * THE SOFTWARE IS PROVIDED "AS IS", WITHOUT WARRANTY OF ANY KIND, EXPRESS OR
 * IMPLIED, INCLUDING BUT NOT LIMITED TO THE WARRANTIES OF MERCHANTABILITY,
 * FITNESS FOR A PARTICULAR PURPOSE AND NONINFRINGEMENT.  IN NO EVENT SHALL
 * THE COPYRIGHT HOLDER(S) OR AUTHOR(S) BE LIABLE FOR ANY CLAIM, DAMAGES OR
 * OTHER LIABILITY, WHETHER IN AN ACTION OF CONTRACT, TORT OR OTHERWISE,
 * ARISING FROM, OUT OF OR IN CONNECTION WITH THE SOFTWARE OR THE USE OR
 * OTHER DEALINGS IN THE SOFTWARE.
 *
 */

#include <linux/pci.h>
#include <linux/acpi.h>
#include <linux/backlight.h>
#include <linux/slab.h>
#include <linux/xarray.h>
#include <linux/power_supply.h>
#include <linux/pm_runtime.h>
#include <linux/suspend.h>
#include <acpi/video.h>
#include <acpi/actbl.h>

#include "amdgpu.h"
#include "amdgpu_pm.h"
#include "amdgpu_display.h"
#include "amd_acpi.h"
#include "atom.h"

/* Declare GUID for AMD _DSM method for XCCs */
static const guid_t amd_xcc_dsm_guid = GUID_INIT(0x8267f5d5, 0xa556, 0x44f2,
						 0xb8, 0xb4, 0x45, 0x56, 0x2e,
						 0x8c, 0x5b, 0xec);

#define AMD_XCC_HID_START 3000
#define AMD_XCC_DSM_GET_NUM_FUNCS 0
#define AMD_XCC_DSM_GET_SUPP_MODE 1
#define AMD_XCC_DSM_GET_XCP_MODE 2
#define AMD_XCC_DSM_GET_VF_XCC_MAPPING 4
#define AMD_XCC_DSM_GET_TMR_INFO 5
#define AMD_XCC_DSM_NUM_FUNCS 5

#define AMD_XCC_MAX_HID 24

struct xarray numa_info_xa;

/* Encapsulates the XCD acpi object information */
struct amdgpu_acpi_xcc_info {
	struct list_head list;
	struct amdgpu_numa_info *numa_info;
	uint8_t xcp_node;
	uint8_t phy_id;
	acpi_handle handle;
};

struct amdgpu_acpi_dev_info {
	struct list_head list;
	struct list_head xcc_list;
	uint32_t sbdf;
	uint16_t supp_xcp_mode;
	uint16_t xcp_mode;
	uint16_t mem_mode;
	uint64_t tmr_base;
	uint64_t tmr_size;
};

struct list_head amdgpu_acpi_dev_list;

struct amdgpu_atif_notification_cfg {
	bool enabled;
	int command_code;
};

struct amdgpu_atif_notifications {
	bool thermal_state;
	bool forced_power_state;
	bool system_power_state;
	bool brightness_change;
	bool dgpu_display_event;
	bool gpu_package_power_limit;
};

struct amdgpu_atif_functions {
	bool system_params;
	bool sbios_requests;
	bool temperature_change;
	bool query_backlight_transfer_characteristics;
	bool ready_to_undock;
	bool external_gpu_information;
};

struct amdgpu_atif {
	acpi_handle handle;

	struct amdgpu_atif_notifications notifications;
	struct amdgpu_atif_functions functions;
	struct amdgpu_atif_notification_cfg notification_cfg;
	struct backlight_device *bd;
	struct amdgpu_dm_backlight_caps backlight_caps;
};

struct amdgpu_atcs_functions {
	bool get_ext_state;
	bool pcie_perf_req;
	bool pcie_dev_rdy;
	bool pcie_bus_width;
	bool power_shift_control;
};

struct amdgpu_atcs {
	acpi_handle handle;

	struct amdgpu_atcs_functions functions;
};

static struct amdgpu_acpi_priv {
	struct amdgpu_atif atif;
	struct amdgpu_atcs atcs;
} amdgpu_acpi_priv;

/* Call the ATIF method
 */
/**
 * amdgpu_atif_call - call an ATIF method
 *
 * @atif: atif structure
 * @function: the ATIF function to execute
 * @params: ATIF function params
 *
 * Executes the requested ATIF function (all asics).
 * Returns a pointer to the acpi output buffer.
 */
static union acpi_object *amdgpu_atif_call(struct amdgpu_atif *atif,
					   int function,
					   struct acpi_buffer *params)
{
	acpi_status status;
	union acpi_object atif_arg_elements[2];
	struct acpi_object_list atif_arg;
	struct acpi_buffer buffer = { ACPI_ALLOCATE_BUFFER, NULL };

	atif_arg.count = 2;
	atif_arg.pointer = &atif_arg_elements[0];

	atif_arg_elements[0].type = ACPI_TYPE_INTEGER;
	atif_arg_elements[0].integer.value = function;

	if (params) {
		atif_arg_elements[1].type = ACPI_TYPE_BUFFER;
		atif_arg_elements[1].buffer.length = params->length;
		atif_arg_elements[1].buffer.pointer = params->pointer;
	} else {
		/* We need a second fake parameter */
		atif_arg_elements[1].type = ACPI_TYPE_INTEGER;
		atif_arg_elements[1].integer.value = 0;
	}

	status = acpi_evaluate_object(atif->handle, NULL, &atif_arg,
				      &buffer);

	/* Fail only if calling the method fails and ATIF is supported */
	if (ACPI_FAILURE(status) && status != AE_NOT_FOUND) {
		DRM_DEBUG_DRIVER("failed to evaluate ATIF got %s\n",
				 acpi_format_exception(status));
		kfree(buffer.pointer);
		return NULL;
	}

	return buffer.pointer;
}

/**
 * amdgpu_atif_parse_notification - parse supported notifications
 *
 * @n: supported notifications struct
 * @mask: supported notifications mask from ATIF
 *
 * Use the supported notifications mask from ATIF function
 * ATIF_FUNCTION_VERIFY_INTERFACE to determine what notifications
 * are supported (all asics).
 */
static void amdgpu_atif_parse_notification(struct amdgpu_atif_notifications *n, u32 mask)
{
	n->thermal_state = mask & ATIF_THERMAL_STATE_CHANGE_REQUEST_SUPPORTED;
	n->forced_power_state = mask & ATIF_FORCED_POWER_STATE_CHANGE_REQUEST_SUPPORTED;
	n->system_power_state = mask & ATIF_SYSTEM_POWER_SOURCE_CHANGE_REQUEST_SUPPORTED;
	n->brightness_change = mask & ATIF_PANEL_BRIGHTNESS_CHANGE_REQUEST_SUPPORTED;
	n->dgpu_display_event = mask & ATIF_DGPU_DISPLAY_EVENT_SUPPORTED;
	n->gpu_package_power_limit = mask & ATIF_GPU_PACKAGE_POWER_LIMIT_REQUEST_SUPPORTED;
}

/**
 * amdgpu_atif_parse_functions - parse supported functions
 *
 * @f: supported functions struct
 * @mask: supported functions mask from ATIF
 *
 * Use the supported functions mask from ATIF function
 * ATIF_FUNCTION_VERIFY_INTERFACE to determine what functions
 * are supported (all asics).
 */
static void amdgpu_atif_parse_functions(struct amdgpu_atif_functions *f, u32 mask)
{
	f->system_params = mask & ATIF_GET_SYSTEM_PARAMETERS_SUPPORTED;
	f->sbios_requests = mask & ATIF_GET_SYSTEM_BIOS_REQUESTS_SUPPORTED;
	f->temperature_change = mask & ATIF_TEMPERATURE_CHANGE_NOTIFICATION_SUPPORTED;
	f->query_backlight_transfer_characteristics =
		mask & ATIF_QUERY_BACKLIGHT_TRANSFER_CHARACTERISTICS_SUPPORTED;
	f->ready_to_undock = mask & ATIF_READY_TO_UNDOCK_NOTIFICATION_SUPPORTED;
	f->external_gpu_information = mask & ATIF_GET_EXTERNAL_GPU_INFORMATION_SUPPORTED;
}

/**
 * amdgpu_atif_verify_interface - verify ATIF
 *
 * @atif: amdgpu atif struct
 *
 * Execute the ATIF_FUNCTION_VERIFY_INTERFACE ATIF function
 * to initialize ATIF and determine what features are supported
 * (all asics).
 * returns 0 on success, error on failure.
 */
static int amdgpu_atif_verify_interface(struct amdgpu_atif *atif)
{
	union acpi_object *info;
	struct atif_verify_interface output;
	size_t size;
	int err = 0;

	info = amdgpu_atif_call(atif, ATIF_FUNCTION_VERIFY_INTERFACE, NULL);
	if (!info)
		return -EIO;

	memset(&output, 0, sizeof(output));

	size = *(u16 *) info->buffer.pointer;
	if (size < 12) {
		DRM_INFO("ATIF buffer is too small: %zu\n", size);
		err = -EINVAL;
		goto out;
	}
	size = min(sizeof(output), size);

	memcpy(&output, info->buffer.pointer, size);

	/* TODO: check version? */
	DRM_DEBUG_DRIVER("ATIF version %u\n", output.version);

	amdgpu_atif_parse_notification(&atif->notifications, output.notification_mask);
	amdgpu_atif_parse_functions(&atif->functions, output.function_bits);

out:
	kfree(info);
	return err;
}

/**
 * amdgpu_atif_get_notification_params - determine notify configuration
 *
 * @atif: acpi handle
 *
 * Execute the ATIF_FUNCTION_GET_SYSTEM_PARAMETERS ATIF function
 * to determine if a notifier is used and if so which one
 * (all asics).  This is either Notify(VGA, 0x81) or Notify(VGA, n)
 * where n is specified in the result if a notifier is used.
 * Returns 0 on success, error on failure.
 */
static int amdgpu_atif_get_notification_params(struct amdgpu_atif *atif)
{
	union acpi_object *info;
	struct amdgpu_atif_notification_cfg *n = &atif->notification_cfg;
	struct atif_system_params params;
	size_t size;
	int err = 0;

	info = amdgpu_atif_call(atif, ATIF_FUNCTION_GET_SYSTEM_PARAMETERS,
				NULL);
	if (!info) {
		err = -EIO;
		goto out;
	}

	size = *(u16 *) info->buffer.pointer;
	if (size < 10) {
		err = -EINVAL;
		goto out;
	}

	memset(&params, 0, sizeof(params));
	size = min(sizeof(params), size);
	memcpy(&params, info->buffer.pointer, size);

	DRM_DEBUG_DRIVER("SYSTEM_PARAMS: mask = %#x, flags = %#x\n",
			params.flags, params.valid_mask);
	params.flags = params.flags & params.valid_mask;

	if ((params.flags & ATIF_NOTIFY_MASK) == ATIF_NOTIFY_NONE) {
		n->enabled = false;
		n->command_code = 0;
	} else if ((params.flags & ATIF_NOTIFY_MASK) == ATIF_NOTIFY_81) {
		n->enabled = true;
		n->command_code = 0x81;
	} else {
		if (size < 11) {
			err = -EINVAL;
			goto out;
		}
		n->enabled = true;
		n->command_code = params.command_code;
	}

out:
	DRM_DEBUG_DRIVER("Notification %s, command code = %#x\n",
			(n->enabled ? "enabled" : "disabled"),
			n->command_code);
	kfree(info);
	return err;
}

/**
 * amdgpu_atif_query_backlight_caps - get min and max backlight input signal
 *
 * @atif: acpi handle
 *
 * Execute the QUERY_BRIGHTNESS_TRANSFER_CHARACTERISTICS ATIF function
 * to determine the acceptable range of backlight values
 *
 * Backlight_caps.caps_valid will be set to true if the query is successful
 *
 * The input signals are in range 0-255
 *
 * This function assumes the display with backlight is the first LCD
 *
 * Returns 0 on success, error on failure.
 */
static int amdgpu_atif_query_backlight_caps(struct amdgpu_atif *atif)
{
	union acpi_object *info;
	struct atif_qbtc_output characteristics;
	struct atif_qbtc_arguments arguments;
	struct acpi_buffer params;
	size_t size;
	int err = 0;

	arguments.size = sizeof(arguments);
	arguments.requested_display = ATIF_QBTC_REQUEST_LCD1;

	params.length = sizeof(arguments);
	params.pointer = (void *)&arguments;

	info = amdgpu_atif_call(atif,
		ATIF_FUNCTION_QUERY_BRIGHTNESS_TRANSFER_CHARACTERISTICS,
		&params);
	if (!info) {
		err = -EIO;
		goto out;
	}

	size = *(u16 *) info->buffer.pointer;
	if (size < 10) {
		err = -EINVAL;
		goto out;
	}

	memset(&characteristics, 0, sizeof(characteristics));
	size = min(sizeof(characteristics), size);
	memcpy(&characteristics, info->buffer.pointer, size);

	atif->backlight_caps.caps_valid = true;
	atif->backlight_caps.min_input_signal =
			characteristics.min_input_signal;
	atif->backlight_caps.max_input_signal =
			characteristics.max_input_signal;
out:
	kfree(info);
	return err;
}

/**
 * amdgpu_atif_get_sbios_requests - get requested sbios event
 *
 * @atif: acpi handle
 * @req: atif sbios request struct
 *
 * Execute the ATIF_FUNCTION_GET_SYSTEM_BIOS_REQUESTS ATIF function
 * to determine what requests the sbios is making to the driver
 * (all asics).
 * Returns 0 on success, error on failure.
 */
static int amdgpu_atif_get_sbios_requests(struct amdgpu_atif *atif,
					  struct atif_sbios_requests *req)
{
	union acpi_object *info;
	size_t size;
	int count = 0;

	info = amdgpu_atif_call(atif, ATIF_FUNCTION_GET_SYSTEM_BIOS_REQUESTS,
				NULL);
	if (!info)
		return -EIO;

	size = *(u16 *)info->buffer.pointer;
	if (size < 0xd) {
		count = -EINVAL;
		goto out;
	}
	memset(req, 0, sizeof(*req));

	size = min(sizeof(*req), size);
	memcpy(req, info->buffer.pointer, size);
	DRM_DEBUG_DRIVER("SBIOS pending requests: %#x\n", req->pending);

	count = hweight32(req->pending);

out:
	kfree(info);
	return count;
}

/**
 * amdgpu_atif_handler - handle ATIF notify requests
 *
 * @adev: amdgpu_device pointer
 * @event: atif sbios request struct
 *
 * Checks the acpi event and if it matches an atif event,
 * handles it.
 *
 * Returns:
 * NOTIFY_BAD or NOTIFY_DONE, depending on the event.
 */
static int amdgpu_atif_handler(struct amdgpu_device *adev,
			       struct acpi_bus_event *event)
{
	struct amdgpu_atif *atif = &amdgpu_acpi_priv.atif;
	int count;

	DRM_DEBUG_DRIVER("event, device_class = %s, type = %#x\n",
			event->device_class, event->type);

	if (strcmp(event->device_class, ACPI_VIDEO_CLASS) != 0)
		return NOTIFY_DONE;

	/* Is this actually our event? */
	if (!atif->notification_cfg.enabled ||
	    event->type != atif->notification_cfg.command_code) {
		/* These events will generate keypresses otherwise */
		if (event->type == ACPI_VIDEO_NOTIFY_PROBE)
			return NOTIFY_BAD;
		else
			return NOTIFY_DONE;
	}

	if (atif->functions.sbios_requests) {
		struct atif_sbios_requests req;

		/* Check pending SBIOS requests */
		count = amdgpu_atif_get_sbios_requests(atif, &req);

		if (count <= 0)
			return NOTIFY_BAD;

		DRM_DEBUG_DRIVER("ATIF: %d pending SBIOS requests\n", count);

		if (req.pending & ATIF_PANEL_BRIGHTNESS_CHANGE_REQUEST) {
			if (atif->bd) {
				DRM_DEBUG_DRIVER("Changing brightness to %d\n",
						 req.backlight_level);
				/*
				 * XXX backlight_device_set_brightness() is
				 * hardwired to post BACKLIGHT_UPDATE_SYSFS.
				 * It probably should accept 'reason' parameter.
				 */
				backlight_device_set_brightness(atif->bd, req.backlight_level);
			}
		}

		if (req.pending & ATIF_DGPU_DISPLAY_EVENT) {
			if (adev->flags & AMD_IS_PX) {
				pm_runtime_get_sync(adev_to_drm(adev)->dev);
				/* Just fire off a uevent and let userspace tell us what to do */
				drm_helper_hpd_irq_event(adev_to_drm(adev));
				pm_runtime_mark_last_busy(adev_to_drm(adev)->dev);
				pm_runtime_put_autosuspend(adev_to_drm(adev)->dev);
			}
		}
		/* TODO: check other events */
	}

	/* We've handled the event, stop the notifier chain. The ACPI interface
	 * overloads ACPI_VIDEO_NOTIFY_PROBE, we don't want to send that to
	 * userspace if the event was generated only to signal a SBIOS
	 * request.
	 */
	return NOTIFY_BAD;
}

/* Call the ATCS method
 */
/**
 * amdgpu_atcs_call - call an ATCS method
 *
 * @atcs: atcs structure
 * @function: the ATCS function to execute
 * @params: ATCS function params
 *
 * Executes the requested ATCS function (all asics).
 * Returns a pointer to the acpi output buffer.
 */
static union acpi_object *amdgpu_atcs_call(struct amdgpu_atcs *atcs,
					   int function,
					   struct acpi_buffer *params)
{
	acpi_status status;
	union acpi_object atcs_arg_elements[2];
	struct acpi_object_list atcs_arg;
	struct acpi_buffer buffer = { ACPI_ALLOCATE_BUFFER, NULL };

	atcs_arg.count = 2;
	atcs_arg.pointer = &atcs_arg_elements[0];

	atcs_arg_elements[0].type = ACPI_TYPE_INTEGER;
	atcs_arg_elements[0].integer.value = function;

	if (params) {
		atcs_arg_elements[1].type = ACPI_TYPE_BUFFER;
		atcs_arg_elements[1].buffer.length = params->length;
		atcs_arg_elements[1].buffer.pointer = params->pointer;
	} else {
		/* We need a second fake parameter */
		atcs_arg_elements[1].type = ACPI_TYPE_INTEGER;
		atcs_arg_elements[1].integer.value = 0;
	}

	status = acpi_evaluate_object(atcs->handle, NULL, &atcs_arg, &buffer);

	/* Fail only if calling the method fails and ATIF is supported */
	if (ACPI_FAILURE(status) && status != AE_NOT_FOUND) {
		DRM_DEBUG_DRIVER("failed to evaluate ATCS got %s\n",
				 acpi_format_exception(status));
		kfree(buffer.pointer);
		return NULL;
	}

	return buffer.pointer;
}

/**
 * amdgpu_atcs_parse_functions - parse supported functions
 *
 * @f: supported functions struct
 * @mask: supported functions mask from ATCS
 *
 * Use the supported functions mask from ATCS function
 * ATCS_FUNCTION_VERIFY_INTERFACE to determine what functions
 * are supported (all asics).
 */
static void amdgpu_atcs_parse_functions(struct amdgpu_atcs_functions *f, u32 mask)
{
	f->get_ext_state = mask & ATCS_GET_EXTERNAL_STATE_SUPPORTED;
	f->pcie_perf_req = mask & ATCS_PCIE_PERFORMANCE_REQUEST_SUPPORTED;
	f->pcie_dev_rdy = mask & ATCS_PCIE_DEVICE_READY_NOTIFICATION_SUPPORTED;
	f->pcie_bus_width = mask & ATCS_SET_PCIE_BUS_WIDTH_SUPPORTED;
	f->power_shift_control = mask & ATCS_SET_POWER_SHIFT_CONTROL_SUPPORTED;
}

/**
 * amdgpu_atcs_verify_interface - verify ATCS
 *
 * @atcs: amdgpu atcs struct
 *
 * Execute the ATCS_FUNCTION_VERIFY_INTERFACE ATCS function
 * to initialize ATCS and determine what features are supported
 * (all asics).
 * returns 0 on success, error on failure.
 */
static int amdgpu_atcs_verify_interface(struct amdgpu_atcs *atcs)
{
	union acpi_object *info;
	struct atcs_verify_interface output;
	size_t size;
	int err = 0;

	info = amdgpu_atcs_call(atcs, ATCS_FUNCTION_VERIFY_INTERFACE, NULL);
	if (!info)
		return -EIO;

	memset(&output, 0, sizeof(output));

	size = *(u16 *) info->buffer.pointer;
	if (size < 8) {
		DRM_INFO("ATCS buffer is too small: %zu\n", size);
		err = -EINVAL;
		goto out;
	}
	size = min(sizeof(output), size);

	memcpy(&output, info->buffer.pointer, size);

	/* TODO: check version? */
	DRM_DEBUG_DRIVER("ATCS version %u\n", output.version);

	amdgpu_atcs_parse_functions(&atcs->functions, output.function_bits);

out:
	kfree(info);
	return err;
}

/**
 * amdgpu_acpi_is_pcie_performance_request_supported
 *
 * @adev: amdgpu_device pointer
 *
 * Check if the ATCS pcie_perf_req and pcie_dev_rdy methods
 * are supported (all asics).
 * returns true if supported, false if not.
 */
bool amdgpu_acpi_is_pcie_performance_request_supported(struct amdgpu_device *adev)
{
	struct amdgpu_atcs *atcs = &amdgpu_acpi_priv.atcs;

	if (atcs->functions.pcie_perf_req && atcs->functions.pcie_dev_rdy)
		return true;

	return false;
}

/**
 * amdgpu_acpi_is_power_shift_control_supported
 *
 * Check if the ATCS power shift control method
 * is supported.
 * returns true if supported, false if not.
 */
bool amdgpu_acpi_is_power_shift_control_supported(void)
{
	return amdgpu_acpi_priv.atcs.functions.power_shift_control;
}

/**
 * amdgpu_acpi_pcie_notify_device_ready
 *
 * @adev: amdgpu_device pointer
 *
 * Executes the PCIE_DEVICE_READY_NOTIFICATION method
 * (all asics).
 * returns 0 on success, error on failure.
 */
int amdgpu_acpi_pcie_notify_device_ready(struct amdgpu_device *adev)
{
	union acpi_object *info;
	struct amdgpu_atcs *atcs = &amdgpu_acpi_priv.atcs;

	if (!atcs->functions.pcie_dev_rdy)
		return -EINVAL;

	info = amdgpu_atcs_call(atcs, ATCS_FUNCTION_PCIE_DEVICE_READY_NOTIFICATION, NULL);
	if (!info)
		return -EIO;

	kfree(info);

	return 0;
}

/**
 * amdgpu_acpi_pcie_performance_request
 *
 * @adev: amdgpu_device pointer
 * @perf_req: requested perf level (pcie gen speed)
 * @advertise: set advertise caps flag if set
 *
 * Executes the PCIE_PERFORMANCE_REQUEST method to
 * change the pcie gen speed (all asics).
 * returns 0 on success, error on failure.
 */
int amdgpu_acpi_pcie_performance_request(struct amdgpu_device *adev,
					 u8 perf_req, bool advertise)
{
	union acpi_object *info;
	struct amdgpu_atcs *atcs = &amdgpu_acpi_priv.atcs;
	struct atcs_pref_req_input atcs_input;
	struct atcs_pref_req_output atcs_output;
	struct acpi_buffer params;
	size_t size;
	u32 retry = 3;

	if (amdgpu_acpi_pcie_notify_device_ready(adev))
		return -EINVAL;

	if (!atcs->functions.pcie_perf_req)
		return -EINVAL;

	atcs_input.size = sizeof(struct atcs_pref_req_input);
	/* client id (bit 2-0: func num, 7-3: dev num, 15-8: bus num) */
	atcs_input.client_id = pci_dev_id(adev->pdev);
	atcs_input.valid_flags_mask = ATCS_VALID_FLAGS_MASK;
	atcs_input.flags = ATCS_WAIT_FOR_COMPLETION;
	if (advertise)
		atcs_input.flags |= ATCS_ADVERTISE_CAPS;
	atcs_input.req_type = ATCS_PCIE_LINK_SPEED;
	atcs_input.perf_req = perf_req;

	params.length = sizeof(struct atcs_pref_req_input);
	params.pointer = &atcs_input;

	while (retry--) {
		info = amdgpu_atcs_call(atcs, ATCS_FUNCTION_PCIE_PERFORMANCE_REQUEST, &params);
		if (!info)
			return -EIO;

		memset(&atcs_output, 0, sizeof(atcs_output));

		size = *(u16 *) info->buffer.pointer;
		if (size < 3) {
			DRM_INFO("ATCS buffer is too small: %zu\n", size);
			kfree(info);
			return -EINVAL;
		}
		size = min(sizeof(atcs_output), size);

		memcpy(&atcs_output, info->buffer.pointer, size);

		kfree(info);

		switch (atcs_output.ret_val) {
		case ATCS_REQUEST_REFUSED:
		default:
			return -EINVAL;
		case ATCS_REQUEST_COMPLETE:
			return 0;
		case ATCS_REQUEST_IN_PROGRESS:
			udelay(10);
			break;
		}
	}

	return 0;
}

/**
 * amdgpu_acpi_power_shift_control
 *
 * @adev: amdgpu_device pointer
 * @dev_state: device acpi state
 * @drv_state: driver state
 *
 * Executes the POWER_SHIFT_CONTROL method to
 * communicate current dGPU device state and
 * driver state to APU/SBIOS.
 * returns 0 on success, error on failure.
 */
int amdgpu_acpi_power_shift_control(struct amdgpu_device *adev,
				    u8 dev_state, bool drv_state)
{
	union acpi_object *info;
	struct amdgpu_atcs *atcs = &amdgpu_acpi_priv.atcs;
	struct atcs_pwr_shift_input atcs_input;
	struct acpi_buffer params;

	if (!amdgpu_acpi_is_power_shift_control_supported())
		return -EINVAL;

	atcs_input.size = sizeof(struct atcs_pwr_shift_input);
	/* dGPU id (bit 2-0: func num, 7-3: dev num, 15-8: bus num) */
	atcs_input.dgpu_id = pci_dev_id(adev->pdev);
	atcs_input.dev_acpi_state = dev_state;
	atcs_input.drv_state = drv_state;

	params.length = sizeof(struct atcs_pwr_shift_input);
	params.pointer = &atcs_input;

	info = amdgpu_atcs_call(atcs, ATCS_FUNCTION_POWER_SHIFT_CONTROL, &params);
	if (!info) {
		DRM_ERROR("ATCS PSC update failed\n");
		return -EIO;
	}

	return 0;
}

/**
 * amdgpu_acpi_smart_shift_update - update dGPU device state to SBIOS
 *
 * @dev: drm_device pointer
 * @ss_state: current smart shift event
 *
 * returns 0 on success,
 * otherwise return error number.
 */
int amdgpu_acpi_smart_shift_update(struct drm_device *dev, enum amdgpu_ss ss_state)
{
	struct amdgpu_device *adev = drm_to_adev(dev);
	int r;

	if (!amdgpu_device_supports_smart_shift(dev))
		return 0;

	switch (ss_state) {
	/* SBIOS trigger “stop”, “enable” and “start” at D0, Driver Operational.
	 * SBIOS trigger “stop” at D3, Driver Not Operational.
	 * SBIOS trigger “stop” and “disable” at D0, Driver NOT operational.
	 */
	case AMDGPU_SS_DRV_LOAD:
		r = amdgpu_acpi_power_shift_control(adev,
						    AMDGPU_ATCS_PSC_DEV_STATE_D0,
						    AMDGPU_ATCS_PSC_DRV_STATE_OPR);
		break;
	case AMDGPU_SS_DEV_D0:
		r = amdgpu_acpi_power_shift_control(adev,
						    AMDGPU_ATCS_PSC_DEV_STATE_D0,
						    AMDGPU_ATCS_PSC_DRV_STATE_OPR);
		break;
	case AMDGPU_SS_DEV_D3:
		r = amdgpu_acpi_power_shift_control(adev,
						    AMDGPU_ATCS_PSC_DEV_STATE_D3_HOT,
						    AMDGPU_ATCS_PSC_DRV_STATE_NOT_OPR);
		break;
	case AMDGPU_SS_DRV_UNLOAD:
		r = amdgpu_acpi_power_shift_control(adev,
						    AMDGPU_ATCS_PSC_DEV_STATE_D0,
						    AMDGPU_ATCS_PSC_DRV_STATE_NOT_OPR);
		break;
	default:
		return -EINVAL;
	}

	return r;
}

#ifdef CONFIG_ACPI_NUMA
static inline uint64_t amdgpu_acpi_get_numa_size(int nid)
{
	/* This is directly using si_meminfo_node implementation as the
	 * function is not exported.
	 */
	int zone_type;
	uint64_t managed_pages = 0;

	pg_data_t *pgdat = NODE_DATA(nid);

	for (zone_type = 0; zone_type < MAX_NR_ZONES; zone_type++)
		managed_pages +=
			zone_managed_pages(&pgdat->node_zones[zone_type]);
	return managed_pages * PAGE_SIZE;
}

static struct amdgpu_numa_info *amdgpu_acpi_get_numa_info(uint32_t pxm)
{
	struct amdgpu_numa_info *numa_info;
	int nid;

	numa_info = xa_load(&numa_info_xa, pxm);

	if (!numa_info) {
		struct sysinfo info;

		numa_info = kzalloc(sizeof(*numa_info), GFP_KERNEL);
		if (!numa_info)
			return NULL;

		nid = pxm_to_node(pxm);
		numa_info->pxm = pxm;
		numa_info->nid = nid;

		if (numa_info->nid == NUMA_NO_NODE) {
			si_meminfo(&info);
			numa_info->size = info.totalram * info.mem_unit;
		} else {
			numa_info->size = amdgpu_acpi_get_numa_size(nid);
		}
		xa_store(&numa_info_xa, numa_info->pxm, numa_info, GFP_KERNEL);
	}

	return numa_info;
}
#endif

/**
 * amdgpu_acpi_get_node_id - obtain the NUMA node id for corresponding amdgpu
 * acpi device handle
 *
 * @handle: acpi handle
 * @numa_info: amdgpu_numa_info structure holding numa information
 *
 * Queries the ACPI interface to fetch the corresponding NUMA Node ID for a
 * given amdgpu acpi device.
 *
 * Returns ACPI STATUS OK with Node ID on success or the corresponding failure reason
 */
static acpi_status amdgpu_acpi_get_node_id(acpi_handle handle,
				    struct amdgpu_numa_info **numa_info)
{
#ifdef CONFIG_ACPI_NUMA
	u64 pxm;
	acpi_status status;

	if (!numa_info)
		return_ACPI_STATUS(AE_ERROR);

	status = acpi_evaluate_integer(handle, "_PXM", NULL, &pxm);

	if (ACPI_FAILURE(status))
		return status;

	*numa_info = amdgpu_acpi_get_numa_info(pxm);

	if (!*numa_info)
		return_ACPI_STATUS(AE_ERROR);

	return_ACPI_STATUS(AE_OK);
#else
	return_ACPI_STATUS(AE_NOT_EXIST);
#endif
}

static struct amdgpu_acpi_dev_info *amdgpu_acpi_get_dev(u32 sbdf)
{
	struct amdgpu_acpi_dev_info *acpi_dev;

	if (list_empty(&amdgpu_acpi_dev_list))
		return NULL;

	list_for_each_entry(acpi_dev, &amdgpu_acpi_dev_list, list)
		if (acpi_dev->sbdf == sbdf)
			return acpi_dev;

	return NULL;
}

static int amdgpu_acpi_dev_init(struct amdgpu_acpi_dev_info **dev_info,
				struct amdgpu_acpi_xcc_info *xcc_info, u32 sbdf)
{
	struct amdgpu_acpi_dev_info *tmp;
	union acpi_object *obj;
	int ret = -ENOENT;

	*dev_info = NULL;
	tmp = kzalloc(sizeof(struct amdgpu_acpi_dev_info), GFP_KERNEL);
	if (!tmp)
		return -ENOMEM;

	INIT_LIST_HEAD(&tmp->xcc_list);
	INIT_LIST_HEAD(&tmp->list);
	tmp->sbdf = sbdf;

	obj = acpi_evaluate_dsm_typed(xcc_info->handle, &amd_xcc_dsm_guid, 0,
				      AMD_XCC_DSM_GET_SUPP_MODE, NULL,
				      ACPI_TYPE_INTEGER);

	if (!obj) {
		acpi_handle_debug(xcc_info->handle,
				  "_DSM function %d evaluation failed",
				  AMD_XCC_DSM_GET_SUPP_MODE);
		ret = -ENOENT;
		goto out;
	}

	tmp->supp_xcp_mode = obj->integer.value & 0xFFFF;
	ACPI_FREE(obj);

	obj = acpi_evaluate_dsm_typed(xcc_info->handle, &amd_xcc_dsm_guid, 0,
				      AMD_XCC_DSM_GET_XCP_MODE, NULL,
				      ACPI_TYPE_INTEGER);

	if (!obj) {
		acpi_handle_debug(xcc_info->handle,
				  "_DSM function %d evaluation failed",
				  AMD_XCC_DSM_GET_XCP_MODE);
		ret = -ENOENT;
		goto out;
	}

	tmp->xcp_mode = obj->integer.value & 0xFFFF;
	tmp->mem_mode = (obj->integer.value >> 32) & 0xFFFF;
	ACPI_FREE(obj);

	/* Evaluate DSMs and fill XCC information */
	obj = acpi_evaluate_dsm_typed(xcc_info->handle, &amd_xcc_dsm_guid, 0,
				      AMD_XCC_DSM_GET_TMR_INFO, NULL,
				      ACPI_TYPE_PACKAGE);

	if (!obj || obj->package.count < 2) {
		acpi_handle_debug(xcc_info->handle,
				  "_DSM function %d evaluation failed",
				  AMD_XCC_DSM_GET_TMR_INFO);
		ret = -ENOENT;
		goto out;
	}

	tmp->tmr_base = obj->package.elements[0].integer.value;
	tmp->tmr_size = obj->package.elements[1].integer.value;
	ACPI_FREE(obj);

	DRM_DEBUG_DRIVER(
		"New dev(%x): Supported xcp mode: %x curr xcp_mode : %x mem mode : %x, tmr base: %llx tmr size: %llx  ",
		tmp->sbdf, tmp->supp_xcp_mode, tmp->xcp_mode, tmp->mem_mode,
		tmp->tmr_base, tmp->tmr_size);
	list_add_tail(&tmp->list, &amdgpu_acpi_dev_list);
	*dev_info = tmp;

	return 0;

out:
	if (obj)
		ACPI_FREE(obj);
	kfree(tmp);

	return ret;
}

static int amdgpu_acpi_get_xcc_info(struct amdgpu_acpi_xcc_info *xcc_info,
				    u32 *sbdf)
{
	union acpi_object *obj;
	acpi_status status;
	int ret = -ENOENT;

	obj = acpi_evaluate_dsm_typed(xcc_info->handle, &amd_xcc_dsm_guid, 0,
				      AMD_XCC_DSM_GET_NUM_FUNCS, NULL,
				      ACPI_TYPE_INTEGER);

	if (!obj || obj->integer.value != AMD_XCC_DSM_NUM_FUNCS)
		goto out;
	ACPI_FREE(obj);

	/* Evaluate DSMs and fill XCC information */
	obj = acpi_evaluate_dsm_typed(xcc_info->handle, &amd_xcc_dsm_guid, 0,
				      AMD_XCC_DSM_GET_VF_XCC_MAPPING, NULL,
				      ACPI_TYPE_INTEGER);

	if (!obj) {
		acpi_handle_debug(xcc_info->handle,
				  "_DSM function %d evaluation failed",
				  AMD_XCC_DSM_GET_VF_XCC_MAPPING);
		ret = -EINVAL;
		goto out;
	}

	/* PF xcc id [39:32] */
	xcc_info->phy_id = (obj->integer.value >> 32) & 0xFF;
	/* xcp node of this xcc [47:40] */
	xcc_info->xcp_node = (obj->integer.value >> 40) & 0xFF;
	/* PF domain of this xcc [31:16] */
	*sbdf = (obj->integer.value) & 0xFFFF0000;
	/* PF bus/dev/fn of this xcc [63:48] */
	*sbdf |= (obj->integer.value >> 48) & 0xFFFF;
	ACPI_FREE(obj);
	obj = NULL;

	status =
		amdgpu_acpi_get_node_id(xcc_info->handle, &xcc_info->numa_info);

	/* TODO: check if this check is required */
	if (ACPI_SUCCESS(status))
		ret = 0;
out:
	if (obj)
		ACPI_FREE(obj);

	return ret;
}

static int amdgpu_acpi_enumerate_xcc(void)
{
	struct amdgpu_acpi_dev_info *dev_info = NULL;
	struct amdgpu_acpi_xcc_info *xcc_info;
	struct acpi_device *acpi_dev;
	char hid[ACPI_ID_LEN];
	int ret, id;
	u32 sbdf;

	INIT_LIST_HEAD(&amdgpu_acpi_dev_list);
	xa_init(&numa_info_xa);

	for (id = 0; id < AMD_XCC_MAX_HID; id++) {
		sprintf(hid, "%s%d", "AMD", AMD_XCC_HID_START + id);
		acpi_dev = acpi_dev_get_first_match_dev(hid, NULL, -1);
		/* These ACPI objects are expected to be in sequential order. If
		 * one is not found, no need to check the rest.
		 */
		if (!acpi_dev) {
			DRM_DEBUG_DRIVER("No matching acpi device found for %s",
					 hid);
			break;
		}

		xcc_info = kzalloc(sizeof(struct amdgpu_acpi_xcc_info),
				   GFP_KERNEL);
		if (!xcc_info) {
			DRM_ERROR("Failed to allocate memory for xcc info\n");
			return -ENOMEM;
		}

		INIT_LIST_HEAD(&xcc_info->list);
		xcc_info->handle = acpi_device_handle(acpi_dev);
		acpi_dev_put(acpi_dev);

		ret = amdgpu_acpi_get_xcc_info(xcc_info, &sbdf);
		if (ret) {
			kfree(xcc_info);
			continue;
		}

		dev_info = amdgpu_acpi_get_dev(sbdf);

		if (!dev_info)
			ret = amdgpu_acpi_dev_init(&dev_info, xcc_info, sbdf);

		if (ret == -ENOMEM)
			return ret;

		if (!dev_info) {
			kfree(xcc_info);
			continue;
		}

		list_add_tail(&xcc_info->list, &dev_info->xcc_list);
	}

	return 0;
}

int amdgpu_acpi_get_tmr_info(struct amdgpu_device *adev, u64 *tmr_offset,
			     u64 *tmr_size)
{
	struct amdgpu_acpi_dev_info *dev_info;
	u32 sbdf;

	if (!tmr_offset || !tmr_size)
		return -EINVAL;

	sbdf = (pci_domain_nr(adev->pdev->bus) << 16);
	sbdf |= pci_dev_id(adev->pdev);
	dev_info = amdgpu_acpi_get_dev(sbdf);
	if (!dev_info)
		return -ENOENT;

	*tmr_offset = dev_info->tmr_base;
	*tmr_size = dev_info->tmr_size;

	return 0;
}

int amdgpu_acpi_get_mem_info(struct amdgpu_device *adev, int xcc_id,
			     struct amdgpu_numa_info *numa_info)
{
	struct amdgpu_acpi_dev_info *dev_info;
	struct amdgpu_acpi_xcc_info *xcc_info;
	u32 sbdf;

	if (!numa_info)
		return -EINVAL;

	sbdf = (pci_domain_nr(adev->pdev->bus) << 16);
	sbdf |= pci_dev_id(adev->pdev);
	dev_info = amdgpu_acpi_get_dev(sbdf);
	if (!dev_info)
		return -ENOENT;

	list_for_each_entry(xcc_info, &dev_info->xcc_list, list) {
		if (xcc_info->phy_id == xcc_id) {
			memcpy(numa_info, xcc_info->numa_info,
			       sizeof(*numa_info));
			return 0;
		}
	}

	return -ENOENT;
}

/**
 * amdgpu_acpi_event - handle notify events
 *
 * @nb: notifier block
 * @val: val
 * @data: acpi event
 *
 * Calls relevant amdgpu functions in response to various
 * acpi events.
 * Returns NOTIFY code
 */
static int amdgpu_acpi_event(struct notifier_block *nb,
			     unsigned long val,
			     void *data)
{
	struct amdgpu_device *adev = container_of(nb, struct amdgpu_device, acpi_nb);
	struct acpi_bus_event *entry = (struct acpi_bus_event *)data;

	if (strcmp(entry->device_class, ACPI_AC_CLASS) == 0) {
		if (power_supply_is_system_supplied() > 0)
			DRM_DEBUG_DRIVER("pm: AC\n");
		else
			DRM_DEBUG_DRIVER("pm: DC\n");

		amdgpu_pm_acpi_event_handler(adev);
	}

	/* Check for pending SBIOS requests */
	return amdgpu_atif_handler(adev, entry);
}

/* Call all ACPI methods here */
/**
 * amdgpu_acpi_init - init driver acpi support
 *
 * @adev: amdgpu_device pointer
 *
 * Verifies the AMD ACPI interfaces and registers with the acpi
 * notifier chain (all asics).
 * Returns 0 on success, error on failure.
 */
int amdgpu_acpi_init(struct amdgpu_device *adev)
{
	struct amdgpu_atif *atif = &amdgpu_acpi_priv.atif;

	if (atif->notifications.brightness_change) {
		if (adev->dc_enabled) {
#if defined(CONFIG_DRM_AMD_DC)
			struct amdgpu_display_manager *dm = &adev->dm;

			if (dm->backlight_dev[0])
				atif->bd = dm->backlight_dev[0];
#endif
		} else {
			struct drm_encoder *tmp;

			/* Find the encoder controlling the brightness */
			list_for_each_entry(tmp, &adev_to_drm(adev)->mode_config.encoder_list,
					    head) {
				struct amdgpu_encoder *enc = to_amdgpu_encoder(tmp);

				if ((enc->devices & (ATOM_DEVICE_LCD_SUPPORT)) &&
				    enc->enc_priv) {
					struct amdgpu_encoder_atom_dig *dig = enc->enc_priv;

					if (dig->bl_dev) {
						atif->bd = dig->bl_dev;
						break;
					}
				}
			}
		}
	}
	adev->acpi_nb.notifier_call = amdgpu_acpi_event;
	register_acpi_notifier(&adev->acpi_nb);

	return 0;
}

void amdgpu_acpi_get_backlight_caps(struct amdgpu_dm_backlight_caps *caps)
{
	struct amdgpu_atif *atif = &amdgpu_acpi_priv.atif;

	caps->caps_valid = atif->backlight_caps.caps_valid;
	caps->min_input_signal = atif->backlight_caps.min_input_signal;
	caps->max_input_signal = atif->backlight_caps.max_input_signal;
}

/**
 * amdgpu_acpi_fini - tear down driver acpi support
 *
 * @adev: amdgpu_device pointer
 *
 * Unregisters with the acpi notifier chain (all asics).
 */
void amdgpu_acpi_fini(struct amdgpu_device *adev)
{
	unregister_acpi_notifier(&adev->acpi_nb);
}

/**
 * amdgpu_atif_pci_probe_handle - look up the ATIF handle
 *
 * @pdev: pci device
 *
 * Look up the ATIF handles (all asics).
 * Returns true if the handle is found, false if not.
 */
static bool amdgpu_atif_pci_probe_handle(struct pci_dev *pdev)
{
	char acpi_method_name[255] = { 0 };
	struct acpi_buffer buffer = {sizeof(acpi_method_name), acpi_method_name};
	acpi_handle dhandle, atif_handle;
	acpi_status status;
	int ret;

	dhandle = ACPI_HANDLE(&pdev->dev);
	if (!dhandle)
		return false;

	status = acpi_get_handle(dhandle, "ATIF", &atif_handle);
	if (ACPI_FAILURE(status))
		return false;

	amdgpu_acpi_priv.atif.handle = atif_handle;
	acpi_get_name(amdgpu_acpi_priv.atif.handle, ACPI_FULL_PATHNAME, &buffer);
	DRM_DEBUG_DRIVER("Found ATIF handle %s\n", acpi_method_name);
	ret = amdgpu_atif_verify_interface(&amdgpu_acpi_priv.atif);
	if (ret) {
		amdgpu_acpi_priv.atif.handle = 0;
		return false;
	}
	return true;
}

/**
 * amdgpu_atcs_pci_probe_handle - look up the ATCS handle
 *
 * @pdev: pci device
 *
 * Look up the ATCS handles (all asics).
 * Returns true if the handle is found, false if not.
 */
static bool amdgpu_atcs_pci_probe_handle(struct pci_dev *pdev)
{
	char acpi_method_name[255] = { 0 };
	struct acpi_buffer buffer = { sizeof(acpi_method_name), acpi_method_name };
	acpi_handle dhandle, atcs_handle;
	acpi_status status;
	int ret;

	dhandle = ACPI_HANDLE(&pdev->dev);
	if (!dhandle)
		return false;

	status = acpi_get_handle(dhandle, "ATCS", &atcs_handle);
	if (ACPI_FAILURE(status))
		return false;

	amdgpu_acpi_priv.atcs.handle = atcs_handle;
	acpi_get_name(amdgpu_acpi_priv.atcs.handle, ACPI_FULL_PATHNAME, &buffer);
	DRM_DEBUG_DRIVER("Found ATCS handle %s\n", acpi_method_name);
	ret = amdgpu_atcs_verify_interface(&amdgpu_acpi_priv.atcs);
	if (ret) {
		amdgpu_acpi_priv.atcs.handle = 0;
		return false;
	}
	return true;
}


/**
 * amdgpu_acpi_should_gpu_reset
 *
 * @adev: amdgpu_device_pointer
 *
 * returns true if should reset GPU, false if not
 */
bool amdgpu_acpi_should_gpu_reset(struct amdgpu_device *adev)
{
	if ((adev->flags & AMD_IS_APU) &&
	    adev->gfx.imu.funcs) /* Not need to do mode2 reset for IMU enabled APUs */
		return false;

	if ((adev->flags & AMD_IS_APU) &&
	    amdgpu_acpi_is_s3_active(adev))
		return false;

	if (amdgpu_sriov_vf(adev))
		return false;

#if IS_ENABLED(CONFIG_SUSPEND)
	return pm_suspend_target_state != PM_SUSPEND_TO_IDLE;
#else
	return true;
#endif
}

/*
 * amdgpu_acpi_detect - detect ACPI ATIF/ATCS methods
 *
 * Check if we have the ATIF/ATCS methods and populate
 * the structures in the driver.
 */
void amdgpu_acpi_detect(void)
{
	struct amdgpu_atif *atif = &amdgpu_acpi_priv.atif;
	struct amdgpu_atcs *atcs = &amdgpu_acpi_priv.atcs;
	struct pci_dev *pdev = NULL;
	int ret;

	while ((pdev = pci_get_base_class(PCI_BASE_CLASS_DISPLAY, pdev))) {
		if ((pdev->class != PCI_CLASS_DISPLAY_VGA << 8) &&
		    (pdev->class != PCI_CLASS_DISPLAY_OTHER << 8))
			continue;

		if (!atif->handle)
			amdgpu_atif_pci_probe_handle(pdev);
		if (!atcs->handle)
			amdgpu_atcs_pci_probe_handle(pdev);
	}

	if (atif->functions.sbios_requests && !atif->functions.system_params) {
		/* XXX check this workraround, if sbios request function is
		 * present we have to see how it's configured in the system
		 * params
		 */
		atif->functions.system_params = true;
	}

	if (atif->functions.system_params) {
		ret = amdgpu_atif_get_notification_params(atif);
		if (ret) {
			DRM_DEBUG_DRIVER("Call to GET_SYSTEM_PARAMS failed: %d\n",
					ret);
			/* Disable notification */
			atif->notification_cfg.enabled = false;
		}
	}

	if (atif->functions.query_backlight_transfer_characteristics) {
		ret = amdgpu_atif_query_backlight_caps(atif);
		if (ret) {
			DRM_DEBUG_DRIVER("Call to QUERY_BACKLIGHT_TRANSFER_CHARACTERISTICS failed: %d\n",
					ret);
			atif->backlight_caps.caps_valid = false;
		}
	} else {
		atif->backlight_caps.caps_valid = false;
	}

	amdgpu_acpi_enumerate_xcc();
}

void amdgpu_acpi_release(void)
{
	struct amdgpu_acpi_dev_info *dev_info, *dev_tmp;
	struct amdgpu_acpi_xcc_info *xcc_info, *xcc_tmp;
	struct amdgpu_numa_info *numa_info;
	unsigned long index;

	xa_for_each(&numa_info_xa, index, numa_info) {
		kfree(numa_info);
		xa_erase(&numa_info_xa, index);
	}

	if (list_empty(&amdgpu_acpi_dev_list))
		return;

	list_for_each_entry_safe(dev_info, dev_tmp, &amdgpu_acpi_dev_list,
				 list) {
		list_for_each_entry_safe(xcc_info, xcc_tmp, &dev_info->xcc_list,
					 list) {
			list_del(&xcc_info->list);
			kfree(xcc_info);
		}

		list_del(&dev_info->list);
		kfree(dev_info);
	}
}

#if IS_ENABLED(CONFIG_SUSPEND)
/**
 * amdgpu_acpi_is_s3_active
 *
 * @adev: amdgpu_device_pointer
 *
 * returns true if supported, false if not.
 */
bool amdgpu_acpi_is_s3_active(struct amdgpu_device *adev)
{
	return !(adev->flags & AMD_IS_APU) ||
		(pm_suspend_target_state == PM_SUSPEND_MEM);
}

/**
 * amdgpu_acpi_is_s0ix_active
 *
 * @adev: amdgpu_device_pointer
 *
 * returns true if supported, false if not.
 */
bool amdgpu_acpi_is_s0ix_active(struct amdgpu_device *adev)
{
	if (!(adev->flags & AMD_IS_APU) ||
	    (pm_suspend_target_state != PM_SUSPEND_TO_IDLE))
		return false;

	if (adev->asic_type < CHIP_RAVEN)
		return false;

	if (!(adev->pm.pp_feature & PP_GFXOFF_MASK))
		return false;

	/*
	 * If ACPI_FADT_LOW_POWER_S0 is not set in the FADT, it is generally
	 * risky to do any special firmware-related preparations for entering
	 * S0ix even though the system is suspending to idle, so return false
	 * in that case.
	 */
	if (!(acpi_gbl_FADT.flags & ACPI_FADT_LOW_POWER_S0)) {
		dev_err_once(adev->dev,
			      "Power consumption will be higher as BIOS has not been configured for suspend-to-idle.\n"
			      "To use suspend-to-idle change the sleep mode in BIOS setup.\n");
		return false;
	}

#if !IS_ENABLED(CONFIG_AMD_PMC)
	dev_err_once(adev->dev,
		      "Power consumption will be higher as the kernel has not been compiled with CONFIG_AMD_PMC.\n");
	return false;
#else
	return true;
#endif /* CONFIG_AMD_PMC */
}

/**
 * amdgpu_choose_low_power_state
 *
 * @adev: amdgpu_device_pointer
 *
 * Choose the target low power state for the GPU
 */
void amdgpu_choose_low_power_state(struct amdgpu_device *adev)
{
<<<<<<< HEAD
=======
	if (adev->in_runpm)
		return;

>>>>>>> d206a76d
	if (amdgpu_acpi_is_s0ix_active(adev))
		adev->in_s0ix = true;
	else if (amdgpu_acpi_is_s3_active(adev))
		adev->in_s3 = true;
}

#endif /* CONFIG_SUSPEND */<|MERGE_RESOLUTION|>--- conflicted
+++ resolved
@@ -1528,12 +1528,9 @@
  */
 void amdgpu_choose_low_power_state(struct amdgpu_device *adev)
 {
-<<<<<<< HEAD
-=======
 	if (adev->in_runpm)
 		return;
 
->>>>>>> d206a76d
 	if (amdgpu_acpi_is_s0ix_active(adev))
 		adev->in_s0ix = true;
 	else if (amdgpu_acpi_is_s3_active(adev))
