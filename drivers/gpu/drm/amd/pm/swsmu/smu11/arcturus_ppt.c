--- conflicted
+++ resolved
@@ -1300,33 +1300,10 @@
 		*current_power_limit = power_limit;
 	if (default_power_limit)
 		*default_power_limit = power_limit;
-<<<<<<< HEAD
-
-	if (smu->od_enabled)
-		od_percent_upper = le32_to_cpu(powerplay_table->overdrive_table.max[SMU_11_0_ODSETTING_POWERPERCENTAGE]);
-	else
-		od_percent_upper = 0;
-
-	od_percent_lower = le32_to_cpu(powerplay_table->overdrive_table.min[SMU_11_0_ODSETTING_POWERPERCENTAGE]);
-
-	dev_dbg(smu->adev->dev, "od percent upper:%d, od percent lower:%d (default power: %d)\n",
-							od_percent_upper, od_percent_lower, power_limit);
-
-	if (max_power_limit) {
-		*max_power_limit = power_limit * (100 + od_percent_upper);
-		*max_power_limit /= 100;
-	}
-
-	if (min_power_limit) {
-		*min_power_limit = power_limit * (100 - od_percent_lower);
-		*min_power_limit /= 100;
-	}
-=======
 	if (max_power_limit)
 		*max_power_limit = power_limit;
 	if (min_power_limit)
 		*min_power_limit = power_limit;
->>>>>>> e478cf26
 
 	return 0;
 }
