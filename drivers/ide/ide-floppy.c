/*
 * IDE ATAPI floppy driver.
 *
 * Copyright (C) 1996-1999  Gadi Oxman <gadio@netvision.net.il>
 * Copyright (C) 2000-2002  Paul Bristow <paul@paulbristow.net>
 * Copyright (C) 2005       Bartlomiej Zolnierkiewicz
 *
 * This driver supports the following IDE floppy drives:
 *
 * LS-120/240 SuperDisk
 * Iomega Zip 100/250
 * Iomega PC Card Clik!/PocketZip
 *
 * For a historical changelog see
 * Documentation/ide/ChangeLog.ide-floppy.1996-2002
 */

#include <linux/types.h>
#include <linux/string.h>
#include <linux/kernel.h>
#include <linux/delay.h>
#include <linux/timer.h>
#include <linux/mm.h>
#include <linux/interrupt.h>
#include <linux/major.h>
#include <linux/errno.h>
#include <linux/genhd.h>
#include <linux/slab.h>
#include <linux/cdrom.h>
#include <linux/ide.h>
#include <linux/hdreg.h>
#include <linux/bitops.h>
#include <linux/mutex.h>
#include <linux/scatterlist.h>

#include <scsi/scsi_ioctl.h>

#include <asm/byteorder.h>
#include <linux/irq.h>
#include <linux/uaccess.h>
#include <linux/io.h>
#include <asm/unaligned.h>

#include "ide-floppy.h"

/*
 * After each failed packet command we issue a request sense command and retry
 * the packet command IDEFLOPPY_MAX_PC_RETRIES times.
 */
#define IDEFLOPPY_MAX_PC_RETRIES	3

/* format capacities descriptor codes */
#define CAPACITY_INVALID	0x00
#define CAPACITY_UNFORMATTED	0x01
#define CAPACITY_CURRENT	0x02
#define CAPACITY_NO_CARTRIDGE	0x03

/*
 * The following delay solves a problem with ATAPI Zip 100 drive where BSY bit
 * was apparently being deasserted before the unit was ready to receive data.
 */
#define IDEFLOPPY_PC_DELAY	(HZ/20)	/* default delay for ZIP 100 (50ms) */

static int ide_floppy_callback(ide_drive_t *drive, int dsc)
{
	struct ide_disk_obj *floppy = drive->driver_data;
	struct ide_atapi_pc *pc = drive->pc;
	struct request *rq = pc->rq;
	int uptodate = pc->error ? 0 : 1;

	ide_debug_log(IDE_DBG_FUNC, "enter");

	if (drive->failed_pc == pc)
		drive->failed_pc = NULL;

	if (pc->c[0] == GPCMD_READ_10 || pc->c[0] == GPCMD_WRITE_10 ||
	    (rq && blk_pc_request(rq)))
		uptodate = 1; /* FIXME */
	else if (pc->c[0] == GPCMD_REQUEST_SENSE) {
		u8 *buf = pc->buf;

		if (!pc->error) {
			floppy->sense_key = buf[2] & 0x0F;
			floppy->asc = buf[12];
			floppy->ascq = buf[13];
			floppy->progress_indication = buf[15] & 0x80 ?
				(u16)get_unaligned((u16 *)&buf[16]) : 0x10000;

			if (drive->failed_pc)
				ide_debug_log(IDE_DBG_PC, "pc = %x",
					      drive->failed_pc->c[0]);

			ide_debug_log(IDE_DBG_SENSE, "sense key = %x, asc = %x,"
				      "ascq = %x", floppy->sense_key,
				      floppy->asc, floppy->ascq);
		} else
			printk(KERN_ERR PFX "Error in REQUEST SENSE itself - "
			       "Aborting request!\n");
	}

	if (blk_special_request(rq))
		rq->errors = uptodate ? 0 : IDE_DRV_ERROR_GENERAL;

	return uptodate;
}

static void ide_floppy_report_error(struct ide_disk_obj *floppy,
				    struct ide_atapi_pc *pc)
{
	/* supress error messages resulting from Medium not present */
	if (floppy->sense_key == 0x02 &&
	    floppy->asc       == 0x3a &&
	    floppy->ascq      == 0x00)
		return;

	printk(KERN_ERR PFX "%s: I/O error, pc = %2x, key = %2x, "
			"asc = %2x, ascq = %2x\n",
			floppy->drive->name, pc->c[0], floppy->sense_key,
			floppy->asc, floppy->ascq);

}

static ide_startstop_t ide_floppy_issue_pc(ide_drive_t *drive,
					   struct ide_cmd *cmd,
					   struct ide_atapi_pc *pc)
{
	struct ide_disk_obj *floppy = drive->driver_data;

	if (drive->failed_pc == NULL &&
	    pc->c[0] != GPCMD_REQUEST_SENSE)
		drive->failed_pc = pc;

	/* Set the current packet command */
	drive->pc = pc;

	if (pc->retries > IDEFLOPPY_MAX_PC_RETRIES) {
		unsigned int done = blk_rq_bytes(drive->hwif->rq);

		if (!(pc->flags & PC_FLAG_SUPPRESS_ERROR))
			ide_floppy_report_error(floppy, pc);

		/* Giving up */
		pc->error = IDE_DRV_ERROR_GENERAL;

		drive->failed_pc = NULL;
		drive->pc_callback(drive, 0);
		ide_complete_rq(drive, -EIO, done);
		return ide_stopped;
	}

	ide_debug_log(IDE_DBG_FUNC, "retry #%d", pc->retries);

	pc->retries++;

	return ide_issue_pc(drive, cmd);
}

void ide_floppy_create_read_capacity_cmd(struct ide_atapi_pc *pc)
{
	ide_init_pc(pc);
	pc->c[0] = GPCMD_READ_FORMAT_CAPACITIES;
	pc->c[7] = 255;
	pc->c[8] = 255;
	pc->req_xfer = 255;
}

/* A mode sense command is used to "sense" floppy parameters. */
void ide_floppy_create_mode_sense_cmd(struct ide_atapi_pc *pc, u8 page_code)
{
	u16 length = 8; /* sizeof(Mode Parameter Header) = 8 Bytes */

	ide_init_pc(pc);
	pc->c[0] = GPCMD_MODE_SENSE_10;
	pc->c[1] = 0;
	pc->c[2] = page_code;

	switch (page_code) {
	case IDEFLOPPY_CAPABILITIES_PAGE:
		length += 12;
		break;
	case IDEFLOPPY_FLEXIBLE_DISK_PAGE:
		length += 32;
		break;
	default:
		printk(KERN_ERR PFX "unsupported page code in %s\n", __func__);
	}
	put_unaligned(cpu_to_be16(length), (u16 *) &pc->c[7]);
	pc->req_xfer = length;
}

static void idefloppy_create_rw_cmd(ide_drive_t *drive,
				    struct ide_atapi_pc *pc, struct request *rq,
				    unsigned long sector)
{
	struct ide_disk_obj *floppy = drive->driver_data;
	int block = sector / floppy->bs_factor;
	int blocks = blk_rq_sectors(rq) / floppy->bs_factor;
	int cmd = rq_data_dir(rq);

	ide_debug_log(IDE_DBG_FUNC, "block: %d, blocks: %d", block, blocks);

	ide_init_pc(pc);
	pc->c[0] = cmd == READ ? GPCMD_READ_10 : GPCMD_WRITE_10;
	put_unaligned(cpu_to_be16(blocks), (unsigned short *)&pc->c[7]);
	put_unaligned(cpu_to_be32(block), (unsigned int *) &pc->c[2]);

	memcpy(rq->cmd, pc->c, 12);

	pc->rq = rq;
	if (rq->cmd_flags & REQ_RW)
		pc->flags |= PC_FLAG_WRITING;
	pc->buf = NULL;
	pc->req_xfer = pc->buf_size = blocks * floppy->block_size;
	pc->flags |= PC_FLAG_DMA_OK;
}

static void idefloppy_blockpc_cmd(struct ide_disk_obj *floppy,
		struct ide_atapi_pc *pc, struct request *rq)
{
	ide_init_pc(pc);
	memcpy(pc->c, rq->cmd, sizeof(pc->c));
	pc->rq = rq;
<<<<<<< HEAD
	if (rq->data_len) {
=======
	if (blk_rq_bytes(rq)) {
>>>>>>> b0fd271d
		pc->flags |= PC_FLAG_DMA_OK;
		if (rq_data_dir(rq) == WRITE)
			pc->flags |= PC_FLAG_WRITING;
	}
	/* pio will be performed by ide_pio_bytes() which handles sg fine */
	pc->buf = NULL;
<<<<<<< HEAD
	pc->req_xfer = pc->buf_size = rq->data_len;
=======
	pc->req_xfer = pc->buf_size = blk_rq_bytes(rq);
>>>>>>> b0fd271d
}

static ide_startstop_t ide_floppy_do_request(ide_drive_t *drive,
					     struct request *rq, sector_t block)
{
	struct ide_disk_obj *floppy = drive->driver_data;
	struct ide_cmd cmd;
	struct ide_atapi_pc *pc;

	ide_debug_log(IDE_DBG_FUNC, "enter, cmd: 0x%x\n", rq->cmd[0]);

	if (drive->debug_mask & IDE_DBG_RQ)
		blk_dump_rq_flags(rq, (rq->rq_disk
					? rq->rq_disk->disk_name
					: "dev?"));

	if (rq->errors >= ERROR_MAX) {
		if (drive->failed_pc) {
			ide_floppy_report_error(floppy, drive->failed_pc);
			drive->failed_pc = NULL;
		} else
			printk(KERN_ERR PFX "%s: I/O error\n", drive->name);

		if (blk_special_request(rq)) {
			rq->errors = 0;
			ide_complete_rq(drive, 0, blk_rq_bytes(rq));
			return ide_stopped;
		} else
			goto out_end;
	}
	if (blk_fs_request(rq)) {
		if (((long)blk_rq_pos(rq) % floppy->bs_factor) ||
		    (blk_rq_sectors(rq) % floppy->bs_factor)) {
			printk(KERN_ERR PFX "%s: unsupported r/w rq size\n",
				drive->name);
			goto out_end;
		}
		pc = &floppy->queued_pc;
		idefloppy_create_rw_cmd(drive, pc, rq, (unsigned long)block);
	} else if (blk_special_request(rq) || blk_sense_request(rq)) {
		pc = (struct ide_atapi_pc *)rq->special;
	} else if (blk_pc_request(rq)) {
		pc = &floppy->queued_pc;
		idefloppy_blockpc_cmd(floppy, pc, rq);
	} else {
		blk_dump_rq_flags(rq, PFX "unsupported command in queue");
		goto out_end;
	}

	ide_prep_sense(drive, rq);

	memset(&cmd, 0, sizeof(cmd));

	if (rq_data_dir(rq))
		cmd.tf_flags |= IDE_TFLAG_WRITE;

	cmd.rq = rq;

	if (blk_fs_request(rq) || pc->req_xfer) {
		ide_init_sg_cmd(&cmd, pc->req_xfer);
		ide_map_sg(drive, &cmd);
	}

	pc->rq = rq;

	return ide_floppy_issue_pc(drive, &cmd, pc);
out_end:
	drive->failed_pc = NULL;
	if (blk_fs_request(rq) == 0 && rq->errors == 0)
		rq->errors = -EIO;
	ide_complete_rq(drive, -EIO, ide_rq_bytes(rq));
	return ide_stopped;
}

/*
 * Look at the flexible disk page parameters. We ignore the CHS capacity
 * parameters and use the LBA parameters instead.
 */
static int ide_floppy_get_flexible_disk_page(ide_drive_t *drive,
					     struct ide_atapi_pc *pc)
{
	struct ide_disk_obj *floppy = drive->driver_data;
	struct gendisk *disk = floppy->disk;
	u8 *page;
	int capacity, lba_capacity;
	u16 transfer_rate, sector_size, cyls, rpm;
	u8 heads, sectors;

	ide_floppy_create_mode_sense_cmd(pc, IDEFLOPPY_FLEXIBLE_DISK_PAGE);

	if (ide_queue_pc_tail(drive, disk, pc)) {
		printk(KERN_ERR PFX "Can't get flexible disk page params\n");
		return 1;
	}

	if (pc->buf[3] & 0x80)
		drive->dev_flags |= IDE_DFLAG_WP;
	else
		drive->dev_flags &= ~IDE_DFLAG_WP;

	set_disk_ro(disk, !!(drive->dev_flags & IDE_DFLAG_WP));

	page = &pc->buf[8];

	transfer_rate = be16_to_cpup((__be16 *)&pc->buf[8 + 2]);
	sector_size   = be16_to_cpup((__be16 *)&pc->buf[8 + 6]);
	cyls          = be16_to_cpup((__be16 *)&pc->buf[8 + 8]);
	rpm           = be16_to_cpup((__be16 *)&pc->buf[8 + 28]);
	heads         = pc->buf[8 + 4];
	sectors       = pc->buf[8 + 5];

	capacity = cyls * heads * sectors * sector_size;

	if (memcmp(page, &floppy->flexible_disk_page, 32))
		printk(KERN_INFO PFX "%s: %dkB, %d/%d/%d CHS, %d kBps, "
				"%d sector size, %d rpm\n",
				drive->name, capacity / 1024, cyls, heads,
				sectors, transfer_rate / 8, sector_size, rpm);

	memcpy(&floppy->flexible_disk_page, page, 32);
	drive->bios_cyl = cyls;
	drive->bios_head = heads;
	drive->bios_sect = sectors;
	lba_capacity = floppy->blocks * floppy->block_size;

	if (capacity < lba_capacity) {
		printk(KERN_NOTICE PFX "%s: The disk reports a capacity of %d "
			"bytes, but the drive only handles %d\n",
			drive->name, lba_capacity, capacity);
		floppy->blocks = floppy->block_size ?
			capacity / floppy->block_size : 0;
		drive->capacity64 = floppy->blocks * floppy->bs_factor;
	}

	return 0;
}

/*
 * Determine if a media is present in the floppy drive, and if so, its LBA
 * capacity.
 */
static int ide_floppy_get_capacity(ide_drive_t *drive)
{
	struct ide_disk_obj *floppy = drive->driver_data;
	struct gendisk *disk = floppy->disk;
	struct ide_atapi_pc pc;
	u8 *cap_desc;
	u8 pc_buf[256], header_len, desc_cnt;
	int i, rc = 1, blocks, length;

	ide_debug_log(IDE_DBG_FUNC, "enter");

	drive->bios_cyl = 0;
	drive->bios_head = drive->bios_sect = 0;
	floppy->blocks = 0;
	floppy->bs_factor = 1;
	drive->capacity64 = 0;

	ide_floppy_create_read_capacity_cmd(&pc);
	pc.buf = &pc_buf[0];
	pc.buf_size = sizeof(pc_buf);

	if (ide_queue_pc_tail(drive, disk, &pc)) {
		printk(KERN_ERR PFX "Can't get floppy parameters\n");
		return 1;
	}
	header_len = pc.buf[3];
	cap_desc = &pc.buf[4];
	desc_cnt = header_len / 8; /* capacity descriptor of 8 bytes */

	for (i = 0; i < desc_cnt; i++) {
		unsigned int desc_start = 4 + i*8;

		blocks = be32_to_cpup((__be32 *)&pc.buf[desc_start]);
		length = be16_to_cpup((__be16 *)&pc.buf[desc_start + 6]);

		ide_debug_log(IDE_DBG_PROBE, "Descriptor %d: %dkB, %d blocks, "
					     "%d sector size",
					     i, blocks * length / 1024,
					     blocks, length);

		if (i)
			continue;
		/*
		 * the code below is valid only for the 1st descriptor, ie i=0
		 */

		switch (pc.buf[desc_start + 4] & 0x03) {
		/* Clik! drive returns this instead of CAPACITY_CURRENT */
		case CAPACITY_UNFORMATTED:
			if (!(drive->atapi_flags & IDE_AFLAG_CLIK_DRIVE))
				/*
				 * If it is not a clik drive, break out
				 * (maintains previous driver behaviour)
				 */
				break;
		case CAPACITY_CURRENT:
			/* Normal Zip/LS-120 disks */
			if (memcmp(cap_desc, &floppy->cap_desc, 8))
				printk(KERN_INFO PFX "%s: %dkB, %d blocks, %d "
				       "sector size\n",
				       drive->name, blocks * length / 1024,
				       blocks, length);
			memcpy(&floppy->cap_desc, cap_desc, 8);

			if (!length || length % 512) {
				printk(KERN_NOTICE PFX "%s: %d bytes block size"
				       " not supported\n", drive->name, length);
			} else {
				floppy->blocks = blocks;
				floppy->block_size = length;
				floppy->bs_factor = length / 512;
				if (floppy->bs_factor != 1)
					printk(KERN_NOTICE PFX "%s: Warning: "
					       "non 512 bytes block size not "
					       "fully supported\n",
					       drive->name);
				drive->capacity64 =
					floppy->blocks * floppy->bs_factor;
				rc = 0;
			}
			break;
		case CAPACITY_NO_CARTRIDGE:
			/*
			 * This is a KERN_ERR so it appears on screen
			 * for the user to see
			 */
			printk(KERN_ERR PFX "%s: No disk in drive\n",
			       drive->name);
			break;
		case CAPACITY_INVALID:
			printk(KERN_ERR PFX "%s: Invalid capacity for disk "
				"in drive\n", drive->name);
			break;
		}
		ide_debug_log(IDE_DBG_PROBE, "Descriptor 0 Code: %d",
					     pc.buf[desc_start + 4] & 0x03);
	}

	/* Clik! disk does not support get_flexible_disk_page */
	if (!(drive->atapi_flags & IDE_AFLAG_CLIK_DRIVE))
		(void) ide_floppy_get_flexible_disk_page(drive, &pc);

	return rc;
}

static void ide_floppy_setup(ide_drive_t *drive)
{
	struct ide_disk_obj *floppy = drive->driver_data;
	u16 *id = drive->id;

	drive->pc_callback	 = ide_floppy_callback;

	/*
	 * We used to check revisions here. At this point however I'm giving up.
	 * Just assume they are all broken, its easier.
	 *
	 * The actual reason for the workarounds was likely a driver bug after
	 * all rather than a firmware bug, and the workaround below used to hide
	 * it. It should be fixed as of version 1.9, but to be on the safe side
	 * we'll leave the limitation below for the 2.2.x tree.
	 */
	if (!strncmp((char *)&id[ATA_ID_PROD], "IOMEGA ZIP 100 ATAPI", 20)) {
		drive->atapi_flags |= IDE_AFLAG_ZIP_DRIVE;
		/* This value will be visible in the /proc/ide/hdx/settings */
		drive->pc_delay = IDEFLOPPY_PC_DELAY;
		blk_queue_max_sectors(drive->queue, 64);
	}

	/*
	 * Guess what? The IOMEGA Clik! drive also needs the above fix. It makes
	 * nasty clicking noises without it, so please don't remove this.
	 */
	if (strncmp((char *)&id[ATA_ID_PROD], "IOMEGA Clik!", 11) == 0) {
		blk_queue_max_sectors(drive->queue, 64);
		drive->atapi_flags |= IDE_AFLAG_CLIK_DRIVE;
		/* IOMEGA Clik! drives do not support lock/unlock commands */
		drive->dev_flags &= ~IDE_DFLAG_DOORLOCKING;
	}

	(void) ide_floppy_get_capacity(drive);

	ide_proc_register_driver(drive, floppy->driver);

	drive->dev_flags |= IDE_DFLAG_ATTACH;
}

static void ide_floppy_flush(ide_drive_t *drive)
{
}

static int ide_floppy_init_media(ide_drive_t *drive, struct gendisk *disk)
{
	int ret = 0;

	if (ide_do_test_unit_ready(drive, disk))
		ide_do_start_stop(drive, disk, 1);

	ret = ide_floppy_get_capacity(drive);

	set_capacity(disk, ide_gd_capacity(drive));

	return ret;
}

const struct ide_disk_ops ide_atapi_disk_ops = {
	.check		= ide_check_atapi_device,
	.get_capacity	= ide_floppy_get_capacity,
	.setup		= ide_floppy_setup,
	.flush		= ide_floppy_flush,
	.init_media	= ide_floppy_init_media,
	.set_doorlock	= ide_set_media_lock,
	.do_request	= ide_floppy_do_request,
	.ioctl		= ide_floppy_ioctl,
};<|MERGE_RESOLUTION|>--- conflicted
+++ resolved
@@ -220,22 +220,14 @@
 	ide_init_pc(pc);
 	memcpy(pc->c, rq->cmd, sizeof(pc->c));
 	pc->rq = rq;
-<<<<<<< HEAD
-	if (rq->data_len) {
-=======
 	if (blk_rq_bytes(rq)) {
->>>>>>> b0fd271d
 		pc->flags |= PC_FLAG_DMA_OK;
 		if (rq_data_dir(rq) == WRITE)
 			pc->flags |= PC_FLAG_WRITING;
 	}
 	/* pio will be performed by ide_pio_bytes() which handles sg fine */
 	pc->buf = NULL;
-<<<<<<< HEAD
-	pc->req_xfer = pc->buf_size = rq->data_len;
-=======
 	pc->req_xfer = pc->buf_size = blk_rq_bytes(rq);
->>>>>>> b0fd271d
 }
 
 static ide_startstop_t ide_floppy_do_request(ide_drive_t *drive,
