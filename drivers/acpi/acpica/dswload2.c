/******************************************************************************
 *
 * Module Name: dswload2 - Dispatcher second pass namespace load callbacks
 *
 *****************************************************************************/

/*
 * Copyright (C) 2000 - 2016, Intel Corp.
 * All rights reserved.
 *
 * Redistribution and use in source and binary forms, with or without
 * modification, are permitted provided that the following conditions
 * are met:
 * 1. Redistributions of source code must retain the above copyright
 *    notice, this list of conditions, and the following disclaimer,
 *    without modification.
 * 2. Redistributions in binary form must reproduce at minimum a disclaimer
 *    substantially similar to the "NO WARRANTY" disclaimer below
 *    ("Disclaimer") and any redistribution must be conditioned upon
 *    including a substantially similar Disclaimer requirement for further
 *    binary redistribution.
 * 3. Neither the names of the above-listed copyright holders nor the names
 *    of any contributors may be used to endorse or promote products derived
 *    from this software without specific prior written permission.
 *
 * Alternatively, this software may be distributed under the terms of the
 * GNU General Public License ("GPL") version 2 as published by the Free
 * Software Foundation.
 *
 * NO WARRANTY
 * THIS SOFTWARE IS PROVIDED BY THE COPYRIGHT HOLDERS AND CONTRIBUTORS
 * "AS IS" AND ANY EXPRESS OR IMPLIED WARRANTIES, INCLUDING, BUT NOT
 * LIMITED TO, THE IMPLIED WARRANTIES OF MERCHANTIBILITY AND FITNESS FOR
 * A PARTICULAR PURPOSE ARE DISCLAIMED. IN NO EVENT SHALL THE COPYRIGHT
 * HOLDERS OR CONTRIBUTORS BE LIABLE FOR SPECIAL, EXEMPLARY, OR CONSEQUENTIAL
 * DAMAGES (INCLUDING, BUT NOT LIMITED TO, PROCUREMENT OF SUBSTITUTE GOODS
 * OR SERVICES; LOSS OF USE, DATA, OR PROFITS; OR BUSINESS INTERRUPTION)
 * HOWEVER CAUSED AND ON ANY THEORY OF LIABILITY, WHETHER IN CONTRACT,
 * STRICT LIABILITY, OR TORT (INCLUDING NEGLIGENCE OR OTHERWISE) ARISING
 * IN ANY WAY OUT OF THE USE OF THIS SOFTWARE, EVEN IF ADVISED OF THE
 * POSSIBILITY OF SUCH DAMAGES.
 */

#include <acpi/acpi.h>
#include "accommon.h"
#include "acparser.h"
#include "amlcode.h"
#include "acdispat.h"
#include "acinterp.h"
#include "acnamesp.h"
#include "acevents.h"

#define _COMPONENT          ACPI_DISPATCHER
ACPI_MODULE_NAME("dswload2")

/*******************************************************************************
 *
 * FUNCTION:    acpi_ds_load2_begin_op
 *
 * PARAMETERS:  walk_state      - Current state of the parse tree walk
 *              out_op          - Wher to return op if a new one is created
 *
 * RETURN:      Status
 *
 * DESCRIPTION: Descending callback used during the loading of ACPI tables.
 *
 ******************************************************************************/
acpi_status
acpi_ds_load2_begin_op(struct acpi_walk_state *walk_state,
		       union acpi_parse_object **out_op)
{
	union acpi_parse_object *op;
	struct acpi_namespace_node *node;
	acpi_status status;
	acpi_object_type object_type;
	char *buffer_ptr;
	u32 flags;

	ACPI_FUNCTION_TRACE(ds_load2_begin_op);

	op = walk_state->op;
	ACPI_DEBUG_PRINT((ACPI_DB_DISPATCH, "Op=%p State=%p\n", op,
			  walk_state));

	if (op) {
		if ((walk_state->control_state) &&
		    (walk_state->control_state->common.state ==
		     ACPI_CONTROL_CONDITIONAL_EXECUTING)) {

			/* We are executing a while loop outside of a method */

			status = acpi_ds_exec_begin_op(walk_state, out_op);
			return_ACPI_STATUS(status);
		}

		/* We only care about Namespace opcodes here */

		if ((!(walk_state->op_info->flags & AML_NSOPCODE) &&
		     (walk_state->opcode != AML_INT_NAMEPATH_OP)) ||
		    (!(walk_state->op_info->flags & AML_NAMED))) {
			return_ACPI_STATUS(AE_OK);
		}

		/* Get the name we are going to enter or lookup in the namespace */

		if (walk_state->opcode == AML_INT_NAMEPATH_OP) {

			/* For Namepath op, get the path string */

			buffer_ptr = op->common.value.string;
			if (!buffer_ptr) {

				/* No name, just exit */

				return_ACPI_STATUS(AE_OK);
			}
		} else {
			/* Get name from the op */

			buffer_ptr = ACPI_CAST_PTR(char, &op->named.name);
		}
	} else {
		/* Get the namestring from the raw AML */

		buffer_ptr =
		    acpi_ps_get_next_namestring(&walk_state->parser_state);
	}

	/* Map the opcode into an internal object type */

	object_type = walk_state->op_info->object_type;

	ACPI_DEBUG_PRINT((ACPI_DB_DISPATCH,
			  "State=%p Op=%p Type=%X\n", walk_state, op,
			  object_type));

	switch (walk_state->opcode) {
	case AML_FIELD_OP:
	case AML_BANK_FIELD_OP:
	case AML_INDEX_FIELD_OP:

		node = NULL;
		status = AE_OK;
		break;

	case AML_INT_NAMEPATH_OP:
		/*
		 * The name_path is an object reference to an existing object.
		 * Don't enter the name into the namespace, but look it up
		 * for use later.
		 */
		status =
		    acpi_ns_lookup(walk_state->scope_info, buffer_ptr,
				   object_type, ACPI_IMODE_EXECUTE,
				   ACPI_NS_SEARCH_PARENT, walk_state, &(node));
		break;

	case AML_SCOPE_OP:

		/* Special case for Scope(\) -> refers to the Root node */

		if (op && (op->named.node == acpi_gbl_root_node)) {
			node = op->named.node;

			status =
			    acpi_ds_scope_stack_push(node, object_type,
						     walk_state);
			if (ACPI_FAILURE(status)) {
				return_ACPI_STATUS(status);
			}
		} else {
			/*
			 * The Path is an object reference to an existing object.
			 * Don't enter the name into the namespace, but look it up
			 * for use later.
			 */
			status =
			    acpi_ns_lookup(walk_state->scope_info, buffer_ptr,
					   object_type, ACPI_IMODE_EXECUTE,
					   ACPI_NS_SEARCH_PARENT, walk_state,
					   &(node));
			if (ACPI_FAILURE(status)) {
#ifdef ACPI_ASL_COMPILER
				if (status == AE_NOT_FOUND) {
					status = AE_OK;
				} else {
					ACPI_ERROR_NAMESPACE(buffer_ptr,
							     status);
				}
#else
				ACPI_ERROR_NAMESPACE(buffer_ptr, status);
#endif
				return_ACPI_STATUS(status);
			}
		}

		/*
		 * We must check to make sure that the target is
		 * one of the opcodes that actually opens a scope
		 */
		switch (node->type) {
		case ACPI_TYPE_ANY:
		case ACPI_TYPE_LOCAL_SCOPE:	/* Scope */
		case ACPI_TYPE_DEVICE:
		case ACPI_TYPE_POWER:
		case ACPI_TYPE_PROCESSOR:
		case ACPI_TYPE_THERMAL:

			/* These are acceptable types */
			break;

		case ACPI_TYPE_INTEGER:
		case ACPI_TYPE_STRING:
		case ACPI_TYPE_BUFFER:

			/*
			 * These types we will allow, but we will change the type.
			 * This enables some existing code of the form:
			 *
			 *  Name (DEB, 0)
			 *  Scope (DEB) { ... }
			 */
			ACPI_WARNING((AE_INFO,
				      "Type override - [%4.4s] had invalid type (%s) "
				      "for Scope operator, changed to type ANY",
				      acpi_ut_get_node_name(node),
				      acpi_ut_get_type_name(node->type)));

			node->type = ACPI_TYPE_ANY;
			walk_state->scope_info->common.value = ACPI_TYPE_ANY;
			break;

		case ACPI_TYPE_METHOD:

			/*
			 * Allow scope change to root during execution of module-level
			 * code. Root is typed METHOD during this time.
			 */
			if ((node == acpi_gbl_root_node) &&
			    (walk_state->
			     parse_flags & ACPI_PARSE_MODULE_LEVEL)) {
				break;
			}

			/*lint -fallthrough */

		default:

			/* All other types are an error */

			ACPI_ERROR((AE_INFO,
				    "Invalid type (%s) for target of "
				    "Scope operator [%4.4s] (Cannot override)",
				    acpi_ut_get_type_name(node->type),
				    acpi_ut_get_node_name(node)));

			return_ACPI_STATUS(AE_AML_OPERAND_TYPE);
		}
		break;

	default:

		/* All other opcodes */

		if (op && op->common.node) {

			/* This op/node was previously entered into the namespace */

			node = op->common.node;

			if (acpi_ns_opens_scope(object_type)) {
				status =
				    acpi_ds_scope_stack_push(node, object_type,
							     walk_state);
				if (ACPI_FAILURE(status)) {
					return_ACPI_STATUS(status);
				}
			}

			return_ACPI_STATUS(AE_OK);
		}

		/*
		 * Enter the named type into the internal namespace. We enter the name
		 * as we go downward in the parse tree. Any necessary subobjects that
		 * involve arguments to the opcode must be created as we go back up the
		 * parse tree later.
		 *
		 * Note: Name may already exist if we are executing a deferred opcode.
		 */
		if (walk_state->deferred_node) {

			/* This name is already in the namespace, get the node */

			node = walk_state->deferred_node;
			status = AE_OK;
			break;
		}

		flags = ACPI_NS_NO_UPSEARCH;
		if (walk_state->pass_number == ACPI_IMODE_EXECUTE) {

			/* Execution mode, node cannot already exist, node is temporary */

			flags |= ACPI_NS_ERROR_IF_FOUND;

			if (!
			    (walk_state->
			     parse_flags & ACPI_PARSE_MODULE_LEVEL)) {
				flags |= ACPI_NS_TEMPORARY;
			}
		}

		/* Add new entry or lookup existing entry */

		status =
		    acpi_ns_lookup(walk_state->scope_info, buffer_ptr,
				   object_type, ACPI_IMODE_LOAD_PASS2, flags,
				   walk_state, &node);

		if (ACPI_SUCCESS(status) && (flags & ACPI_NS_TEMPORARY)) {
			ACPI_DEBUG_PRINT((ACPI_DB_DISPATCH,
					  "***New Node [%4.4s] %p is temporary\n",
					  acpi_ut_get_node_name(node), node));
		}
		break;
	}

	if (ACPI_FAILURE(status)) {
		ACPI_ERROR_NAMESPACE(buffer_ptr, status);
		return_ACPI_STATUS(status);
	}

	if (!op) {

		/* Create a new op */

		op = acpi_ps_alloc_op(walk_state->opcode, walk_state->aml);
		if (!op) {
			return_ACPI_STATUS(AE_NO_MEMORY);
		}

		/* Initialize the new op */

		if (node) {
			op->named.name = node->name.integer;
		}
		*out_op = op;
	}

	/*
	 * Put the Node in the "op" object that the parser uses, so we
	 * can get it again quickly when this scope is closed
	 */
	op->common.node = node;
	return_ACPI_STATUS(status);
}

/*******************************************************************************
 *
 * FUNCTION:    acpi_ds_load2_end_op
 *
 * PARAMETERS:  walk_state      - Current state of the parse tree walk
 *
 * RETURN:      Status
 *
 * DESCRIPTION: Ascending callback used during the loading of the namespace,
 *              both control methods and everything else.
 *
 ******************************************************************************/

acpi_status acpi_ds_load2_end_op(struct acpi_walk_state *walk_state)
{
	union acpi_parse_object *op;
	acpi_status status = AE_OK;
	acpi_object_type object_type;
	struct acpi_namespace_node *node;
	union acpi_parse_object *arg;
	struct acpi_namespace_node *new_node;
#ifndef ACPI_NO_METHOD_EXECUTION
	u32 i;
	u8 region_space;
#endif

	ACPI_FUNCTION_TRACE(ds_load2_end_op);

	op = walk_state->op;
	ACPI_DEBUG_PRINT((ACPI_DB_DISPATCH, "Opcode [%s] Op %p State %p\n",
			  walk_state->op_info->name, op, walk_state));

	/* Check if opcode had an associated namespace object */

	if (!(walk_state->op_info->flags & AML_NSOBJECT)) {
		return_ACPI_STATUS(AE_OK);
	}

	if (op->common.aml_opcode == AML_SCOPE_OP) {
		ACPI_DEBUG_PRINT((ACPI_DB_DISPATCH,
				  "Ending scope Op=%p State=%p\n", op,
				  walk_state));
	}

	object_type = walk_state->op_info->object_type;

	/*
	 * Get the Node/name from the earlier lookup
	 * (It was saved in the *op structure)
	 */
	node = op->common.node;

	/*
	 * Put the Node on the object stack (Contains the ACPI Name of
	 * this object)
	 */
	walk_state->operands[0] = (void *)node;
	walk_state->num_operands = 1;

	/* Pop the scope stack */

	if (acpi_ns_opens_scope(object_type) &&
	    (op->common.aml_opcode != AML_INT_METHODCALL_OP)) {
		ACPI_DEBUG_PRINT((ACPI_DB_DISPATCH,
				  "(%s) Popping scope for Op %p\n",
				  acpi_ut_get_type_name(object_type), op));

		status = acpi_ds_scope_stack_pop(walk_state);
		if (ACPI_FAILURE(status)) {
			goto cleanup;
		}
	}

	/*
	 * Named operations are as follows:
	 *
	 * AML_ALIAS
	 * AML_BANKFIELD
	 * AML_CREATEBITFIELD
	 * AML_CREATEBYTEFIELD
	 * AML_CREATEDWORDFIELD
	 * AML_CREATEFIELD
	 * AML_CREATEQWORDFIELD
	 * AML_CREATEWORDFIELD
	 * AML_DATA_REGION
	 * AML_DEVICE
	 * AML_EVENT
	 * AML_FIELD
	 * AML_INDEXFIELD
	 * AML_METHOD
	 * AML_METHODCALL
	 * AML_MUTEX
	 * AML_NAME
	 * AML_NAMEDFIELD
	 * AML_OPREGION
	 * AML_POWERRES
	 * AML_PROCESSOR
	 * AML_SCOPE
	 * AML_THERMALZONE
	 */

	ACPI_DEBUG_PRINT((ACPI_DB_DISPATCH,
			  "Create-Load [%s] State=%p Op=%p NamedObj=%p\n",
			  acpi_ps_get_opcode_name(op->common.aml_opcode),
			  walk_state, op, node));

	/* Decode the opcode */

	arg = op->common.value.arg;

	switch (walk_state->op_info->type) {
#ifndef ACPI_NO_METHOD_EXECUTION

	case AML_TYPE_CREATE_FIELD:
		/*
		 * Create the field object, but the field buffer and index must
		 * be evaluated later during the execution phase
		 */
		status = acpi_ds_create_buffer_field(op, walk_state);
		break;

	case AML_TYPE_NAMED_FIELD:
		/*
		 * If we are executing a method, initialize the field
		 */
		if (walk_state->method_node) {
			status = acpi_ds_init_field_objects(op, walk_state);
		}

		switch (op->common.aml_opcode) {
		case AML_INDEX_FIELD_OP:

			status =
			    acpi_ds_create_index_field(op,
						       (acpi_handle)arg->common.
						       node, walk_state);
			break;

		case AML_BANK_FIELD_OP:

			status =
			    acpi_ds_create_bank_field(op, arg->common.node,
						      walk_state);
			break;

		case AML_FIELD_OP:

			status =
			    acpi_ds_create_field(op, arg->common.node,
						 walk_state);
			break;

		default:

			/* All NAMED_FIELD opcodes must be handled above */
			break;
		}
		break;

	case AML_TYPE_NAMED_SIMPLE:

		status = acpi_ds_create_operands(walk_state, arg);
		if (ACPI_FAILURE(status)) {
			goto cleanup;
		}

		switch (op->common.aml_opcode) {
		case AML_PROCESSOR_OP:

			status = acpi_ex_create_processor(walk_state);
			break;

		case AML_POWER_RES_OP:

			status = acpi_ex_create_power_resource(walk_state);
			break;

		case AML_MUTEX_OP:

			status = acpi_ex_create_mutex(walk_state);
			break;

		case AML_EVENT_OP:

			status = acpi_ex_create_event(walk_state);
			break;

		case AML_ALIAS_OP:

			status = acpi_ex_create_alias(walk_state);
			break;

		default:

			/* Unknown opcode */

			status = AE_OK;
			goto cleanup;
		}

		/* Delete operands */

		for (i = 1; i < walk_state->num_operands; i++) {
			acpi_ut_remove_reference(walk_state->operands[i]);
			walk_state->operands[i] = NULL;
		}

		break;
#endif				/* ACPI_NO_METHOD_EXECUTION */

	case AML_TYPE_NAMED_COMPLEX:

		switch (op->common.aml_opcode) {
#ifndef ACPI_NO_METHOD_EXECUTION
		case AML_REGION_OP:
		case AML_DATA_REGION_OP:

			if (op->common.aml_opcode == AML_REGION_OP) {
				region_space = (acpi_adr_space_type)
				    ((op->common.value.arg)->common.value.
				     integer);
			} else {
				region_space = ACPI_ADR_SPACE_DATA_TABLE;
			}

			/*
			 * The op_region is not fully parsed at this time. The only valid
			 * argument is the space_id. (We must save the address of the
			 * AML of the address and length operands)
			 *
			 * If we have a valid region, initialize it. The namespace is
			 * unlocked at this point.
			 *
			 * Need to unlock interpreter if it is locked (if we are running
			 * a control method), in order to allow _REG methods to be run
			 * during acpi_ev_initialize_region.
			 */
			if (walk_state->method_node) {
				/*
				 * Executing a method: initialize the region and unlock
				 * the interpreter
				 */
				status = acpi_ex_create_region(op->named.data,
							       op->named.length,
							       region_space,
							       walk_state);
				if (ACPI_FAILURE(status)) {
					return_ACPI_STATUS(status);
				}
			}

			acpi_ex_exit_interpreter();
			status =
			    acpi_ev_initialize_region
			    (acpi_ns_get_attached_object(node), FALSE);
<<<<<<< HEAD
			acpi_ex_enter_interpreter();
=======
>>>>>>> d06e622d

			if (ACPI_FAILURE(status)) {
				/*
				 *  If AE_NOT_EXIST is returned, it is not fatal
				 *  because many regions get created before a handler
				 *  is installed for said region.
				 */
				if (AE_NOT_EXIST == status) {
					status = AE_OK;
				}
			}
			break;

		case AML_NAME_OP:

			status = acpi_ds_create_node(walk_state, node, op);
			break;

		case AML_METHOD_OP:
			/*
			 * method_op pkg_length name_string method_flags term_list
			 *
			 * Note: We must create the method node/object pair as soon as we
			 * see the method declaration. This allows later pass1 parsing
			 * of invocations of the method (need to know the number of
			 * arguments.)
			 */
			ACPI_DEBUG_PRINT((ACPI_DB_DISPATCH,
					  "LOADING-Method: State=%p Op=%p NamedObj=%p\n",
					  walk_state, op, op->named.node));

			if (!acpi_ns_get_attached_object(op->named.node)) {
				walk_state->operands[0] =
				    ACPI_CAST_PTR(void, op->named.node);
				walk_state->num_operands = 1;

				status =
				    acpi_ds_create_operands(walk_state,
							    op->common.value.
							    arg);
				if (ACPI_SUCCESS(status)) {
					status =
					    acpi_ex_create_method(op->named.
								  data,
								  op->named.
								  length,
								  walk_state);
				}

				walk_state->operands[0] = NULL;
				walk_state->num_operands = 0;

				if (ACPI_FAILURE(status)) {
					return_ACPI_STATUS(status);
				}
			}
			break;

#endif				/* ACPI_NO_METHOD_EXECUTION */

		default:

			/* All NAMED_COMPLEX opcodes must be handled above */
			break;
		}
		break;

	case AML_CLASS_INTERNAL:

		/* case AML_INT_NAMEPATH_OP: */
		break;

	case AML_CLASS_METHOD_CALL:

		ACPI_DEBUG_PRINT((ACPI_DB_DISPATCH,
				  "RESOLVING-MethodCall: State=%p Op=%p NamedObj=%p\n",
				  walk_state, op, node));

		/*
		 * Lookup the method name and save the Node
		 */
		status =
		    acpi_ns_lookup(walk_state->scope_info,
				   arg->common.value.string, ACPI_TYPE_ANY,
				   ACPI_IMODE_LOAD_PASS2,
				   ACPI_NS_SEARCH_PARENT |
				   ACPI_NS_DONT_OPEN_SCOPE, walk_state,
				   &(new_node));
		if (ACPI_SUCCESS(status)) {
			/*
			 * Make sure that what we found is indeed a method
			 * We didn't search for a method on purpose, to see if the name
			 * would resolve
			 */
			if (new_node->type != ACPI_TYPE_METHOD) {
				status = AE_AML_OPERAND_TYPE;
			}

			/* We could put the returned object (Node) on the object stack for
			 * later, but for now, we will put it in the "op" object that the
			 * parser uses, so we can get it again at the end of this scope
			 */
			op->common.node = new_node;
		} else {
			ACPI_ERROR_NAMESPACE(arg->common.value.string, status);
		}
		break;

	default:

		break;
	}

cleanup:

	/* Remove the Node pushed at the very beginning */

	walk_state->operands[0] = NULL;
	walk_state->num_operands = 0;
	return_ACPI_STATUS(status);
}<|MERGE_RESOLUTION|>--- conflicted
+++ resolved
@@ -607,14 +607,9 @@
 				}
 			}
 
-			acpi_ex_exit_interpreter();
 			status =
 			    acpi_ev_initialize_region
 			    (acpi_ns_get_attached_object(node), FALSE);
-<<<<<<< HEAD
-			acpi_ex_enter_interpreter();
-=======
->>>>>>> d06e622d
 
 			if (ACPI_FAILURE(status)) {
 				/*
