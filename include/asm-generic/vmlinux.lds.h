--- conflicted
+++ resolved
@@ -216,12 +216,8 @@
  * .data section
  */
 #define DATA_DATA							\
-<<<<<<< HEAD
 	*(.xiptext)							\
-	*(.data .data.[0-9a-zA-Z_]*)					\
-=======
 	*(DATA_MAIN)							\
->>>>>>> cc4a41fe
 	*(.ref.data)							\
 	*(.data..shared_aligned) /* percpu related */			\
 	MEM_KEEP(init.data)						\
