--- conflicted
+++ resolved
@@ -2039,14 +2039,7 @@
 
 #define MAX_RW_COUNT (INT_MAX & PAGE_CACHE_MASK)
 
-<<<<<<< HEAD
-#define FLOCK_VERIFY_READ  1
-#define FLOCK_VERIFY_WRITE 2
-
 #ifdef CONFIG_MANDATORY_FILE_LOCKING
-=======
-#ifdef CONFIG_FILE_LOCKING
->>>>>>> 2b3909f8
 extern int locks_mandatory_locked(struct file *);
 extern int locks_mandatory_area(struct inode *, struct file *, loff_t, loff_t, unsigned char);
 
@@ -2100,9 +2093,8 @@
 	return 0;
 }
 
-static inline int locks_mandatory_area(int rw, struct inode *inode,
-				       struct file *filp, loff_t offset,
-				       size_t count)
+static inline int locks_mandatory_area(struct inode *inode, struct file *filp,
+                                       loff_t start, loff_t end, unsigned char type)
 {
 	return 0;
 }
@@ -2193,41 +2185,6 @@
 }
 
 #else /* !CONFIG_FILE_LOCKING */
-<<<<<<< HEAD
-=======
-static inline int locks_mandatory_locked(struct file *file)
-{
-	return 0;
-}
-
-static inline int locks_mandatory_area(struct inode *inode, struct file *filp,
-		loff_t start, loff_t end, unsigned char type)
-{
-	return 0;
-}
-
-static inline int __mandatory_lock(struct inode *inode)
-{
-	return 0;
-}
-
-static inline int mandatory_lock(struct inode *inode)
-{
-	return 0;
-}
-
-static inline int locks_verify_locked(struct file *file)
-{
-	return 0;
-}
-
-static inline int locks_verify_truncate(struct inode *inode, struct file *filp,
-					size_t size)
-{
-	return 0;
-}
-
->>>>>>> 2b3909f8
 static inline int break_lease(struct inode *inode, unsigned int mode)
 {
 	return 0;
