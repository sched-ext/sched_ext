--- conflicted
+++ resolved
@@ -679,22 +679,12 @@
 	    strcmp(dentry->d_name.name, fsc->mount_options->snapdir_name) == 0) {
 		struct dentry *res;
 		struct inode *inode = ceph_get_snapdir(parent);
-<<<<<<< HEAD
-		if (IS_ERR(inode))
-			return PTR_ERR(inode);
-		dout("ENOENT on snapdir %p '%pd', linking to snapdir %p\n",
-		     dentry, dentry, inode);
-		BUG_ON(!d_unhashed(dentry));
-		d_add(dentry, inode);
-		err = 0;
-=======
 
 		res = d_splice_alias(inode, dentry);
 		dout("ENOENT on snapdir %p '%pd', linking to snapdir %p. Spliced dentry %p\n",
 		     dentry, dentry, inode, res);
 		if (res)
 			dentry = res;
->>>>>>> 3f1c6f21
 	}
 	return dentry;
 }
