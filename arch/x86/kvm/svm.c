/*
 * Kernel-based Virtual Machine driver for Linux
 *
 * AMD SVM support
 *
 * Copyright (C) 2006 Qumranet, Inc.
 * Copyright 2010 Red Hat, Inc. and/or its affiliates.
 *
 * Authors:
 *   Yaniv Kamay  <yaniv@qumranet.com>
 *   Avi Kivity   <avi@qumranet.com>
 *
 * This work is licensed under the terms of the GNU GPL, version 2.  See
 * the COPYING file in the top-level directory.
 *
 */
#include <linux/kvm_host.h>

#include "irq.h"
#include "mmu.h"
#include "kvm_cache_regs.h"
#include "x86.h"
#include "cpuid.h"
#include "pmu.h"

#include <linux/module.h>
#include <linux/mod_devicetable.h>
#include <linux/kernel.h>
#include <linux/vmalloc.h>
#include <linux/highmem.h>
#include <linux/sched.h>
#include <linux/trace_events.h>
#include <linux/slab.h>

#include <asm/perf_event.h>
#include <asm/tlbflush.h>
#include <asm/desc.h>
#include <asm/debugreg.h>
#include <asm/kvm_para.h>

#include <asm/virtext.h>
#include "trace.h"

#define __ex(x) __kvm_handle_fault_on_reboot(x)

MODULE_AUTHOR("Qumranet");
MODULE_LICENSE("GPL");

static const struct x86_cpu_id svm_cpu_id[] = {
	X86_FEATURE_MATCH(X86_FEATURE_SVM),
	{}
};
MODULE_DEVICE_TABLE(x86cpu, svm_cpu_id);

#define IOPM_ALLOC_ORDER 2
#define MSRPM_ALLOC_ORDER 1

#define SEG_TYPE_LDT 2
#define SEG_TYPE_BUSY_TSS16 3

#define SVM_FEATURE_NPT            (1 <<  0)
#define SVM_FEATURE_LBRV           (1 <<  1)
#define SVM_FEATURE_SVML           (1 <<  2)
#define SVM_FEATURE_NRIP           (1 <<  3)
#define SVM_FEATURE_TSC_RATE       (1 <<  4)
#define SVM_FEATURE_VMCB_CLEAN     (1 <<  5)
#define SVM_FEATURE_FLUSH_ASID     (1 <<  6)
#define SVM_FEATURE_DECODE_ASSIST  (1 <<  7)
#define SVM_FEATURE_PAUSE_FILTER   (1 << 10)

#define NESTED_EXIT_HOST	0	/* Exit handled on host level */
#define NESTED_EXIT_DONE	1	/* Exit caused nested vmexit  */
#define NESTED_EXIT_CONTINUE	2	/* Further checks needed      */

#define DEBUGCTL_RESERVED_BITS (~(0x3fULL))

#define TSC_RATIO_RSVD          0xffffff0000000000ULL
#define TSC_RATIO_MIN		0x0000000000000001ULL
#define TSC_RATIO_MAX		0x000000ffffffffffULL

static bool erratum_383_found __read_mostly;

static const u32 host_save_user_msrs[] = {
#ifdef CONFIG_X86_64
	MSR_STAR, MSR_LSTAR, MSR_CSTAR, MSR_SYSCALL_MASK, MSR_KERNEL_GS_BASE,
	MSR_FS_BASE,
#endif
	MSR_IA32_SYSENTER_CS, MSR_IA32_SYSENTER_ESP, MSR_IA32_SYSENTER_EIP,
};

#define NR_HOST_SAVE_USER_MSRS ARRAY_SIZE(host_save_user_msrs)

struct kvm_vcpu;

struct nested_state {
	struct vmcb *hsave;
	u64 hsave_msr;
	u64 vm_cr_msr;
	u64 vmcb;

	/* These are the merged vectors */
	u32 *msrpm;

	/* gpa pointers to the real vectors */
	u64 vmcb_msrpm;
	u64 vmcb_iopm;

	/* A VMEXIT is required but not yet emulated */
	bool exit_required;

	/* cache for intercepts of the guest */
	u32 intercept_cr;
	u32 intercept_dr;
	u32 intercept_exceptions;
	u64 intercept;

	/* Nested Paging related state */
	u64 nested_cr3;
};

#define MSRPM_OFFSETS	16
static u32 msrpm_offsets[MSRPM_OFFSETS] __read_mostly;

/*
 * Set osvw_len to higher value when updated Revision Guides
 * are published and we know what the new status bits are
 */
static uint64_t osvw_len = 4, osvw_status;

struct vcpu_svm {
	struct kvm_vcpu vcpu;
	struct vmcb *vmcb;
	unsigned long vmcb_pa;
	struct svm_cpu_data *svm_data;
	uint64_t asid_generation;
	uint64_t sysenter_esp;
	uint64_t sysenter_eip;

	u64 next_rip;

	u64 host_user_msrs[NR_HOST_SAVE_USER_MSRS];
	struct {
		u16 fs;
		u16 gs;
		u16 ldt;
		u64 gs_base;
	} host;

	u32 *msrpm;

	ulong nmi_iret_rip;

	struct nested_state nested;

	bool nmi_singlestep;

	unsigned int3_injected;
	unsigned long int3_rip;
	u32 apf_reason;

	u64  tsc_ratio;

	/* cached guest cpuid flags for faster access */
	bool nrips_enabled	: 1;
};

static DEFINE_PER_CPU(u64, current_tsc_ratio);
#define TSC_RATIO_DEFAULT	0x0100000000ULL

#define MSR_INVALID			0xffffffffU

static const struct svm_direct_access_msrs {
	u32 index;   /* Index of the MSR */
	bool always; /* True if intercept is always on */
} direct_access_msrs[] = {
	{ .index = MSR_STAR,				.always = true  },
	{ .index = MSR_IA32_SYSENTER_CS,		.always = true  },
#ifdef CONFIG_X86_64
	{ .index = MSR_GS_BASE,				.always = true  },
	{ .index = MSR_FS_BASE,				.always = true  },
	{ .index = MSR_KERNEL_GS_BASE,			.always = true  },
	{ .index = MSR_LSTAR,				.always = true  },
	{ .index = MSR_CSTAR,				.always = true  },
	{ .index = MSR_SYSCALL_MASK,			.always = true  },
#endif
	{ .index = MSR_IA32_LASTBRANCHFROMIP,		.always = false },
	{ .index = MSR_IA32_LASTBRANCHTOIP,		.always = false },
	{ .index = MSR_IA32_LASTINTFROMIP,		.always = false },
	{ .index = MSR_IA32_LASTINTTOIP,		.always = false },
	{ .index = MSR_INVALID,				.always = false },
};

/* enable NPT for AMD64 and X86 with PAE */
#if defined(CONFIG_X86_64) || defined(CONFIG_X86_PAE)
static bool npt_enabled = true;
#else
static bool npt_enabled;
#endif

/* allow nested paging (virtualized MMU) for all guests */
static int npt = true;
module_param(npt, int, S_IRUGO);

/* allow nested virtualization in KVM/SVM */
static int nested = true;
module_param(nested, int, S_IRUGO);

static void svm_set_cr0(struct kvm_vcpu *vcpu, unsigned long cr0);
static void svm_flush_tlb(struct kvm_vcpu *vcpu);
static void svm_complete_interrupts(struct vcpu_svm *svm);

static int nested_svm_exit_handled(struct vcpu_svm *svm);
static int nested_svm_intercept(struct vcpu_svm *svm);
static int nested_svm_vmexit(struct vcpu_svm *svm);
static int nested_svm_check_exception(struct vcpu_svm *svm, unsigned nr,
				      bool has_error_code, u32 error_code);
static u64 __scale_tsc(u64 ratio, u64 tsc);

enum {
	VMCB_INTERCEPTS, /* Intercept vectors, TSC offset,
			    pause filter count */
	VMCB_PERM_MAP,   /* IOPM Base and MSRPM Base */
	VMCB_ASID,	 /* ASID */
	VMCB_INTR,	 /* int_ctl, int_vector */
	VMCB_NPT,        /* npt_en, nCR3, gPAT */
	VMCB_CR,	 /* CR0, CR3, CR4, EFER */
	VMCB_DR,         /* DR6, DR7 */
	VMCB_DT,         /* GDT, IDT */
	VMCB_SEG,        /* CS, DS, SS, ES, CPL */
	VMCB_CR2,        /* CR2 only */
	VMCB_LBR,        /* DBGCTL, BR_FROM, BR_TO, LAST_EX_FROM, LAST_EX_TO */
	VMCB_DIRTY_MAX,
};

/* TPR and CR2 are always written before VMRUN */
#define VMCB_ALWAYS_DIRTY_MASK	((1U << VMCB_INTR) | (1U << VMCB_CR2))

static inline void mark_all_dirty(struct vmcb *vmcb)
{
	vmcb->control.clean = 0;
}

static inline void mark_all_clean(struct vmcb *vmcb)
{
	vmcb->control.clean = ((1 << VMCB_DIRTY_MAX) - 1)
			       & ~VMCB_ALWAYS_DIRTY_MASK;
}

static inline void mark_dirty(struct vmcb *vmcb, int bit)
{
	vmcb->control.clean &= ~(1 << bit);
}

static inline struct vcpu_svm *to_svm(struct kvm_vcpu *vcpu)
{
	return container_of(vcpu, struct vcpu_svm, vcpu);
}

static void recalc_intercepts(struct vcpu_svm *svm)
{
	struct vmcb_control_area *c, *h;
	struct nested_state *g;

	mark_dirty(svm->vmcb, VMCB_INTERCEPTS);

	if (!is_guest_mode(&svm->vcpu))
		return;

	c = &svm->vmcb->control;
	h = &svm->nested.hsave->control;
	g = &svm->nested;

	c->intercept_cr = h->intercept_cr | g->intercept_cr;
	c->intercept_dr = h->intercept_dr | g->intercept_dr;
	c->intercept_exceptions = h->intercept_exceptions | g->intercept_exceptions;
	c->intercept = h->intercept | g->intercept;
}

static inline struct vmcb *get_host_vmcb(struct vcpu_svm *svm)
{
	if (is_guest_mode(&svm->vcpu))
		return svm->nested.hsave;
	else
		return svm->vmcb;
}

static inline void set_cr_intercept(struct vcpu_svm *svm, int bit)
{
	struct vmcb *vmcb = get_host_vmcb(svm);

	vmcb->control.intercept_cr |= (1U << bit);

	recalc_intercepts(svm);
}

static inline void clr_cr_intercept(struct vcpu_svm *svm, int bit)
{
	struct vmcb *vmcb = get_host_vmcb(svm);

	vmcb->control.intercept_cr &= ~(1U << bit);

	recalc_intercepts(svm);
}

static inline bool is_cr_intercept(struct vcpu_svm *svm, int bit)
{
	struct vmcb *vmcb = get_host_vmcb(svm);

	return vmcb->control.intercept_cr & (1U << bit);
}

static inline void set_dr_intercepts(struct vcpu_svm *svm)
{
	struct vmcb *vmcb = get_host_vmcb(svm);

	vmcb->control.intercept_dr = (1 << INTERCEPT_DR0_READ)
		| (1 << INTERCEPT_DR1_READ)
		| (1 << INTERCEPT_DR2_READ)
		| (1 << INTERCEPT_DR3_READ)
		| (1 << INTERCEPT_DR4_READ)
		| (1 << INTERCEPT_DR5_READ)
		| (1 << INTERCEPT_DR6_READ)
		| (1 << INTERCEPT_DR7_READ)
		| (1 << INTERCEPT_DR0_WRITE)
		| (1 << INTERCEPT_DR1_WRITE)
		| (1 << INTERCEPT_DR2_WRITE)
		| (1 << INTERCEPT_DR3_WRITE)
		| (1 << INTERCEPT_DR4_WRITE)
		| (1 << INTERCEPT_DR5_WRITE)
		| (1 << INTERCEPT_DR6_WRITE)
		| (1 << INTERCEPT_DR7_WRITE);

	recalc_intercepts(svm);
}

static inline void clr_dr_intercepts(struct vcpu_svm *svm)
{
	struct vmcb *vmcb = get_host_vmcb(svm);

	vmcb->control.intercept_dr = 0;

	recalc_intercepts(svm);
}

static inline void set_exception_intercept(struct vcpu_svm *svm, int bit)
{
	struct vmcb *vmcb = get_host_vmcb(svm);

	vmcb->control.intercept_exceptions |= (1U << bit);

	recalc_intercepts(svm);
}

static inline void clr_exception_intercept(struct vcpu_svm *svm, int bit)
{
	struct vmcb *vmcb = get_host_vmcb(svm);

	vmcb->control.intercept_exceptions &= ~(1U << bit);

	recalc_intercepts(svm);
}

static inline void set_intercept(struct vcpu_svm *svm, int bit)
{
	struct vmcb *vmcb = get_host_vmcb(svm);

	vmcb->control.intercept |= (1ULL << bit);

	recalc_intercepts(svm);
}

static inline void clr_intercept(struct vcpu_svm *svm, int bit)
{
	struct vmcb *vmcb = get_host_vmcb(svm);

	vmcb->control.intercept &= ~(1ULL << bit);

	recalc_intercepts(svm);
}

static inline void enable_gif(struct vcpu_svm *svm)
{
	svm->vcpu.arch.hflags |= HF_GIF_MASK;
}

static inline void disable_gif(struct vcpu_svm *svm)
{
	svm->vcpu.arch.hflags &= ~HF_GIF_MASK;
}

static inline bool gif_set(struct vcpu_svm *svm)
{
	return !!(svm->vcpu.arch.hflags & HF_GIF_MASK);
}

static unsigned long iopm_base;

struct kvm_ldttss_desc {
	u16 limit0;
	u16 base0;
	unsigned base1:8, type:5, dpl:2, p:1;
	unsigned limit1:4, zero0:3, g:1, base2:8;
	u32 base3;
	u32 zero1;
} __attribute__((packed));

struct svm_cpu_data {
	int cpu;

	u64 asid_generation;
	u32 max_asid;
	u32 next_asid;
	struct kvm_ldttss_desc *tss_desc;

	struct page *save_area;
};

static DEFINE_PER_CPU(struct svm_cpu_data *, svm_data);

struct svm_init_data {
	int cpu;
	int r;
};

static const u32 msrpm_ranges[] = {0, 0xc0000000, 0xc0010000};

#define NUM_MSR_MAPS ARRAY_SIZE(msrpm_ranges)
#define MSRS_RANGE_SIZE 2048
#define MSRS_IN_RANGE (MSRS_RANGE_SIZE * 8 / 2)

static u32 svm_msrpm_offset(u32 msr)
{
	u32 offset;
	int i;

	for (i = 0; i < NUM_MSR_MAPS; i++) {
		if (msr < msrpm_ranges[i] ||
		    msr >= msrpm_ranges[i] + MSRS_IN_RANGE)
			continue;

		offset  = (msr - msrpm_ranges[i]) / 4; /* 4 msrs per u8 */
		offset += (i * MSRS_RANGE_SIZE);       /* add range offset */

		/* Now we have the u8 offset - but need the u32 offset */
		return offset / 4;
	}

	/* MSR not in any range */
	return MSR_INVALID;
}

#define MAX_INST_SIZE 15

static inline void clgi(void)
{
	asm volatile (__ex(SVM_CLGI));
}

static inline void stgi(void)
{
	asm volatile (__ex(SVM_STGI));
}

static inline void invlpga(unsigned long addr, u32 asid)
{
	asm volatile (__ex(SVM_INVLPGA) : : "a"(addr), "c"(asid));
}

static int get_npt_level(void)
{
#ifdef CONFIG_X86_64
	return PT64_ROOT_LEVEL;
#else
	return PT32E_ROOT_LEVEL;
#endif
}

static void svm_set_efer(struct kvm_vcpu *vcpu, u64 efer)
{
	vcpu->arch.efer = efer;
	if (!npt_enabled && !(efer & EFER_LMA))
		efer &= ~EFER_LME;

	to_svm(vcpu)->vmcb->save.efer = efer | EFER_SVME;
	mark_dirty(to_svm(vcpu)->vmcb, VMCB_CR);
}

static int is_external_interrupt(u32 info)
{
	info &= SVM_EVTINJ_TYPE_MASK | SVM_EVTINJ_VALID;
	return info == (SVM_EVTINJ_VALID | SVM_EVTINJ_TYPE_INTR);
}

static u32 svm_get_interrupt_shadow(struct kvm_vcpu *vcpu)
{
	struct vcpu_svm *svm = to_svm(vcpu);
	u32 ret = 0;

	if (svm->vmcb->control.int_state & SVM_INTERRUPT_SHADOW_MASK)
		ret = KVM_X86_SHADOW_INT_STI | KVM_X86_SHADOW_INT_MOV_SS;
	return ret;
}

static void svm_set_interrupt_shadow(struct kvm_vcpu *vcpu, int mask)
{
	struct vcpu_svm *svm = to_svm(vcpu);

	if (mask == 0)
		svm->vmcb->control.int_state &= ~SVM_INTERRUPT_SHADOW_MASK;
	else
		svm->vmcb->control.int_state |= SVM_INTERRUPT_SHADOW_MASK;

}

static void skip_emulated_instruction(struct kvm_vcpu *vcpu)
{
	struct vcpu_svm *svm = to_svm(vcpu);

	if (svm->vmcb->control.next_rip != 0) {
		WARN_ON_ONCE(!static_cpu_has(X86_FEATURE_NRIPS));
		svm->next_rip = svm->vmcb->control.next_rip;
	}

	if (!svm->next_rip) {
		if (emulate_instruction(vcpu, EMULTYPE_SKIP) !=
				EMULATE_DONE)
			printk(KERN_DEBUG "%s: NOP\n", __func__);
		return;
	}
	if (svm->next_rip - kvm_rip_read(vcpu) > MAX_INST_SIZE)
		printk(KERN_ERR "%s: ip 0x%lx next 0x%llx\n",
		       __func__, kvm_rip_read(vcpu), svm->next_rip);

	kvm_rip_write(vcpu, svm->next_rip);
	svm_set_interrupt_shadow(vcpu, 0);
}

static void svm_queue_exception(struct kvm_vcpu *vcpu, unsigned nr,
				bool has_error_code, u32 error_code,
				bool reinject)
{
	struct vcpu_svm *svm = to_svm(vcpu);

	/*
	 * If we are within a nested VM we'd better #VMEXIT and let the guest
	 * handle the exception
	 */
	if (!reinject &&
	    nested_svm_check_exception(svm, nr, has_error_code, error_code))
		return;

	if (nr == BP_VECTOR && !static_cpu_has(X86_FEATURE_NRIPS)) {
		unsigned long rip, old_rip = kvm_rip_read(&svm->vcpu);

		/*
		 * For guest debugging where we have to reinject #BP if some
		 * INT3 is guest-owned:
		 * Emulate nRIP by moving RIP forward. Will fail if injection
		 * raises a fault that is not intercepted. Still better than
		 * failing in all cases.
		 */
		skip_emulated_instruction(&svm->vcpu);
		rip = kvm_rip_read(&svm->vcpu);
		svm->int3_rip = rip + svm->vmcb->save.cs.base;
		svm->int3_injected = rip - old_rip;
	}

	svm->vmcb->control.event_inj = nr
		| SVM_EVTINJ_VALID
		| (has_error_code ? SVM_EVTINJ_VALID_ERR : 0)
		| SVM_EVTINJ_TYPE_EXEPT;
	svm->vmcb->control.event_inj_err = error_code;
}

static void svm_init_erratum_383(void)
{
	u32 low, high;
	int err;
	u64 val;

	if (!static_cpu_has_bug(X86_BUG_AMD_TLB_MMATCH))
		return;

	/* Use _safe variants to not break nested virtualization */
	val = native_read_msr_safe(MSR_AMD64_DC_CFG, &err);
	if (err)
		return;

	val |= (1ULL << 47);

	low  = lower_32_bits(val);
	high = upper_32_bits(val);

	native_write_msr_safe(MSR_AMD64_DC_CFG, low, high);

	erratum_383_found = true;
}

static void svm_init_osvw(struct kvm_vcpu *vcpu)
{
	/*
	 * Guests should see errata 400 and 415 as fixed (assuming that
	 * HLT and IO instructions are intercepted).
	 */
	vcpu->arch.osvw.length = (osvw_len >= 3) ? (osvw_len) : 3;
	vcpu->arch.osvw.status = osvw_status & ~(6ULL);

	/*
	 * By increasing VCPU's osvw.length to 3 we are telling the guest that
	 * all osvw.status bits inside that length, including bit 0 (which is
	 * reserved for erratum 298), are valid. However, if host processor's
	 * osvw_len is 0 then osvw_status[0] carries no information. We need to
	 * be conservative here and therefore we tell the guest that erratum 298
	 * is present (because we really don't know).
	 */
	if (osvw_len == 0 && boot_cpu_data.x86 == 0x10)
		vcpu->arch.osvw.status |= 1;
}

static int has_svm(void)
{
	const char *msg;

	if (!cpu_has_svm(&msg)) {
		printk(KERN_INFO "has_svm: %s\n", msg);
		return 0;
	}

	return 1;
}

static void svm_hardware_disable(void)
{
	/* Make sure we clean up behind us */
	if (static_cpu_has(X86_FEATURE_TSCRATEMSR))
		wrmsrl(MSR_AMD64_TSC_RATIO, TSC_RATIO_DEFAULT);

	cpu_svm_disable();

	amd_pmu_disable_virt();
}

static int svm_hardware_enable(void)
{

	struct svm_cpu_data *sd;
	uint64_t efer;
	struct desc_ptr gdt_descr;
	struct desc_struct *gdt;
	int me = raw_smp_processor_id();

	rdmsrl(MSR_EFER, efer);
	if (efer & EFER_SVME)
		return -EBUSY;

	if (!has_svm()) {
		pr_err("%s: err EOPNOTSUPP on %d\n", __func__, me);
		return -EINVAL;
	}
	sd = per_cpu(svm_data, me);
	if (!sd) {
		pr_err("%s: svm_data is NULL on %d\n", __func__, me);
		return -EINVAL;
	}

	sd->asid_generation = 1;
	sd->max_asid = cpuid_ebx(SVM_CPUID_FUNC) - 1;
	sd->next_asid = sd->max_asid + 1;

	native_store_gdt(&gdt_descr);
	gdt = (struct desc_struct *)gdt_descr.address;
	sd->tss_desc = (struct kvm_ldttss_desc *)(gdt + GDT_ENTRY_TSS);

	wrmsrl(MSR_EFER, efer | EFER_SVME);

	wrmsrl(MSR_VM_HSAVE_PA, page_to_pfn(sd->save_area) << PAGE_SHIFT);

	if (static_cpu_has(X86_FEATURE_TSCRATEMSR)) {
		wrmsrl(MSR_AMD64_TSC_RATIO, TSC_RATIO_DEFAULT);
		__this_cpu_write(current_tsc_ratio, TSC_RATIO_DEFAULT);
	}


	/*
	 * Get OSVW bits.
	 *
	 * Note that it is possible to have a system with mixed processor
	 * revisions and therefore different OSVW bits. If bits are not the same
	 * on different processors then choose the worst case (i.e. if erratum
	 * is present on one processor and not on another then assume that the
	 * erratum is present everywhere).
	 */
	if (cpu_has(&boot_cpu_data, X86_FEATURE_OSVW)) {
		uint64_t len, status = 0;
		int err;

		len = native_read_msr_safe(MSR_AMD64_OSVW_ID_LENGTH, &err);
		if (!err)
			status = native_read_msr_safe(MSR_AMD64_OSVW_STATUS,
						      &err);

		if (err)
			osvw_status = osvw_len = 0;
		else {
			if (len < osvw_len)
				osvw_len = len;
			osvw_status |= status;
			osvw_status &= (1ULL << osvw_len) - 1;
		}
	} else
		osvw_status = osvw_len = 0;

	svm_init_erratum_383();

	amd_pmu_enable_virt();

	return 0;
}

static void svm_cpu_uninit(int cpu)
{
	struct svm_cpu_data *sd = per_cpu(svm_data, raw_smp_processor_id());

	if (!sd)
		return;

	per_cpu(svm_data, raw_smp_processor_id()) = NULL;
	__free_page(sd->save_area);
	kfree(sd);
}

static int svm_cpu_init(int cpu)
{
	struct svm_cpu_data *sd;
	int r;

	sd = kzalloc(sizeof(struct svm_cpu_data), GFP_KERNEL);
	if (!sd)
		return -ENOMEM;
	sd->cpu = cpu;
	sd->save_area = alloc_page(GFP_KERNEL);
	r = -ENOMEM;
	if (!sd->save_area)
		goto err_1;

	per_cpu(svm_data, cpu) = sd;

	return 0;

err_1:
	kfree(sd);
	return r;

}

static bool valid_msr_intercept(u32 index)
{
	int i;

	for (i = 0; direct_access_msrs[i].index != MSR_INVALID; i++)
		if (direct_access_msrs[i].index == index)
			return true;

	return false;
}

static void set_msr_interception(u32 *msrpm, unsigned msr,
				 int read, int write)
{
	u8 bit_read, bit_write;
	unsigned long tmp;
	u32 offset;

	/*
	 * If this warning triggers extend the direct_access_msrs list at the
	 * beginning of the file
	 */
	WARN_ON(!valid_msr_intercept(msr));

	offset    = svm_msrpm_offset(msr);
	bit_read  = 2 * (msr & 0x0f);
	bit_write = 2 * (msr & 0x0f) + 1;
	tmp       = msrpm[offset];

	BUG_ON(offset == MSR_INVALID);

	read  ? clear_bit(bit_read,  &tmp) : set_bit(bit_read,  &tmp);
	write ? clear_bit(bit_write, &tmp) : set_bit(bit_write, &tmp);

	msrpm[offset] = tmp;
}

static void svm_vcpu_init_msrpm(u32 *msrpm)
{
	int i;

	memset(msrpm, 0xff, PAGE_SIZE * (1 << MSRPM_ALLOC_ORDER));

	for (i = 0; direct_access_msrs[i].index != MSR_INVALID; i++) {
		if (!direct_access_msrs[i].always)
			continue;

		set_msr_interception(msrpm, direct_access_msrs[i].index, 1, 1);
	}
}

static void add_msr_offset(u32 offset)
{
	int i;

	for (i = 0; i < MSRPM_OFFSETS; ++i) {

		/* Offset already in list? */
		if (msrpm_offsets[i] == offset)
			return;

		/* Slot used by another offset? */
		if (msrpm_offsets[i] != MSR_INVALID)
			continue;

		/* Add offset to list */
		msrpm_offsets[i] = offset;

		return;
	}

	/*
	 * If this BUG triggers the msrpm_offsets table has an overflow. Just
	 * increase MSRPM_OFFSETS in this case.
	 */
	BUG();
}

static void init_msrpm_offsets(void)
{
	int i;

	memset(msrpm_offsets, 0xff, sizeof(msrpm_offsets));

	for (i = 0; direct_access_msrs[i].index != MSR_INVALID; i++) {
		u32 offset;

		offset = svm_msrpm_offset(direct_access_msrs[i].index);
		BUG_ON(offset == MSR_INVALID);

		add_msr_offset(offset);
	}
}

static void svm_enable_lbrv(struct vcpu_svm *svm)
{
	u32 *msrpm = svm->msrpm;

	svm->vmcb->control.lbr_ctl = 1;
	set_msr_interception(msrpm, MSR_IA32_LASTBRANCHFROMIP, 1, 1);
	set_msr_interception(msrpm, MSR_IA32_LASTBRANCHTOIP, 1, 1);
	set_msr_interception(msrpm, MSR_IA32_LASTINTFROMIP, 1, 1);
	set_msr_interception(msrpm, MSR_IA32_LASTINTTOIP, 1, 1);
}

static void svm_disable_lbrv(struct vcpu_svm *svm)
{
	u32 *msrpm = svm->msrpm;

	svm->vmcb->control.lbr_ctl = 0;
	set_msr_interception(msrpm, MSR_IA32_LASTBRANCHFROMIP, 0, 0);
	set_msr_interception(msrpm, MSR_IA32_LASTBRANCHTOIP, 0, 0);
	set_msr_interception(msrpm, MSR_IA32_LASTINTFROMIP, 0, 0);
	set_msr_interception(msrpm, MSR_IA32_LASTINTTOIP, 0, 0);
}

static __init int svm_hardware_setup(void)
{
	int cpu;
	struct page *iopm_pages;
	void *iopm_va;
	int r;

	iopm_pages = alloc_pages(GFP_KERNEL, IOPM_ALLOC_ORDER);

	if (!iopm_pages)
		return -ENOMEM;

	iopm_va = page_address(iopm_pages);
	memset(iopm_va, 0xff, PAGE_SIZE * (1 << IOPM_ALLOC_ORDER));
	iopm_base = page_to_pfn(iopm_pages) << PAGE_SHIFT;

	init_msrpm_offsets();

	if (boot_cpu_has(X86_FEATURE_NX))
		kvm_enable_efer_bits(EFER_NX);

	if (boot_cpu_has(X86_FEATURE_FXSR_OPT))
		kvm_enable_efer_bits(EFER_FFXSR);

	if (boot_cpu_has(X86_FEATURE_TSCRATEMSR)) {
		u64 max;

		kvm_has_tsc_control = true;

		/*
		 * Make sure the user can only configure tsc_khz values that
		 * fit into a signed integer.
		 * A min value is not calculated needed because it will always
		 * be 1 on all machines and a value of 0 is used to disable
		 * tsc-scaling for the vcpu.
		 */
		max = min(0x7fffffffULL, __scale_tsc(tsc_khz, TSC_RATIO_MAX));

		kvm_max_guest_tsc_khz = max;
	}

	if (nested) {
		printk(KERN_INFO "kvm: Nested Virtualization enabled\n");
		kvm_enable_efer_bits(EFER_SVME | EFER_LMSLE);
	}

	for_each_possible_cpu(cpu) {
		r = svm_cpu_init(cpu);
		if (r)
			goto err;
	}

	if (!boot_cpu_has(X86_FEATURE_NPT))
		npt_enabled = false;

	if (npt_enabled && !npt) {
		printk(KERN_INFO "kvm: Nested Paging disabled\n");
		npt_enabled = false;
	}

	if (npt_enabled) {
		printk(KERN_INFO "kvm: Nested Paging enabled\n");
		kvm_enable_tdp();
	} else
		kvm_disable_tdp();

	return 0;

err:
	__free_pages(iopm_pages, IOPM_ALLOC_ORDER);
	iopm_base = 0;
	return r;
}

static __exit void svm_hardware_unsetup(void)
{
	int cpu;

	for_each_possible_cpu(cpu)
		svm_cpu_uninit(cpu);

	__free_pages(pfn_to_page(iopm_base >> PAGE_SHIFT), IOPM_ALLOC_ORDER);
	iopm_base = 0;
}

static void init_seg(struct vmcb_seg *seg)
{
	seg->selector = 0;
	seg->attrib = SVM_SELECTOR_P_MASK | SVM_SELECTOR_S_MASK |
		      SVM_SELECTOR_WRITE_MASK; /* Read/Write Data Segment */
	seg->limit = 0xffff;
	seg->base = 0;
}

static void init_sys_seg(struct vmcb_seg *seg, uint32_t type)
{
	seg->selector = 0;
	seg->attrib = SVM_SELECTOR_P_MASK | type;
	seg->limit = 0xffff;
	seg->base = 0;
}

static u64 __scale_tsc(u64 ratio, u64 tsc)
{
	u64 mult, frac, _tsc;

	mult  = ratio >> 32;
	frac  = ratio & ((1ULL << 32) - 1);

	_tsc  = tsc;
	_tsc *= mult;
	_tsc += (tsc >> 32) * frac;
	_tsc += ((tsc & ((1ULL << 32) - 1)) * frac) >> 32;

	return _tsc;
}

static u64 svm_scale_tsc(struct kvm_vcpu *vcpu, u64 tsc)
{
	struct vcpu_svm *svm = to_svm(vcpu);
	u64 _tsc = tsc;

	if (svm->tsc_ratio != TSC_RATIO_DEFAULT)
		_tsc = __scale_tsc(svm->tsc_ratio, tsc);

	return _tsc;
}

static void svm_set_tsc_khz(struct kvm_vcpu *vcpu, u32 user_tsc_khz, bool scale)
{
	struct vcpu_svm *svm = to_svm(vcpu);
	u64 ratio;
	u64 khz;

	/* Guest TSC same frequency as host TSC? */
	if (!scale) {
		svm->tsc_ratio = TSC_RATIO_DEFAULT;
		return;
	}

	/* TSC scaling supported? */
	if (!boot_cpu_has(X86_FEATURE_TSCRATEMSR)) {
		if (user_tsc_khz > tsc_khz) {
			vcpu->arch.tsc_catchup = 1;
			vcpu->arch.tsc_always_catchup = 1;
		} else
			WARN(1, "user requested TSC rate below hardware speed\n");
		return;
	}

	khz = user_tsc_khz;

	/* TSC scaling required  - calculate ratio */
	ratio = khz << 32;
	do_div(ratio, tsc_khz);

	if (ratio == 0 || ratio & TSC_RATIO_RSVD) {
		WARN_ONCE(1, "Invalid TSC ratio - virtual-tsc-khz=%u\n",
				user_tsc_khz);
		return;
	}
	svm->tsc_ratio             = ratio;
}

static u64 svm_read_tsc_offset(struct kvm_vcpu *vcpu)
{
	struct vcpu_svm *svm = to_svm(vcpu);

	return svm->vmcb->control.tsc_offset;
}

static void svm_write_tsc_offset(struct kvm_vcpu *vcpu, u64 offset)
{
	struct vcpu_svm *svm = to_svm(vcpu);
	u64 g_tsc_offset = 0;

	if (is_guest_mode(vcpu)) {
		g_tsc_offset = svm->vmcb->control.tsc_offset -
			       svm->nested.hsave->control.tsc_offset;
		svm->nested.hsave->control.tsc_offset = offset;
	} else
		trace_kvm_write_tsc_offset(vcpu->vcpu_id,
					   svm->vmcb->control.tsc_offset,
					   offset);

	svm->vmcb->control.tsc_offset = offset + g_tsc_offset;

	mark_dirty(svm->vmcb, VMCB_INTERCEPTS);
}

static void svm_adjust_tsc_offset(struct kvm_vcpu *vcpu, s64 adjustment, bool host)
{
	struct vcpu_svm *svm = to_svm(vcpu);

	if (host) {
		if (svm->tsc_ratio != TSC_RATIO_DEFAULT)
			WARN_ON(adjustment < 0);
		adjustment = svm_scale_tsc(vcpu, (u64)adjustment);
	}

	svm->vmcb->control.tsc_offset += adjustment;
	if (is_guest_mode(vcpu))
		svm->nested.hsave->control.tsc_offset += adjustment;
	else
		trace_kvm_write_tsc_offset(vcpu->vcpu_id,
				     svm->vmcb->control.tsc_offset - adjustment,
				     svm->vmcb->control.tsc_offset);

	mark_dirty(svm->vmcb, VMCB_INTERCEPTS);
}

static u64 svm_compute_tsc_offset(struct kvm_vcpu *vcpu, u64 target_tsc)
{
	u64 tsc;

	tsc = svm_scale_tsc(vcpu, rdtsc());

	return target_tsc - tsc;
}

<<<<<<< HEAD
static void init_vmcb(struct vcpu_svm *svm, bool init_event)
=======
static void init_vmcb(struct vcpu_svm *svm)
>>>>>>> a3eaa864
{
	struct vmcb_control_area *control = &svm->vmcb->control;
	struct vmcb_save_area *save = &svm->vmcb->save;

	svm->vcpu.fpu_active = 1;
	svm->vcpu.arch.hflags = 0;

	set_cr_intercept(svm, INTERCEPT_CR0_READ);
	set_cr_intercept(svm, INTERCEPT_CR3_READ);
	set_cr_intercept(svm, INTERCEPT_CR4_READ);
	set_cr_intercept(svm, INTERCEPT_CR0_WRITE);
	set_cr_intercept(svm, INTERCEPT_CR3_WRITE);
	set_cr_intercept(svm, INTERCEPT_CR4_WRITE);
	set_cr_intercept(svm, INTERCEPT_CR8_WRITE);

	set_dr_intercepts(svm);

	set_exception_intercept(svm, PF_VECTOR);
	set_exception_intercept(svm, UD_VECTOR);
	set_exception_intercept(svm, MC_VECTOR);

	set_intercept(svm, INTERCEPT_INTR);
	set_intercept(svm, INTERCEPT_NMI);
	set_intercept(svm, INTERCEPT_SMI);
	set_intercept(svm, INTERCEPT_SELECTIVE_CR0);
	set_intercept(svm, INTERCEPT_RDPMC);
	set_intercept(svm, INTERCEPT_CPUID);
	set_intercept(svm, INTERCEPT_INVD);
	set_intercept(svm, INTERCEPT_HLT);
	set_intercept(svm, INTERCEPT_INVLPG);
	set_intercept(svm, INTERCEPT_INVLPGA);
	set_intercept(svm, INTERCEPT_IOIO_PROT);
	set_intercept(svm, INTERCEPT_MSR_PROT);
	set_intercept(svm, INTERCEPT_TASK_SWITCH);
	set_intercept(svm, INTERCEPT_SHUTDOWN);
	set_intercept(svm, INTERCEPT_VMRUN);
	set_intercept(svm, INTERCEPT_VMMCALL);
	set_intercept(svm, INTERCEPT_VMLOAD);
	set_intercept(svm, INTERCEPT_VMSAVE);
	set_intercept(svm, INTERCEPT_STGI);
	set_intercept(svm, INTERCEPT_CLGI);
	set_intercept(svm, INTERCEPT_SKINIT);
	set_intercept(svm, INTERCEPT_WBINVD);
	set_intercept(svm, INTERCEPT_MONITOR);
	set_intercept(svm, INTERCEPT_MWAIT);
	set_intercept(svm, INTERCEPT_XSETBV);

	control->iopm_base_pa = iopm_base;
	control->msrpm_base_pa = __pa(svm->msrpm);
	control->int_ctl = V_INTR_MASKING_MASK;

	init_seg(&save->es);
	init_seg(&save->ss);
	init_seg(&save->ds);
	init_seg(&save->fs);
	init_seg(&save->gs);

	save->cs.selector = 0xf000;
	save->cs.base = 0xffff0000;
	/* Executable/Readable Code Segment */
	save->cs.attrib = SVM_SELECTOR_READ_MASK | SVM_SELECTOR_P_MASK |
		SVM_SELECTOR_S_MASK | SVM_SELECTOR_CODE_MASK;
	save->cs.limit = 0xffff;

	save->gdtr.limit = 0xffff;
	save->idtr.limit = 0xffff;

	init_sys_seg(&save->ldtr, SEG_TYPE_LDT);
	init_sys_seg(&save->tr, SEG_TYPE_BUSY_TSS16);

	svm_set_efer(&svm->vcpu, 0);
	save->dr6 = 0xffff0ff0;
	kvm_set_rflags(&svm->vcpu, 2);
	save->rip = 0x0000fff0;
	svm->vcpu.arch.regs[VCPU_REGS_RIP] = save->rip;

	/*
	 * svm_set_cr0() sets PG and WP and clears NW and CD on save->cr0.
	 * It also updates the guest-visible cr0 value.
	 */
	svm_set_cr0(&svm->vcpu, X86_CR0_NW | X86_CR0_CD | X86_CR0_ET);
	kvm_mmu_reset_context(&svm->vcpu);

	save->cr4 = X86_CR4_PAE;
	/* rdx = ?? */

	if (npt_enabled) {
		/* Setup VMCB for Nested Paging */
		control->nested_ctl = 1;
		clr_intercept(svm, INTERCEPT_INVLPG);
		clr_exception_intercept(svm, PF_VECTOR);
		clr_cr_intercept(svm, INTERCEPT_CR3_READ);
		clr_cr_intercept(svm, INTERCEPT_CR3_WRITE);
		save->g_pat = svm->vcpu.arch.pat;
		save->cr3 = 0;
		save->cr4 = 0;
	}
	svm->asid_generation = 0;

	svm->nested.vmcb = 0;
	svm->vcpu.arch.hflags = 0;

	if (boot_cpu_has(X86_FEATURE_PAUSEFILTER)) {
		control->pause_filter_count = 3000;
		set_intercept(svm, INTERCEPT_PAUSE);
	}

	mark_all_dirty(svm->vmcb);

	enable_gif(svm);
}

static void svm_vcpu_reset(struct kvm_vcpu *vcpu, bool init_event)
{
	struct vcpu_svm *svm = to_svm(vcpu);
	u32 dummy;
	u32 eax = 1;

	if (!init_event) {
		svm->vcpu.arch.apic_base = APIC_DEFAULT_PHYS_BASE |
					   MSR_IA32_APICBASE_ENABLE;
		if (kvm_vcpu_is_reset_bsp(&svm->vcpu))
			svm->vcpu.arch.apic_base |= MSR_IA32_APICBASE_BSP;
	}
	init_vmcb(svm);

	kvm_cpuid(vcpu, &eax, &dummy, &dummy, &dummy);
	kvm_register_write(vcpu, VCPU_REGS_RDX, eax);
}

static struct kvm_vcpu *svm_create_vcpu(struct kvm *kvm, unsigned int id)
{
	struct vcpu_svm *svm;
	struct page *page;
	struct page *msrpm_pages;
	struct page *hsave_page;
	struct page *nested_msrpm_pages;
	int err;

	svm = kmem_cache_zalloc(kvm_vcpu_cache, GFP_KERNEL);
	if (!svm) {
		err = -ENOMEM;
		goto out;
	}

	svm->tsc_ratio = TSC_RATIO_DEFAULT;

	err = kvm_vcpu_init(&svm->vcpu, kvm, id);
	if (err)
		goto free_svm;

	err = -ENOMEM;
	page = alloc_page(GFP_KERNEL);
	if (!page)
		goto uninit;

	msrpm_pages = alloc_pages(GFP_KERNEL, MSRPM_ALLOC_ORDER);
	if (!msrpm_pages)
		goto free_page1;

	nested_msrpm_pages = alloc_pages(GFP_KERNEL, MSRPM_ALLOC_ORDER);
	if (!nested_msrpm_pages)
		goto free_page2;

	hsave_page = alloc_page(GFP_KERNEL);
	if (!hsave_page)
		goto free_page3;

	svm->nested.hsave = page_address(hsave_page);

	svm->msrpm = page_address(msrpm_pages);
	svm_vcpu_init_msrpm(svm->msrpm);

	svm->nested.msrpm = page_address(nested_msrpm_pages);
	svm_vcpu_init_msrpm(svm->nested.msrpm);

	svm->vmcb = page_address(page);
	clear_page(svm->vmcb);
	svm->vmcb_pa = page_to_pfn(page) << PAGE_SHIFT;
	svm->asid_generation = 0;
	init_vmcb(svm);

	svm_init_osvw(&svm->vcpu);

	return &svm->vcpu;

free_page3:
	__free_pages(nested_msrpm_pages, MSRPM_ALLOC_ORDER);
free_page2:
	__free_pages(msrpm_pages, MSRPM_ALLOC_ORDER);
free_page1:
	__free_page(page);
uninit:
	kvm_vcpu_uninit(&svm->vcpu);
free_svm:
	kmem_cache_free(kvm_vcpu_cache, svm);
out:
	return ERR_PTR(err);
}

static void svm_free_vcpu(struct kvm_vcpu *vcpu)
{
	struct vcpu_svm *svm = to_svm(vcpu);

	__free_page(pfn_to_page(svm->vmcb_pa >> PAGE_SHIFT));
	__free_pages(virt_to_page(svm->msrpm), MSRPM_ALLOC_ORDER);
	__free_page(virt_to_page(svm->nested.hsave));
	__free_pages(virt_to_page(svm->nested.msrpm), MSRPM_ALLOC_ORDER);
	kvm_vcpu_uninit(vcpu);
	kmem_cache_free(kvm_vcpu_cache, svm);
}

static void svm_vcpu_load(struct kvm_vcpu *vcpu, int cpu)
{
	struct vcpu_svm *svm = to_svm(vcpu);
	int i;

	if (unlikely(cpu != vcpu->cpu)) {
		svm->asid_generation = 0;
		mark_all_dirty(svm->vmcb);
	}

#ifdef CONFIG_X86_64
	rdmsrl(MSR_GS_BASE, to_svm(vcpu)->host.gs_base);
#endif
	savesegment(fs, svm->host.fs);
	savesegment(gs, svm->host.gs);
	svm->host.ldt = kvm_read_ldt();

	for (i = 0; i < NR_HOST_SAVE_USER_MSRS; i++)
		rdmsrl(host_save_user_msrs[i], svm->host_user_msrs[i]);

	if (static_cpu_has(X86_FEATURE_TSCRATEMSR) &&
	    svm->tsc_ratio != __this_cpu_read(current_tsc_ratio)) {
		__this_cpu_write(current_tsc_ratio, svm->tsc_ratio);
		wrmsrl(MSR_AMD64_TSC_RATIO, svm->tsc_ratio);
	}
}

static void svm_vcpu_put(struct kvm_vcpu *vcpu)
{
	struct vcpu_svm *svm = to_svm(vcpu);
	int i;

	++vcpu->stat.host_state_reload;
	kvm_load_ldt(svm->host.ldt);
#ifdef CONFIG_X86_64
	loadsegment(fs, svm->host.fs);
	wrmsrl(MSR_KERNEL_GS_BASE, current->thread.gs);
	load_gs_index(svm->host.gs);
#else
#ifdef CONFIG_X86_32_LAZY_GS
	loadsegment(gs, svm->host.gs);
#endif
#endif
	for (i = 0; i < NR_HOST_SAVE_USER_MSRS; i++)
		wrmsrl(host_save_user_msrs[i], svm->host_user_msrs[i]);
}

static unsigned long svm_get_rflags(struct kvm_vcpu *vcpu)
{
	return to_svm(vcpu)->vmcb->save.rflags;
}

static void svm_set_rflags(struct kvm_vcpu *vcpu, unsigned long rflags)
{
       /*
        * Any change of EFLAGS.VM is accompained by a reload of SS
        * (caused by either a task switch or an inter-privilege IRET),
        * so we do not need to update the CPL here.
        */
	to_svm(vcpu)->vmcb->save.rflags = rflags;
}

static void svm_cache_reg(struct kvm_vcpu *vcpu, enum kvm_reg reg)
{
	switch (reg) {
	case VCPU_EXREG_PDPTR:
		BUG_ON(!npt_enabled);
		load_pdptrs(vcpu, vcpu->arch.walk_mmu, kvm_read_cr3(vcpu));
		break;
	default:
		BUG();
	}
}

static void svm_set_vintr(struct vcpu_svm *svm)
{
	set_intercept(svm, INTERCEPT_VINTR);
}

static void svm_clear_vintr(struct vcpu_svm *svm)
{
	clr_intercept(svm, INTERCEPT_VINTR);
}

static struct vmcb_seg *svm_seg(struct kvm_vcpu *vcpu, int seg)
{
	struct vmcb_save_area *save = &to_svm(vcpu)->vmcb->save;

	switch (seg) {
	case VCPU_SREG_CS: return &save->cs;
	case VCPU_SREG_DS: return &save->ds;
	case VCPU_SREG_ES: return &save->es;
	case VCPU_SREG_FS: return &save->fs;
	case VCPU_SREG_GS: return &save->gs;
	case VCPU_SREG_SS: return &save->ss;
	case VCPU_SREG_TR: return &save->tr;
	case VCPU_SREG_LDTR: return &save->ldtr;
	}
	BUG();
	return NULL;
}

static u64 svm_get_segment_base(struct kvm_vcpu *vcpu, int seg)
{
	struct vmcb_seg *s = svm_seg(vcpu, seg);

	return s->base;
}

static void svm_get_segment(struct kvm_vcpu *vcpu,
			    struct kvm_segment *var, int seg)
{
	struct vmcb_seg *s = svm_seg(vcpu, seg);

	var->base = s->base;
	var->limit = s->limit;
	var->selector = s->selector;
	var->type = s->attrib & SVM_SELECTOR_TYPE_MASK;
	var->s = (s->attrib >> SVM_SELECTOR_S_SHIFT) & 1;
	var->dpl = (s->attrib >> SVM_SELECTOR_DPL_SHIFT) & 3;
	var->present = (s->attrib >> SVM_SELECTOR_P_SHIFT) & 1;
	var->avl = (s->attrib >> SVM_SELECTOR_AVL_SHIFT) & 1;
	var->l = (s->attrib >> SVM_SELECTOR_L_SHIFT) & 1;
	var->db = (s->attrib >> SVM_SELECTOR_DB_SHIFT) & 1;

	/*
	 * AMD CPUs circa 2014 track the G bit for all segments except CS.
	 * However, the SVM spec states that the G bit is not observed by the
	 * CPU, and some VMware virtual CPUs drop the G bit for all segments.
	 * So let's synthesize a legal G bit for all segments, this helps
	 * running KVM nested. It also helps cross-vendor migration, because
	 * Intel's vmentry has a check on the 'G' bit.
	 */
	var->g = s->limit > 0xfffff;

	/*
	 * AMD's VMCB does not have an explicit unusable field, so emulate it
	 * for cross vendor migration purposes by "not present"
	 */
	var->unusable = !var->present || (var->type == 0);

	switch (seg) {
	case VCPU_SREG_TR:
		/*
		 * Work around a bug where the busy flag in the tr selector
		 * isn't exposed
		 */
		var->type |= 0x2;
		break;
	case VCPU_SREG_DS:
	case VCPU_SREG_ES:
	case VCPU_SREG_FS:
	case VCPU_SREG_GS:
		/*
		 * The accessed bit must always be set in the segment
		 * descriptor cache, although it can be cleared in the
		 * descriptor, the cached bit always remains at 1. Since
		 * Intel has a check on this, set it here to support
		 * cross-vendor migration.
		 */
		if (!var->unusable)
			var->type |= 0x1;
		break;
	case VCPU_SREG_SS:
		/*
		 * On AMD CPUs sometimes the DB bit in the segment
		 * descriptor is left as 1, although the whole segment has
		 * been made unusable. Clear it here to pass an Intel VMX
		 * entry check when cross vendor migrating.
		 */
		if (var->unusable)
			var->db = 0;
		var->dpl = to_svm(vcpu)->vmcb->save.cpl;
		break;
	}
}

static int svm_get_cpl(struct kvm_vcpu *vcpu)
{
	struct vmcb_save_area *save = &to_svm(vcpu)->vmcb->save;

	return save->cpl;
}

static void svm_get_idt(struct kvm_vcpu *vcpu, struct desc_ptr *dt)
{
	struct vcpu_svm *svm = to_svm(vcpu);

	dt->size = svm->vmcb->save.idtr.limit;
	dt->address = svm->vmcb->save.idtr.base;
}

static void svm_set_idt(struct kvm_vcpu *vcpu, struct desc_ptr *dt)
{
	struct vcpu_svm *svm = to_svm(vcpu);

	svm->vmcb->save.idtr.limit = dt->size;
	svm->vmcb->save.idtr.base = dt->address ;
	mark_dirty(svm->vmcb, VMCB_DT);
}

static void svm_get_gdt(struct kvm_vcpu *vcpu, struct desc_ptr *dt)
{
	struct vcpu_svm *svm = to_svm(vcpu);

	dt->size = svm->vmcb->save.gdtr.limit;
	dt->address = svm->vmcb->save.gdtr.base;
}

static void svm_set_gdt(struct kvm_vcpu *vcpu, struct desc_ptr *dt)
{
	struct vcpu_svm *svm = to_svm(vcpu);

	svm->vmcb->save.gdtr.limit = dt->size;
	svm->vmcb->save.gdtr.base = dt->address ;
	mark_dirty(svm->vmcb, VMCB_DT);
}

static void svm_decache_cr0_guest_bits(struct kvm_vcpu *vcpu)
{
}

static void svm_decache_cr3(struct kvm_vcpu *vcpu)
{
}

static void svm_decache_cr4_guest_bits(struct kvm_vcpu *vcpu)
{
}

static void update_cr0_intercept(struct vcpu_svm *svm)
{
	ulong gcr0 = svm->vcpu.arch.cr0;
	u64 *hcr0 = &svm->vmcb->save.cr0;

	if (!svm->vcpu.fpu_active)
		*hcr0 |= SVM_CR0_SELECTIVE_MASK;
	else
		*hcr0 = (*hcr0 & ~SVM_CR0_SELECTIVE_MASK)
			| (gcr0 & SVM_CR0_SELECTIVE_MASK);

	mark_dirty(svm->vmcb, VMCB_CR);

	if (gcr0 == *hcr0 && svm->vcpu.fpu_active) {
		clr_cr_intercept(svm, INTERCEPT_CR0_READ);
		clr_cr_intercept(svm, INTERCEPT_CR0_WRITE);
	} else {
		set_cr_intercept(svm, INTERCEPT_CR0_READ);
		set_cr_intercept(svm, INTERCEPT_CR0_WRITE);
	}
}

static void svm_set_cr0(struct kvm_vcpu *vcpu, unsigned long cr0)
{
	struct vcpu_svm *svm = to_svm(vcpu);

#ifdef CONFIG_X86_64
	if (vcpu->arch.efer & EFER_LME) {
		if (!is_paging(vcpu) && (cr0 & X86_CR0_PG)) {
			vcpu->arch.efer |= EFER_LMA;
			svm->vmcb->save.efer |= EFER_LMA | EFER_LME;
		}

		if (is_paging(vcpu) && !(cr0 & X86_CR0_PG)) {
			vcpu->arch.efer &= ~EFER_LMA;
			svm->vmcb->save.efer &= ~(EFER_LMA | EFER_LME);
		}
	}
#endif
	vcpu->arch.cr0 = cr0;

	if (!npt_enabled)
		cr0 |= X86_CR0_PG | X86_CR0_WP;

	if (!vcpu->fpu_active)
		cr0 |= X86_CR0_TS;
	/*
	 * re-enable caching here because the QEMU bios
	 * does not do it - this results in some delay at
	 * reboot
	 */
	if (kvm_check_has_quirk(vcpu->kvm, KVM_X86_QUIRK_CD_NW_CLEARED))
		cr0 &= ~(X86_CR0_CD | X86_CR0_NW);
	svm->vmcb->save.cr0 = cr0;
	mark_dirty(svm->vmcb, VMCB_CR);
	update_cr0_intercept(svm);
}

static int svm_set_cr4(struct kvm_vcpu *vcpu, unsigned long cr4)
{
	unsigned long host_cr4_mce = cr4_read_shadow() & X86_CR4_MCE;
	unsigned long old_cr4 = to_svm(vcpu)->vmcb->save.cr4;

	if (cr4 & X86_CR4_VMXE)
		return 1;

	if (npt_enabled && ((old_cr4 ^ cr4) & X86_CR4_PGE))
		svm_flush_tlb(vcpu);

	vcpu->arch.cr4 = cr4;
	if (!npt_enabled)
		cr4 |= X86_CR4_PAE;
	cr4 |= host_cr4_mce;
	to_svm(vcpu)->vmcb->save.cr4 = cr4;
	mark_dirty(to_svm(vcpu)->vmcb, VMCB_CR);
	return 0;
}

static void svm_set_segment(struct kvm_vcpu *vcpu,
			    struct kvm_segment *var, int seg)
{
	struct vcpu_svm *svm = to_svm(vcpu);
	struct vmcb_seg *s = svm_seg(vcpu, seg);

	s->base = var->base;
	s->limit = var->limit;
	s->selector = var->selector;
	if (var->unusable)
		s->attrib = 0;
	else {
		s->attrib = (var->type & SVM_SELECTOR_TYPE_MASK);
		s->attrib |= (var->s & 1) << SVM_SELECTOR_S_SHIFT;
		s->attrib |= (var->dpl & 3) << SVM_SELECTOR_DPL_SHIFT;
		s->attrib |= (var->present & 1) << SVM_SELECTOR_P_SHIFT;
		s->attrib |= (var->avl & 1) << SVM_SELECTOR_AVL_SHIFT;
		s->attrib |= (var->l & 1) << SVM_SELECTOR_L_SHIFT;
		s->attrib |= (var->db & 1) << SVM_SELECTOR_DB_SHIFT;
		s->attrib |= (var->g & 1) << SVM_SELECTOR_G_SHIFT;
	}

	/*
	 * This is always accurate, except if SYSRET returned to a segment
	 * with SS.DPL != 3.  Intel does not have this quirk, and always
	 * forces SS.DPL to 3 on sysret, so we ignore that case; fixing it
	 * would entail passing the CPL to userspace and back.
	 */
	if (seg == VCPU_SREG_SS)
		svm->vmcb->save.cpl = (s->attrib >> SVM_SELECTOR_DPL_SHIFT) & 3;

	mark_dirty(svm->vmcb, VMCB_SEG);
}

static void update_db_bp_intercept(struct kvm_vcpu *vcpu)
{
	struct vcpu_svm *svm = to_svm(vcpu);

	clr_exception_intercept(svm, DB_VECTOR);
	clr_exception_intercept(svm, BP_VECTOR);

	if (svm->nmi_singlestep)
		set_exception_intercept(svm, DB_VECTOR);

	if (vcpu->guest_debug & KVM_GUESTDBG_ENABLE) {
		if (vcpu->guest_debug &
		    (KVM_GUESTDBG_SINGLESTEP | KVM_GUESTDBG_USE_HW_BP))
			set_exception_intercept(svm, DB_VECTOR);
		if (vcpu->guest_debug & KVM_GUESTDBG_USE_SW_BP)
			set_exception_intercept(svm, BP_VECTOR);
	} else
		vcpu->guest_debug = 0;
}

static void new_asid(struct vcpu_svm *svm, struct svm_cpu_data *sd)
{
	if (sd->next_asid > sd->max_asid) {
		++sd->asid_generation;
		sd->next_asid = 1;
		svm->vmcb->control.tlb_ctl = TLB_CONTROL_FLUSH_ALL_ASID;
	}

	svm->asid_generation = sd->asid_generation;
	svm->vmcb->control.asid = sd->next_asid++;

	mark_dirty(svm->vmcb, VMCB_ASID);
}

static u64 svm_get_dr6(struct kvm_vcpu *vcpu)
{
	return to_svm(vcpu)->vmcb->save.dr6;
}

static void svm_set_dr6(struct kvm_vcpu *vcpu, unsigned long value)
{
	struct vcpu_svm *svm = to_svm(vcpu);

	svm->vmcb->save.dr6 = value;
	mark_dirty(svm->vmcb, VMCB_DR);
}

static void svm_sync_dirty_debug_regs(struct kvm_vcpu *vcpu)
{
	struct vcpu_svm *svm = to_svm(vcpu);

	get_debugreg(vcpu->arch.db[0], 0);
	get_debugreg(vcpu->arch.db[1], 1);
	get_debugreg(vcpu->arch.db[2], 2);
	get_debugreg(vcpu->arch.db[3], 3);
	vcpu->arch.dr6 = svm_get_dr6(vcpu);
	vcpu->arch.dr7 = svm->vmcb->save.dr7;

	vcpu->arch.switch_db_regs &= ~KVM_DEBUGREG_WONT_EXIT;
	set_dr_intercepts(svm);
}

static void svm_set_dr7(struct kvm_vcpu *vcpu, unsigned long value)
{
	struct vcpu_svm *svm = to_svm(vcpu);

	svm->vmcb->save.dr7 = value;
	mark_dirty(svm->vmcb, VMCB_DR);
}

static int pf_interception(struct vcpu_svm *svm)
{
	u64 fault_address = svm->vmcb->control.exit_info_2;
	u32 error_code;
	int r = 1;

	switch (svm->apf_reason) {
	default:
		error_code = svm->vmcb->control.exit_info_1;

		trace_kvm_page_fault(fault_address, error_code);
		if (!npt_enabled && kvm_event_needs_reinjection(&svm->vcpu))
			kvm_mmu_unprotect_page_virt(&svm->vcpu, fault_address);
		r = kvm_mmu_page_fault(&svm->vcpu, fault_address, error_code,
			svm->vmcb->control.insn_bytes,
			svm->vmcb->control.insn_len);
		break;
	case KVM_PV_REASON_PAGE_NOT_PRESENT:
		svm->apf_reason = 0;
		local_irq_disable();
		kvm_async_pf_task_wait(fault_address);
		local_irq_enable();
		break;
	case KVM_PV_REASON_PAGE_READY:
		svm->apf_reason = 0;
		local_irq_disable();
		kvm_async_pf_task_wake(fault_address);
		local_irq_enable();
		break;
	}
	return r;
}

static int db_interception(struct vcpu_svm *svm)
{
	struct kvm_run *kvm_run = svm->vcpu.run;

	if (!(svm->vcpu.guest_debug &
	      (KVM_GUESTDBG_SINGLESTEP | KVM_GUESTDBG_USE_HW_BP)) &&
		!svm->nmi_singlestep) {
		kvm_queue_exception(&svm->vcpu, DB_VECTOR);
		return 1;
	}

	if (svm->nmi_singlestep) {
		svm->nmi_singlestep = false;
		if (!(svm->vcpu.guest_debug & KVM_GUESTDBG_SINGLESTEP))
			svm->vmcb->save.rflags &=
				~(X86_EFLAGS_TF | X86_EFLAGS_RF);
		update_db_bp_intercept(&svm->vcpu);
	}

	if (svm->vcpu.guest_debug &
	    (KVM_GUESTDBG_SINGLESTEP | KVM_GUESTDBG_USE_HW_BP)) {
		kvm_run->exit_reason = KVM_EXIT_DEBUG;
		kvm_run->debug.arch.pc =
			svm->vmcb->save.cs.base + svm->vmcb->save.rip;
		kvm_run->debug.arch.exception = DB_VECTOR;
		return 0;
	}

	return 1;
}

static int bp_interception(struct vcpu_svm *svm)
{
	struct kvm_run *kvm_run = svm->vcpu.run;

	kvm_run->exit_reason = KVM_EXIT_DEBUG;
	kvm_run->debug.arch.pc = svm->vmcb->save.cs.base + svm->vmcb->save.rip;
	kvm_run->debug.arch.exception = BP_VECTOR;
	return 0;
}

static int ud_interception(struct vcpu_svm *svm)
{
	int er;

	er = emulate_instruction(&svm->vcpu, EMULTYPE_TRAP_UD);
	if (er != EMULATE_DONE)
		kvm_queue_exception(&svm->vcpu, UD_VECTOR);
	return 1;
}

static void svm_fpu_activate(struct kvm_vcpu *vcpu)
{
	struct vcpu_svm *svm = to_svm(vcpu);

	clr_exception_intercept(svm, NM_VECTOR);

	svm->vcpu.fpu_active = 1;
	update_cr0_intercept(svm);
}

static int nm_interception(struct vcpu_svm *svm)
{
	svm_fpu_activate(&svm->vcpu);
	return 1;
}

static bool is_erratum_383(void)
{
	int err, i;
	u64 value;

	if (!erratum_383_found)
		return false;

	value = native_read_msr_safe(MSR_IA32_MC0_STATUS, &err);
	if (err)
		return false;

	/* Bit 62 may or may not be set for this mce */
	value &= ~(1ULL << 62);

	if (value != 0xb600000000010015ULL)
		return false;

	/* Clear MCi_STATUS registers */
	for (i = 0; i < 6; ++i)
		native_write_msr_safe(MSR_IA32_MCx_STATUS(i), 0, 0);

	value = native_read_msr_safe(MSR_IA32_MCG_STATUS, &err);
	if (!err) {
		u32 low, high;

		value &= ~(1ULL << 2);
		low    = lower_32_bits(value);
		high   = upper_32_bits(value);

		native_write_msr_safe(MSR_IA32_MCG_STATUS, low, high);
	}

	/* Flush tlb to evict multi-match entries */
	__flush_tlb_all();

	return true;
}

static void svm_handle_mce(struct vcpu_svm *svm)
{
	if (is_erratum_383()) {
		/*
		 * Erratum 383 triggered. Guest state is corrupt so kill the
		 * guest.
		 */
		pr_err("KVM: Guest triggered AMD Erratum 383\n");

		kvm_make_request(KVM_REQ_TRIPLE_FAULT, &svm->vcpu);

		return;
	}

	/*
	 * On an #MC intercept the MCE handler is not called automatically in
	 * the host. So do it by hand here.
	 */
	asm volatile (
		"int $0x12\n");
	/* not sure if we ever come back to this point */

	return;
}

static int mc_interception(struct vcpu_svm *svm)
{
	return 1;
}

static int shutdown_interception(struct vcpu_svm *svm)
{
	struct kvm_run *kvm_run = svm->vcpu.run;

	/*
	 * VMCB is undefined after a SHUTDOWN intercept
	 * so reinitialize it.
	 */
	clear_page(svm->vmcb);
	init_vmcb(svm);

	kvm_run->exit_reason = KVM_EXIT_SHUTDOWN;
	return 0;
}

static int io_interception(struct vcpu_svm *svm)
{
	struct kvm_vcpu *vcpu = &svm->vcpu;
	u32 io_info = svm->vmcb->control.exit_info_1; /* address size bug? */
	int size, in, string;
	unsigned port;

	++svm->vcpu.stat.io_exits;
	string = (io_info & SVM_IOIO_STR_MASK) != 0;
	in = (io_info & SVM_IOIO_TYPE_MASK) != 0;
	if (string || in)
		return emulate_instruction(vcpu, 0) == EMULATE_DONE;

	port = io_info >> 16;
	size = (io_info & SVM_IOIO_SIZE_MASK) >> SVM_IOIO_SIZE_SHIFT;
	svm->next_rip = svm->vmcb->control.exit_info_2;
	skip_emulated_instruction(&svm->vcpu);

	return kvm_fast_pio_out(vcpu, size, port);
}

static int nmi_interception(struct vcpu_svm *svm)
{
	return 1;
}

static int intr_interception(struct vcpu_svm *svm)
{
	++svm->vcpu.stat.irq_exits;
	return 1;
}

static int nop_on_interception(struct vcpu_svm *svm)
{
	return 1;
}

static int halt_interception(struct vcpu_svm *svm)
{
	svm->next_rip = kvm_rip_read(&svm->vcpu) + 1;
	return kvm_emulate_halt(&svm->vcpu);
}

static int vmmcall_interception(struct vcpu_svm *svm)
{
	svm->next_rip = kvm_rip_read(&svm->vcpu) + 3;
	kvm_emulate_hypercall(&svm->vcpu);
	return 1;
}

static unsigned long nested_svm_get_tdp_cr3(struct kvm_vcpu *vcpu)
{
	struct vcpu_svm *svm = to_svm(vcpu);

	return svm->nested.nested_cr3;
}

static u64 nested_svm_get_tdp_pdptr(struct kvm_vcpu *vcpu, int index)
{
	struct vcpu_svm *svm = to_svm(vcpu);
	u64 cr3 = svm->nested.nested_cr3;
	u64 pdpte;
	int ret;

	ret = kvm_vcpu_read_guest_page(vcpu, gpa_to_gfn(cr3), &pdpte,
				       offset_in_page(cr3) + index * 8, 8);
	if (ret)
		return 0;
	return pdpte;
}

static void nested_svm_set_tdp_cr3(struct kvm_vcpu *vcpu,
				   unsigned long root)
{
	struct vcpu_svm *svm = to_svm(vcpu);

	svm->vmcb->control.nested_cr3 = root;
	mark_dirty(svm->vmcb, VMCB_NPT);
	svm_flush_tlb(vcpu);
}

static void nested_svm_inject_npf_exit(struct kvm_vcpu *vcpu,
				       struct x86_exception *fault)
{
	struct vcpu_svm *svm = to_svm(vcpu);

	if (svm->vmcb->control.exit_code != SVM_EXIT_NPF) {
		/*
		 * TODO: track the cause of the nested page fault, and
		 * correctly fill in the high bits of exit_info_1.
		 */
		svm->vmcb->control.exit_code = SVM_EXIT_NPF;
		svm->vmcb->control.exit_code_hi = 0;
		svm->vmcb->control.exit_info_1 = (1ULL << 32);
		svm->vmcb->control.exit_info_2 = fault->address;
	}

	svm->vmcb->control.exit_info_1 &= ~0xffffffffULL;
	svm->vmcb->control.exit_info_1 |= fault->error_code;

	/*
	 * The present bit is always zero for page structure faults on real
	 * hardware.
	 */
	if (svm->vmcb->control.exit_info_1 & (2ULL << 32))
		svm->vmcb->control.exit_info_1 &= ~1;

	nested_svm_vmexit(svm);
}

static void nested_svm_init_mmu_context(struct kvm_vcpu *vcpu)
{
	WARN_ON(mmu_is_nested(vcpu));
	kvm_init_shadow_mmu(vcpu);
	vcpu->arch.mmu.set_cr3           = nested_svm_set_tdp_cr3;
	vcpu->arch.mmu.get_cr3           = nested_svm_get_tdp_cr3;
	vcpu->arch.mmu.get_pdptr         = nested_svm_get_tdp_pdptr;
	vcpu->arch.mmu.inject_page_fault = nested_svm_inject_npf_exit;
	vcpu->arch.mmu.shadow_root_level = get_npt_level();
	reset_shadow_zero_bits_mask(vcpu, &vcpu->arch.mmu);
	vcpu->arch.walk_mmu              = &vcpu->arch.nested_mmu;
}

static void nested_svm_uninit_mmu_context(struct kvm_vcpu *vcpu)
{
	vcpu->arch.walk_mmu = &vcpu->arch.mmu;
}

static int nested_svm_check_permissions(struct vcpu_svm *svm)
{
	if (!(svm->vcpu.arch.efer & EFER_SVME)
	    || !is_paging(&svm->vcpu)) {
		kvm_queue_exception(&svm->vcpu, UD_VECTOR);
		return 1;
	}

	if (svm->vmcb->save.cpl) {
		kvm_inject_gp(&svm->vcpu, 0);
		return 1;
	}

       return 0;
}

static int nested_svm_check_exception(struct vcpu_svm *svm, unsigned nr,
				      bool has_error_code, u32 error_code)
{
	int vmexit;

	if (!is_guest_mode(&svm->vcpu))
		return 0;

	svm->vmcb->control.exit_code = SVM_EXIT_EXCP_BASE + nr;
	svm->vmcb->control.exit_code_hi = 0;
	svm->vmcb->control.exit_info_1 = error_code;
	svm->vmcb->control.exit_info_2 = svm->vcpu.arch.cr2;

	vmexit = nested_svm_intercept(svm);
	if (vmexit == NESTED_EXIT_DONE)
		svm->nested.exit_required = true;

	return vmexit;
}

/* This function returns true if it is save to enable the irq window */
static inline bool nested_svm_intr(struct vcpu_svm *svm)
{
	if (!is_guest_mode(&svm->vcpu))
		return true;

	if (!(svm->vcpu.arch.hflags & HF_VINTR_MASK))
		return true;

	if (!(svm->vcpu.arch.hflags & HF_HIF_MASK))
		return false;

	/*
	 * if vmexit was already requested (by intercepted exception
	 * for instance) do not overwrite it with "external interrupt"
	 * vmexit.
	 */
	if (svm->nested.exit_required)
		return false;

	svm->vmcb->control.exit_code   = SVM_EXIT_INTR;
	svm->vmcb->control.exit_info_1 = 0;
	svm->vmcb->control.exit_info_2 = 0;

	if (svm->nested.intercept & 1ULL) {
		/*
		 * The #vmexit can't be emulated here directly because this
		 * code path runs with irqs and preemption disabled. A
		 * #vmexit emulation might sleep. Only signal request for
		 * the #vmexit here.
		 */
		svm->nested.exit_required = true;
		trace_kvm_nested_intr_vmexit(svm->vmcb->save.rip);
		return false;
	}

	return true;
}

/* This function returns true if it is save to enable the nmi window */
static inline bool nested_svm_nmi(struct vcpu_svm *svm)
{
	if (!is_guest_mode(&svm->vcpu))
		return true;

	if (!(svm->nested.intercept & (1ULL << INTERCEPT_NMI)))
		return true;

	svm->vmcb->control.exit_code = SVM_EXIT_NMI;
	svm->nested.exit_required = true;

	return false;
}

static void *nested_svm_map(struct vcpu_svm *svm, u64 gpa, struct page **_page)
{
	struct page *page;

	might_sleep();

	page = kvm_vcpu_gfn_to_page(&svm->vcpu, gpa >> PAGE_SHIFT);
	if (is_error_page(page))
		goto error;

	*_page = page;

	return kmap(page);

error:
	kvm_inject_gp(&svm->vcpu, 0);

	return NULL;
}

static void nested_svm_unmap(struct page *page)
{
	kunmap(page);
	kvm_release_page_dirty(page);
}

static int nested_svm_intercept_ioio(struct vcpu_svm *svm)
{
	unsigned port, size, iopm_len;
	u16 val, mask;
	u8 start_bit;
	u64 gpa;

	if (!(svm->nested.intercept & (1ULL << INTERCEPT_IOIO_PROT)))
		return NESTED_EXIT_HOST;

	port = svm->vmcb->control.exit_info_1 >> 16;
	size = (svm->vmcb->control.exit_info_1 & SVM_IOIO_SIZE_MASK) >>
		SVM_IOIO_SIZE_SHIFT;
	gpa  = svm->nested.vmcb_iopm + (port / 8);
	start_bit = port % 8;
	iopm_len = (start_bit + size > 8) ? 2 : 1;
	mask = (0xf >> (4 - size)) << start_bit;
	val = 0;

	if (kvm_vcpu_read_guest(&svm->vcpu, gpa, &val, iopm_len))
		return NESTED_EXIT_DONE;

	return (val & mask) ? NESTED_EXIT_DONE : NESTED_EXIT_HOST;
}

static int nested_svm_exit_handled_msr(struct vcpu_svm *svm)
{
	u32 offset, msr, value;
	int write, mask;

	if (!(svm->nested.intercept & (1ULL << INTERCEPT_MSR_PROT)))
		return NESTED_EXIT_HOST;

	msr    = svm->vcpu.arch.regs[VCPU_REGS_RCX];
	offset = svm_msrpm_offset(msr);
	write  = svm->vmcb->control.exit_info_1 & 1;
	mask   = 1 << ((2 * (msr & 0xf)) + write);

	if (offset == MSR_INVALID)
		return NESTED_EXIT_DONE;

	/* Offset is in 32 bit units but need in 8 bit units */
	offset *= 4;

	if (kvm_vcpu_read_guest(&svm->vcpu, svm->nested.vmcb_msrpm + offset, &value, 4))
		return NESTED_EXIT_DONE;

	return (value & mask) ? NESTED_EXIT_DONE : NESTED_EXIT_HOST;
}

static int nested_svm_exit_special(struct vcpu_svm *svm)
{
	u32 exit_code = svm->vmcb->control.exit_code;

	switch (exit_code) {
	case SVM_EXIT_INTR:
	case SVM_EXIT_NMI:
	case SVM_EXIT_EXCP_BASE + MC_VECTOR:
		return NESTED_EXIT_HOST;
	case SVM_EXIT_NPF:
		/* For now we are always handling NPFs when using them */
		if (npt_enabled)
			return NESTED_EXIT_HOST;
		break;
	case SVM_EXIT_EXCP_BASE + PF_VECTOR:
		/* When we're shadowing, trap PFs, but not async PF */
		if (!npt_enabled && svm->apf_reason == 0)
			return NESTED_EXIT_HOST;
		break;
	case SVM_EXIT_EXCP_BASE + NM_VECTOR:
		nm_interception(svm);
		break;
	default:
		break;
	}

	return NESTED_EXIT_CONTINUE;
}

/*
 * If this function returns true, this #vmexit was already handled
 */
static int nested_svm_intercept(struct vcpu_svm *svm)
{
	u32 exit_code = svm->vmcb->control.exit_code;
	int vmexit = NESTED_EXIT_HOST;

	switch (exit_code) {
	case SVM_EXIT_MSR:
		vmexit = nested_svm_exit_handled_msr(svm);
		break;
	case SVM_EXIT_IOIO:
		vmexit = nested_svm_intercept_ioio(svm);
		break;
	case SVM_EXIT_READ_CR0 ... SVM_EXIT_WRITE_CR8: {
		u32 bit = 1U << (exit_code - SVM_EXIT_READ_CR0);
		if (svm->nested.intercept_cr & bit)
			vmexit = NESTED_EXIT_DONE;
		break;
	}
	case SVM_EXIT_READ_DR0 ... SVM_EXIT_WRITE_DR7: {
		u32 bit = 1U << (exit_code - SVM_EXIT_READ_DR0);
		if (svm->nested.intercept_dr & bit)
			vmexit = NESTED_EXIT_DONE;
		break;
	}
	case SVM_EXIT_EXCP_BASE ... SVM_EXIT_EXCP_BASE + 0x1f: {
		u32 excp_bits = 1 << (exit_code - SVM_EXIT_EXCP_BASE);
		if (svm->nested.intercept_exceptions & excp_bits)
			vmexit = NESTED_EXIT_DONE;
		/* async page fault always cause vmexit */
		else if ((exit_code == SVM_EXIT_EXCP_BASE + PF_VECTOR) &&
			 svm->apf_reason != 0)
			vmexit = NESTED_EXIT_DONE;
		break;
	}
	case SVM_EXIT_ERR: {
		vmexit = NESTED_EXIT_DONE;
		break;
	}
	default: {
		u64 exit_bits = 1ULL << (exit_code - SVM_EXIT_INTR);
		if (svm->nested.intercept & exit_bits)
			vmexit = NESTED_EXIT_DONE;
	}
	}

	return vmexit;
}

static int nested_svm_exit_handled(struct vcpu_svm *svm)
{
	int vmexit;

	vmexit = nested_svm_intercept(svm);

	if (vmexit == NESTED_EXIT_DONE)
		nested_svm_vmexit(svm);

	return vmexit;
}

static inline void copy_vmcb_control_area(struct vmcb *dst_vmcb, struct vmcb *from_vmcb)
{
	struct vmcb_control_area *dst  = &dst_vmcb->control;
	struct vmcb_control_area *from = &from_vmcb->control;

	dst->intercept_cr         = from->intercept_cr;
	dst->intercept_dr         = from->intercept_dr;
	dst->intercept_exceptions = from->intercept_exceptions;
	dst->intercept            = from->intercept;
	dst->iopm_base_pa         = from->iopm_base_pa;
	dst->msrpm_base_pa        = from->msrpm_base_pa;
	dst->tsc_offset           = from->tsc_offset;
	dst->asid                 = from->asid;
	dst->tlb_ctl              = from->tlb_ctl;
	dst->int_ctl              = from->int_ctl;
	dst->int_vector           = from->int_vector;
	dst->int_state            = from->int_state;
	dst->exit_code            = from->exit_code;
	dst->exit_code_hi         = from->exit_code_hi;
	dst->exit_info_1          = from->exit_info_1;
	dst->exit_info_2          = from->exit_info_2;
	dst->exit_int_info        = from->exit_int_info;
	dst->exit_int_info_err    = from->exit_int_info_err;
	dst->nested_ctl           = from->nested_ctl;
	dst->event_inj            = from->event_inj;
	dst->event_inj_err        = from->event_inj_err;
	dst->nested_cr3           = from->nested_cr3;
	dst->lbr_ctl              = from->lbr_ctl;
}

static int nested_svm_vmexit(struct vcpu_svm *svm)
{
	struct vmcb *nested_vmcb;
	struct vmcb *hsave = svm->nested.hsave;
	struct vmcb *vmcb = svm->vmcb;
	struct page *page;

	trace_kvm_nested_vmexit_inject(vmcb->control.exit_code,
				       vmcb->control.exit_info_1,
				       vmcb->control.exit_info_2,
				       vmcb->control.exit_int_info,
				       vmcb->control.exit_int_info_err,
				       KVM_ISA_SVM);

	nested_vmcb = nested_svm_map(svm, svm->nested.vmcb, &page);
	if (!nested_vmcb)
		return 1;

	/* Exit Guest-Mode */
	leave_guest_mode(&svm->vcpu);
	svm->nested.vmcb = 0;

	/* Give the current vmcb to the guest */
	disable_gif(svm);

	nested_vmcb->save.es     = vmcb->save.es;
	nested_vmcb->save.cs     = vmcb->save.cs;
	nested_vmcb->save.ss     = vmcb->save.ss;
	nested_vmcb->save.ds     = vmcb->save.ds;
	nested_vmcb->save.gdtr   = vmcb->save.gdtr;
	nested_vmcb->save.idtr   = vmcb->save.idtr;
	nested_vmcb->save.efer   = svm->vcpu.arch.efer;
	nested_vmcb->save.cr0    = kvm_read_cr0(&svm->vcpu);
	nested_vmcb->save.cr3    = kvm_read_cr3(&svm->vcpu);
	nested_vmcb->save.cr2    = vmcb->save.cr2;
	nested_vmcb->save.cr4    = svm->vcpu.arch.cr4;
	nested_vmcb->save.rflags = kvm_get_rflags(&svm->vcpu);
	nested_vmcb->save.rip    = vmcb->save.rip;
	nested_vmcb->save.rsp    = vmcb->save.rsp;
	nested_vmcb->save.rax    = vmcb->save.rax;
	nested_vmcb->save.dr7    = vmcb->save.dr7;
	nested_vmcb->save.dr6    = vmcb->save.dr6;
	nested_vmcb->save.cpl    = vmcb->save.cpl;

	nested_vmcb->control.int_ctl           = vmcb->control.int_ctl;
	nested_vmcb->control.int_vector        = vmcb->control.int_vector;
	nested_vmcb->control.int_state         = vmcb->control.int_state;
	nested_vmcb->control.exit_code         = vmcb->control.exit_code;
	nested_vmcb->control.exit_code_hi      = vmcb->control.exit_code_hi;
	nested_vmcb->control.exit_info_1       = vmcb->control.exit_info_1;
	nested_vmcb->control.exit_info_2       = vmcb->control.exit_info_2;
	nested_vmcb->control.exit_int_info     = vmcb->control.exit_int_info;
	nested_vmcb->control.exit_int_info_err = vmcb->control.exit_int_info_err;

	if (svm->nrips_enabled)
		nested_vmcb->control.next_rip  = vmcb->control.next_rip;

	/*
	 * If we emulate a VMRUN/#VMEXIT in the same host #vmexit cycle we have
	 * to make sure that we do not lose injected events. So check event_inj
	 * here and copy it to exit_int_info if it is valid.
	 * Exit_int_info and event_inj can't be both valid because the case
	 * below only happens on a VMRUN instruction intercept which has
	 * no valid exit_int_info set.
	 */
	if (vmcb->control.event_inj & SVM_EVTINJ_VALID) {
		struct vmcb_control_area *nc = &nested_vmcb->control;

		nc->exit_int_info     = vmcb->control.event_inj;
		nc->exit_int_info_err = vmcb->control.event_inj_err;
	}

	nested_vmcb->control.tlb_ctl           = 0;
	nested_vmcb->control.event_inj         = 0;
	nested_vmcb->control.event_inj_err     = 0;

	/* We always set V_INTR_MASKING and remember the old value in hflags */
	if (!(svm->vcpu.arch.hflags & HF_VINTR_MASK))
		nested_vmcb->control.int_ctl &= ~V_INTR_MASKING_MASK;

	/* Restore the original control entries */
	copy_vmcb_control_area(vmcb, hsave);

	kvm_clear_exception_queue(&svm->vcpu);
	kvm_clear_interrupt_queue(&svm->vcpu);

	svm->nested.nested_cr3 = 0;

	/* Restore selected save entries */
	svm->vmcb->save.es = hsave->save.es;
	svm->vmcb->save.cs = hsave->save.cs;
	svm->vmcb->save.ss = hsave->save.ss;
	svm->vmcb->save.ds = hsave->save.ds;
	svm->vmcb->save.gdtr = hsave->save.gdtr;
	svm->vmcb->save.idtr = hsave->save.idtr;
	kvm_set_rflags(&svm->vcpu, hsave->save.rflags);
	svm_set_efer(&svm->vcpu, hsave->save.efer);
	svm_set_cr0(&svm->vcpu, hsave->save.cr0 | X86_CR0_PE);
	svm_set_cr4(&svm->vcpu, hsave->save.cr4);
	if (npt_enabled) {
		svm->vmcb->save.cr3 = hsave->save.cr3;
		svm->vcpu.arch.cr3 = hsave->save.cr3;
	} else {
		(void)kvm_set_cr3(&svm->vcpu, hsave->save.cr3);
	}
	kvm_register_write(&svm->vcpu, VCPU_REGS_RAX, hsave->save.rax);
	kvm_register_write(&svm->vcpu, VCPU_REGS_RSP, hsave->save.rsp);
	kvm_register_write(&svm->vcpu, VCPU_REGS_RIP, hsave->save.rip);
	svm->vmcb->save.dr7 = 0;
	svm->vmcb->save.cpl = 0;
	svm->vmcb->control.exit_int_info = 0;

	mark_all_dirty(svm->vmcb);

	nested_svm_unmap(page);

	nested_svm_uninit_mmu_context(&svm->vcpu);
	kvm_mmu_reset_context(&svm->vcpu);
	kvm_mmu_load(&svm->vcpu);

	return 0;
}

static bool nested_svm_vmrun_msrpm(struct vcpu_svm *svm)
{
	/*
	 * This function merges the msr permission bitmaps of kvm and the
	 * nested vmcb. It is optimized in that it only merges the parts where
	 * the kvm msr permission bitmap may contain zero bits
	 */
	int i;

	if (!(svm->nested.intercept & (1ULL << INTERCEPT_MSR_PROT)))
		return true;

	for (i = 0; i < MSRPM_OFFSETS; i++) {
		u32 value, p;
		u64 offset;

		if (msrpm_offsets[i] == 0xffffffff)
			break;

		p      = msrpm_offsets[i];
		offset = svm->nested.vmcb_msrpm + (p * 4);

		if (kvm_vcpu_read_guest(&svm->vcpu, offset, &value, 4))
			return false;

		svm->nested.msrpm[p] = svm->msrpm[p] | value;
	}

	svm->vmcb->control.msrpm_base_pa = __pa(svm->nested.msrpm);

	return true;
}

static bool nested_vmcb_checks(struct vmcb *vmcb)
{
	if ((vmcb->control.intercept & (1ULL << INTERCEPT_VMRUN)) == 0)
		return false;

	if (vmcb->control.asid == 0)
		return false;

	if (vmcb->control.nested_ctl && !npt_enabled)
		return false;

	return true;
}

static bool nested_svm_vmrun(struct vcpu_svm *svm)
{
	struct vmcb *nested_vmcb;
	struct vmcb *hsave = svm->nested.hsave;
	struct vmcb *vmcb = svm->vmcb;
	struct page *page;
	u64 vmcb_gpa;

	vmcb_gpa = svm->vmcb->save.rax;

	nested_vmcb = nested_svm_map(svm, svm->vmcb->save.rax, &page);
	if (!nested_vmcb)
		return false;

	if (!nested_vmcb_checks(nested_vmcb)) {
		nested_vmcb->control.exit_code    = SVM_EXIT_ERR;
		nested_vmcb->control.exit_code_hi = 0;
		nested_vmcb->control.exit_info_1  = 0;
		nested_vmcb->control.exit_info_2  = 0;

		nested_svm_unmap(page);

		return false;
	}

	trace_kvm_nested_vmrun(svm->vmcb->save.rip, vmcb_gpa,
			       nested_vmcb->save.rip,
			       nested_vmcb->control.int_ctl,
			       nested_vmcb->control.event_inj,
			       nested_vmcb->control.nested_ctl);

	trace_kvm_nested_intercepts(nested_vmcb->control.intercept_cr & 0xffff,
				    nested_vmcb->control.intercept_cr >> 16,
				    nested_vmcb->control.intercept_exceptions,
				    nested_vmcb->control.intercept);

	/* Clear internal status */
	kvm_clear_exception_queue(&svm->vcpu);
	kvm_clear_interrupt_queue(&svm->vcpu);

	/*
	 * Save the old vmcb, so we don't need to pick what we save, but can
	 * restore everything when a VMEXIT occurs
	 */
	hsave->save.es     = vmcb->save.es;
	hsave->save.cs     = vmcb->save.cs;
	hsave->save.ss     = vmcb->save.ss;
	hsave->save.ds     = vmcb->save.ds;
	hsave->save.gdtr   = vmcb->save.gdtr;
	hsave->save.idtr   = vmcb->save.idtr;
	hsave->save.efer   = svm->vcpu.arch.efer;
	hsave->save.cr0    = kvm_read_cr0(&svm->vcpu);
	hsave->save.cr4    = svm->vcpu.arch.cr4;
	hsave->save.rflags = kvm_get_rflags(&svm->vcpu);
	hsave->save.rip    = kvm_rip_read(&svm->vcpu);
	hsave->save.rsp    = vmcb->save.rsp;
	hsave->save.rax    = vmcb->save.rax;
	if (npt_enabled)
		hsave->save.cr3    = vmcb->save.cr3;
	else
		hsave->save.cr3    = kvm_read_cr3(&svm->vcpu);

	copy_vmcb_control_area(hsave, vmcb);

	if (kvm_get_rflags(&svm->vcpu) & X86_EFLAGS_IF)
		svm->vcpu.arch.hflags |= HF_HIF_MASK;
	else
		svm->vcpu.arch.hflags &= ~HF_HIF_MASK;

	if (nested_vmcb->control.nested_ctl) {
		kvm_mmu_unload(&svm->vcpu);
		svm->nested.nested_cr3 = nested_vmcb->control.nested_cr3;
		nested_svm_init_mmu_context(&svm->vcpu);
	}

	/* Load the nested guest state */
	svm->vmcb->save.es = nested_vmcb->save.es;
	svm->vmcb->save.cs = nested_vmcb->save.cs;
	svm->vmcb->save.ss = nested_vmcb->save.ss;
	svm->vmcb->save.ds = nested_vmcb->save.ds;
	svm->vmcb->save.gdtr = nested_vmcb->save.gdtr;
	svm->vmcb->save.idtr = nested_vmcb->save.idtr;
	kvm_set_rflags(&svm->vcpu, nested_vmcb->save.rflags);
	svm_set_efer(&svm->vcpu, nested_vmcb->save.efer);
	svm_set_cr0(&svm->vcpu, nested_vmcb->save.cr0);
	svm_set_cr4(&svm->vcpu, nested_vmcb->save.cr4);
	if (npt_enabled) {
		svm->vmcb->save.cr3 = nested_vmcb->save.cr3;
		svm->vcpu.arch.cr3 = nested_vmcb->save.cr3;
	} else
		(void)kvm_set_cr3(&svm->vcpu, nested_vmcb->save.cr3);

	/* Guest paging mode is active - reset mmu */
	kvm_mmu_reset_context(&svm->vcpu);

	svm->vmcb->save.cr2 = svm->vcpu.arch.cr2 = nested_vmcb->save.cr2;
	kvm_register_write(&svm->vcpu, VCPU_REGS_RAX, nested_vmcb->save.rax);
	kvm_register_write(&svm->vcpu, VCPU_REGS_RSP, nested_vmcb->save.rsp);
	kvm_register_write(&svm->vcpu, VCPU_REGS_RIP, nested_vmcb->save.rip);

	/* In case we don't even reach vcpu_run, the fields are not updated */
	svm->vmcb->save.rax = nested_vmcb->save.rax;
	svm->vmcb->save.rsp = nested_vmcb->save.rsp;
	svm->vmcb->save.rip = nested_vmcb->save.rip;
	svm->vmcb->save.dr7 = nested_vmcb->save.dr7;
	svm->vmcb->save.dr6 = nested_vmcb->save.dr6;
	svm->vmcb->save.cpl = nested_vmcb->save.cpl;

	svm->nested.vmcb_msrpm = nested_vmcb->control.msrpm_base_pa & ~0x0fffULL;
	svm->nested.vmcb_iopm  = nested_vmcb->control.iopm_base_pa  & ~0x0fffULL;

	/* cache intercepts */
	svm->nested.intercept_cr         = nested_vmcb->control.intercept_cr;
	svm->nested.intercept_dr         = nested_vmcb->control.intercept_dr;
	svm->nested.intercept_exceptions = nested_vmcb->control.intercept_exceptions;
	svm->nested.intercept            = nested_vmcb->control.intercept;

	svm_flush_tlb(&svm->vcpu);
	svm->vmcb->control.int_ctl = nested_vmcb->control.int_ctl | V_INTR_MASKING_MASK;
	if (nested_vmcb->control.int_ctl & V_INTR_MASKING_MASK)
		svm->vcpu.arch.hflags |= HF_VINTR_MASK;
	else
		svm->vcpu.arch.hflags &= ~HF_VINTR_MASK;

	if (svm->vcpu.arch.hflags & HF_VINTR_MASK) {
		/* We only want the cr8 intercept bits of the guest */
		clr_cr_intercept(svm, INTERCEPT_CR8_READ);
		clr_cr_intercept(svm, INTERCEPT_CR8_WRITE);
	}

	/* We don't want to see VMMCALLs from a nested guest */
	clr_intercept(svm, INTERCEPT_VMMCALL);

	svm->vmcb->control.lbr_ctl = nested_vmcb->control.lbr_ctl;
	svm->vmcb->control.int_vector = nested_vmcb->control.int_vector;
	svm->vmcb->control.int_state = nested_vmcb->control.int_state;
	svm->vmcb->control.tsc_offset += nested_vmcb->control.tsc_offset;
	svm->vmcb->control.event_inj = nested_vmcb->control.event_inj;
	svm->vmcb->control.event_inj_err = nested_vmcb->control.event_inj_err;

	nested_svm_unmap(page);

	/* Enter Guest-Mode */
	enter_guest_mode(&svm->vcpu);

	/*
	 * Merge guest and host intercepts - must be called  with vcpu in
	 * guest-mode to take affect here
	 */
	recalc_intercepts(svm);

	svm->nested.vmcb = vmcb_gpa;

	enable_gif(svm);

	mark_all_dirty(svm->vmcb);

	return true;
}

static void nested_svm_vmloadsave(struct vmcb *from_vmcb, struct vmcb *to_vmcb)
{
	to_vmcb->save.fs = from_vmcb->save.fs;
	to_vmcb->save.gs = from_vmcb->save.gs;
	to_vmcb->save.tr = from_vmcb->save.tr;
	to_vmcb->save.ldtr = from_vmcb->save.ldtr;
	to_vmcb->save.kernel_gs_base = from_vmcb->save.kernel_gs_base;
	to_vmcb->save.star = from_vmcb->save.star;
	to_vmcb->save.lstar = from_vmcb->save.lstar;
	to_vmcb->save.cstar = from_vmcb->save.cstar;
	to_vmcb->save.sfmask = from_vmcb->save.sfmask;
	to_vmcb->save.sysenter_cs = from_vmcb->save.sysenter_cs;
	to_vmcb->save.sysenter_esp = from_vmcb->save.sysenter_esp;
	to_vmcb->save.sysenter_eip = from_vmcb->save.sysenter_eip;
}

static int vmload_interception(struct vcpu_svm *svm)
{
	struct vmcb *nested_vmcb;
	struct page *page;

	if (nested_svm_check_permissions(svm))
		return 1;

	nested_vmcb = nested_svm_map(svm, svm->vmcb->save.rax, &page);
	if (!nested_vmcb)
		return 1;

	svm->next_rip = kvm_rip_read(&svm->vcpu) + 3;
	skip_emulated_instruction(&svm->vcpu);

	nested_svm_vmloadsave(nested_vmcb, svm->vmcb);
	nested_svm_unmap(page);

	return 1;
}

static int vmsave_interception(struct vcpu_svm *svm)
{
	struct vmcb *nested_vmcb;
	struct page *page;

	if (nested_svm_check_permissions(svm))
		return 1;

	nested_vmcb = nested_svm_map(svm, svm->vmcb->save.rax, &page);
	if (!nested_vmcb)
		return 1;

	svm->next_rip = kvm_rip_read(&svm->vcpu) + 3;
	skip_emulated_instruction(&svm->vcpu);

	nested_svm_vmloadsave(svm->vmcb, nested_vmcb);
	nested_svm_unmap(page);

	return 1;
}

static int vmrun_interception(struct vcpu_svm *svm)
{
	if (nested_svm_check_permissions(svm))
		return 1;

	/* Save rip after vmrun instruction */
	kvm_rip_write(&svm->vcpu, kvm_rip_read(&svm->vcpu) + 3);

	if (!nested_svm_vmrun(svm))
		return 1;

	if (!nested_svm_vmrun_msrpm(svm))
		goto failed;

	return 1;

failed:

	svm->vmcb->control.exit_code    = SVM_EXIT_ERR;
	svm->vmcb->control.exit_code_hi = 0;
	svm->vmcb->control.exit_info_1  = 0;
	svm->vmcb->control.exit_info_2  = 0;

	nested_svm_vmexit(svm);

	return 1;
}

static int stgi_interception(struct vcpu_svm *svm)
{
	if (nested_svm_check_permissions(svm))
		return 1;

	svm->next_rip = kvm_rip_read(&svm->vcpu) + 3;
	skip_emulated_instruction(&svm->vcpu);
	kvm_make_request(KVM_REQ_EVENT, &svm->vcpu);

	enable_gif(svm);

	return 1;
}

static int clgi_interception(struct vcpu_svm *svm)
{
	if (nested_svm_check_permissions(svm))
		return 1;

	svm->next_rip = kvm_rip_read(&svm->vcpu) + 3;
	skip_emulated_instruction(&svm->vcpu);

	disable_gif(svm);

	/* After a CLGI no interrupts should come */
	svm_clear_vintr(svm);
	svm->vmcb->control.int_ctl &= ~V_IRQ_MASK;

	mark_dirty(svm->vmcb, VMCB_INTR);

	return 1;
}

static int invlpga_interception(struct vcpu_svm *svm)
{
	struct kvm_vcpu *vcpu = &svm->vcpu;

	trace_kvm_invlpga(svm->vmcb->save.rip, kvm_register_read(&svm->vcpu, VCPU_REGS_RCX),
			  kvm_register_read(&svm->vcpu, VCPU_REGS_RAX));

	/* Let's treat INVLPGA the same as INVLPG (can be optimized!) */
	kvm_mmu_invlpg(vcpu, kvm_register_read(&svm->vcpu, VCPU_REGS_RAX));

	svm->next_rip = kvm_rip_read(&svm->vcpu) + 3;
	skip_emulated_instruction(&svm->vcpu);
	return 1;
}

static int skinit_interception(struct vcpu_svm *svm)
{
	trace_kvm_skinit(svm->vmcb->save.rip, kvm_register_read(&svm->vcpu, VCPU_REGS_RAX));

	kvm_queue_exception(&svm->vcpu, UD_VECTOR);
	return 1;
}

static int wbinvd_interception(struct vcpu_svm *svm)
{
	kvm_emulate_wbinvd(&svm->vcpu);
	return 1;
}

static int xsetbv_interception(struct vcpu_svm *svm)
{
	u64 new_bv = kvm_read_edx_eax(&svm->vcpu);
	u32 index = kvm_register_read(&svm->vcpu, VCPU_REGS_RCX);

	if (kvm_set_xcr(&svm->vcpu, index, new_bv) == 0) {
		svm->next_rip = kvm_rip_read(&svm->vcpu) + 3;
		skip_emulated_instruction(&svm->vcpu);
	}

	return 1;
}

static int task_switch_interception(struct vcpu_svm *svm)
{
	u16 tss_selector;
	int reason;
	int int_type = svm->vmcb->control.exit_int_info &
		SVM_EXITINTINFO_TYPE_MASK;
	int int_vec = svm->vmcb->control.exit_int_info & SVM_EVTINJ_VEC_MASK;
	uint32_t type =
		svm->vmcb->control.exit_int_info & SVM_EXITINTINFO_TYPE_MASK;
	uint32_t idt_v =
		svm->vmcb->control.exit_int_info & SVM_EXITINTINFO_VALID;
	bool has_error_code = false;
	u32 error_code = 0;

	tss_selector = (u16)svm->vmcb->control.exit_info_1;

	if (svm->vmcb->control.exit_info_2 &
	    (1ULL << SVM_EXITINFOSHIFT_TS_REASON_IRET))
		reason = TASK_SWITCH_IRET;
	else if (svm->vmcb->control.exit_info_2 &
		 (1ULL << SVM_EXITINFOSHIFT_TS_REASON_JMP))
		reason = TASK_SWITCH_JMP;
	else if (idt_v)
		reason = TASK_SWITCH_GATE;
	else
		reason = TASK_SWITCH_CALL;

	if (reason == TASK_SWITCH_GATE) {
		switch (type) {
		case SVM_EXITINTINFO_TYPE_NMI:
			svm->vcpu.arch.nmi_injected = false;
			break;
		case SVM_EXITINTINFO_TYPE_EXEPT:
			if (svm->vmcb->control.exit_info_2 &
			    (1ULL << SVM_EXITINFOSHIFT_TS_HAS_ERROR_CODE)) {
				has_error_code = true;
				error_code =
					(u32)svm->vmcb->control.exit_info_2;
			}
			kvm_clear_exception_queue(&svm->vcpu);
			break;
		case SVM_EXITINTINFO_TYPE_INTR:
			kvm_clear_interrupt_queue(&svm->vcpu);
			break;
		default:
			break;
		}
	}

	if (reason != TASK_SWITCH_GATE ||
	    int_type == SVM_EXITINTINFO_TYPE_SOFT ||
	    (int_type == SVM_EXITINTINFO_TYPE_EXEPT &&
	     (int_vec == OF_VECTOR || int_vec == BP_VECTOR)))
		skip_emulated_instruction(&svm->vcpu);

	if (int_type != SVM_EXITINTINFO_TYPE_SOFT)
		int_vec = -1;

	if (kvm_task_switch(&svm->vcpu, tss_selector, int_vec, reason,
				has_error_code, error_code) == EMULATE_FAIL) {
		svm->vcpu.run->exit_reason = KVM_EXIT_INTERNAL_ERROR;
		svm->vcpu.run->internal.suberror = KVM_INTERNAL_ERROR_EMULATION;
		svm->vcpu.run->internal.ndata = 0;
		return 0;
	}
	return 1;
}

static int cpuid_interception(struct vcpu_svm *svm)
{
	svm->next_rip = kvm_rip_read(&svm->vcpu) + 2;
	kvm_emulate_cpuid(&svm->vcpu);
	return 1;
}

static int iret_interception(struct vcpu_svm *svm)
{
	++svm->vcpu.stat.nmi_window_exits;
	clr_intercept(svm, INTERCEPT_IRET);
	svm->vcpu.arch.hflags |= HF_IRET_MASK;
	svm->nmi_iret_rip = kvm_rip_read(&svm->vcpu);
	kvm_make_request(KVM_REQ_EVENT, &svm->vcpu);
	return 1;
}

static int invlpg_interception(struct vcpu_svm *svm)
{
	if (!static_cpu_has(X86_FEATURE_DECODEASSISTS))
		return emulate_instruction(&svm->vcpu, 0) == EMULATE_DONE;

	kvm_mmu_invlpg(&svm->vcpu, svm->vmcb->control.exit_info_1);
	skip_emulated_instruction(&svm->vcpu);
	return 1;
}

static int emulate_on_interception(struct vcpu_svm *svm)
{
	return emulate_instruction(&svm->vcpu, 0) == EMULATE_DONE;
}

static int rdpmc_interception(struct vcpu_svm *svm)
{
	int err;

	if (!static_cpu_has(X86_FEATURE_NRIPS))
		return emulate_on_interception(svm);

	err = kvm_rdpmc(&svm->vcpu);
	kvm_complete_insn_gp(&svm->vcpu, err);

	return 1;
}

static bool check_selective_cr0_intercepted(struct vcpu_svm *svm,
					    unsigned long val)
{
	unsigned long cr0 = svm->vcpu.arch.cr0;
	bool ret = false;
	u64 intercept;

	intercept = svm->nested.intercept;

	if (!is_guest_mode(&svm->vcpu) ||
	    (!(intercept & (1ULL << INTERCEPT_SELECTIVE_CR0))))
		return false;

	cr0 &= ~SVM_CR0_SELECTIVE_MASK;
	val &= ~SVM_CR0_SELECTIVE_MASK;

	if (cr0 ^ val) {
		svm->vmcb->control.exit_code = SVM_EXIT_CR0_SEL_WRITE;
		ret = (nested_svm_exit_handled(svm) == NESTED_EXIT_DONE);
	}

	return ret;
}

#define CR_VALID (1ULL << 63)

static int cr_interception(struct vcpu_svm *svm)
{
	int reg, cr;
	unsigned long val;
	int err;

	if (!static_cpu_has(X86_FEATURE_DECODEASSISTS))
		return emulate_on_interception(svm);

	if (unlikely((svm->vmcb->control.exit_info_1 & CR_VALID) == 0))
		return emulate_on_interception(svm);

	reg = svm->vmcb->control.exit_info_1 & SVM_EXITINFO_REG_MASK;
	if (svm->vmcb->control.exit_code == SVM_EXIT_CR0_SEL_WRITE)
		cr = SVM_EXIT_WRITE_CR0 - SVM_EXIT_READ_CR0;
	else
		cr = svm->vmcb->control.exit_code - SVM_EXIT_READ_CR0;

	err = 0;
	if (cr >= 16) { /* mov to cr */
		cr -= 16;
		val = kvm_register_read(&svm->vcpu, reg);
		switch (cr) {
		case 0:
			if (!check_selective_cr0_intercepted(svm, val))
				err = kvm_set_cr0(&svm->vcpu, val);
			else
				return 1;

			break;
		case 3:
			err = kvm_set_cr3(&svm->vcpu, val);
			break;
		case 4:
			err = kvm_set_cr4(&svm->vcpu, val);
			break;
		case 8:
			err = kvm_set_cr8(&svm->vcpu, val);
			break;
		default:
			WARN(1, "unhandled write to CR%d", cr);
			kvm_queue_exception(&svm->vcpu, UD_VECTOR);
			return 1;
		}
	} else { /* mov from cr */
		switch (cr) {
		case 0:
			val = kvm_read_cr0(&svm->vcpu);
			break;
		case 2:
			val = svm->vcpu.arch.cr2;
			break;
		case 3:
			val = kvm_read_cr3(&svm->vcpu);
			break;
		case 4:
			val = kvm_read_cr4(&svm->vcpu);
			break;
		case 8:
			val = kvm_get_cr8(&svm->vcpu);
			break;
		default:
			WARN(1, "unhandled read from CR%d", cr);
			kvm_queue_exception(&svm->vcpu, UD_VECTOR);
			return 1;
		}
		kvm_register_write(&svm->vcpu, reg, val);
	}
	kvm_complete_insn_gp(&svm->vcpu, err);

	return 1;
}

static int dr_interception(struct vcpu_svm *svm)
{
	int reg, dr;
	unsigned long val;

	if (svm->vcpu.guest_debug == 0) {
		/*
		 * No more DR vmexits; force a reload of the debug registers
		 * and reenter on this instruction.  The next vmexit will
		 * retrieve the full state of the debug registers.
		 */
		clr_dr_intercepts(svm);
		svm->vcpu.arch.switch_db_regs |= KVM_DEBUGREG_WONT_EXIT;
		return 1;
	}

	if (!boot_cpu_has(X86_FEATURE_DECODEASSISTS))
		return emulate_on_interception(svm);

	reg = svm->vmcb->control.exit_info_1 & SVM_EXITINFO_REG_MASK;
	dr = svm->vmcb->control.exit_code - SVM_EXIT_READ_DR0;

	if (dr >= 16) { /* mov to DRn */
		if (!kvm_require_dr(&svm->vcpu, dr - 16))
			return 1;
		val = kvm_register_read(&svm->vcpu, reg);
		kvm_set_dr(&svm->vcpu, dr - 16, val);
	} else {
		if (!kvm_require_dr(&svm->vcpu, dr))
			return 1;
		kvm_get_dr(&svm->vcpu, dr, &val);
		kvm_register_write(&svm->vcpu, reg, val);
	}

	skip_emulated_instruction(&svm->vcpu);

	return 1;
}

static int cr8_write_interception(struct vcpu_svm *svm)
{
	struct kvm_run *kvm_run = svm->vcpu.run;
	int r;

	u8 cr8_prev = kvm_get_cr8(&svm->vcpu);
	/* instruction emulation calls kvm_set_cr8() */
	r = cr_interception(svm);
	if (lapic_in_kernel(&svm->vcpu))
		return r;
	if (cr8_prev <= kvm_get_cr8(&svm->vcpu))
		return r;
	kvm_run->exit_reason = KVM_EXIT_SET_TPR;
	return 0;
}

static u64 svm_read_l1_tsc(struct kvm_vcpu *vcpu, u64 host_tsc)
{
	struct vmcb *vmcb = get_host_vmcb(to_svm(vcpu));
	return vmcb->control.tsc_offset +
		svm_scale_tsc(vcpu, host_tsc);
}

static int svm_get_msr(struct kvm_vcpu *vcpu, struct msr_data *msr_info)
{
	struct vcpu_svm *svm = to_svm(vcpu);

	switch (msr_info->index) {
	case MSR_IA32_TSC: {
		msr_info->data = svm->vmcb->control.tsc_offset +
			svm_scale_tsc(vcpu, rdtsc());

		break;
	}
	case MSR_STAR:
		msr_info->data = svm->vmcb->save.star;
		break;
#ifdef CONFIG_X86_64
	case MSR_LSTAR:
		msr_info->data = svm->vmcb->save.lstar;
		break;
	case MSR_CSTAR:
		msr_info->data = svm->vmcb->save.cstar;
		break;
	case MSR_KERNEL_GS_BASE:
		msr_info->data = svm->vmcb->save.kernel_gs_base;
		break;
	case MSR_SYSCALL_MASK:
		msr_info->data = svm->vmcb->save.sfmask;
		break;
#endif
	case MSR_IA32_SYSENTER_CS:
		msr_info->data = svm->vmcb->save.sysenter_cs;
		break;
	case MSR_IA32_SYSENTER_EIP:
		msr_info->data = svm->sysenter_eip;
		break;
	case MSR_IA32_SYSENTER_ESP:
		msr_info->data = svm->sysenter_esp;
		break;
	/*
	 * Nobody will change the following 5 values in the VMCB so we can
	 * safely return them on rdmsr. They will always be 0 until LBRV is
	 * implemented.
	 */
	case MSR_IA32_DEBUGCTLMSR:
		msr_info->data = svm->vmcb->save.dbgctl;
		break;
	case MSR_IA32_LASTBRANCHFROMIP:
		msr_info->data = svm->vmcb->save.br_from;
		break;
	case MSR_IA32_LASTBRANCHTOIP:
		msr_info->data = svm->vmcb->save.br_to;
		break;
	case MSR_IA32_LASTINTFROMIP:
		msr_info->data = svm->vmcb->save.last_excp_from;
		break;
	case MSR_IA32_LASTINTTOIP:
		msr_info->data = svm->vmcb->save.last_excp_to;
		break;
	case MSR_VM_HSAVE_PA:
		msr_info->data = svm->nested.hsave_msr;
		break;
	case MSR_VM_CR:
		msr_info->data = svm->nested.vm_cr_msr;
		break;
	case MSR_IA32_UCODE_REV:
		msr_info->data = 0x01000065;
		break;
	default:
		return kvm_get_msr_common(vcpu, msr_info);
	}
	return 0;
}

static int rdmsr_interception(struct vcpu_svm *svm)
{
	u32 ecx = kvm_register_read(&svm->vcpu, VCPU_REGS_RCX);
	struct msr_data msr_info;

	msr_info.index = ecx;
	msr_info.host_initiated = false;
	if (svm_get_msr(&svm->vcpu, &msr_info)) {
		trace_kvm_msr_read_ex(ecx);
		kvm_inject_gp(&svm->vcpu, 0);
	} else {
		trace_kvm_msr_read(ecx, msr_info.data);

		kvm_register_write(&svm->vcpu, VCPU_REGS_RAX,
				   msr_info.data & 0xffffffff);
		kvm_register_write(&svm->vcpu, VCPU_REGS_RDX,
				   msr_info.data >> 32);
		svm->next_rip = kvm_rip_read(&svm->vcpu) + 2;
		skip_emulated_instruction(&svm->vcpu);
	}
	return 1;
}

static int svm_set_vm_cr(struct kvm_vcpu *vcpu, u64 data)
{
	struct vcpu_svm *svm = to_svm(vcpu);
	int svm_dis, chg_mask;

	if (data & ~SVM_VM_CR_VALID_MASK)
		return 1;

	chg_mask = SVM_VM_CR_VALID_MASK;

	if (svm->nested.vm_cr_msr & SVM_VM_CR_SVM_DIS_MASK)
		chg_mask &= ~(SVM_VM_CR_SVM_LOCK_MASK | SVM_VM_CR_SVM_DIS_MASK);

	svm->nested.vm_cr_msr &= ~chg_mask;
	svm->nested.vm_cr_msr |= (data & chg_mask);

	svm_dis = svm->nested.vm_cr_msr & SVM_VM_CR_SVM_DIS_MASK;

	/* check for svm_disable while efer.svme is set */
	if (svm_dis && (vcpu->arch.efer & EFER_SVME))
		return 1;

	return 0;
}

static int svm_set_msr(struct kvm_vcpu *vcpu, struct msr_data *msr)
{
	struct vcpu_svm *svm = to_svm(vcpu);

	u32 ecx = msr->index;
	u64 data = msr->data;
	switch (ecx) {
	case MSR_IA32_TSC:
		kvm_write_tsc(vcpu, msr);
		break;
	case MSR_STAR:
		svm->vmcb->save.star = data;
		break;
#ifdef CONFIG_X86_64
	case MSR_LSTAR:
		svm->vmcb->save.lstar = data;
		break;
	case MSR_CSTAR:
		svm->vmcb->save.cstar = data;
		break;
	case MSR_KERNEL_GS_BASE:
		svm->vmcb->save.kernel_gs_base = data;
		break;
	case MSR_SYSCALL_MASK:
		svm->vmcb->save.sfmask = data;
		break;
#endif
	case MSR_IA32_SYSENTER_CS:
		svm->vmcb->save.sysenter_cs = data;
		break;
	case MSR_IA32_SYSENTER_EIP:
		svm->sysenter_eip = data;
		svm->vmcb->save.sysenter_eip = data;
		break;
	case MSR_IA32_SYSENTER_ESP:
		svm->sysenter_esp = data;
		svm->vmcb->save.sysenter_esp = data;
		break;
	case MSR_IA32_DEBUGCTLMSR:
		if (!boot_cpu_has(X86_FEATURE_LBRV)) {
			vcpu_unimpl(vcpu, "%s: MSR_IA32_DEBUGCTL 0x%llx, nop\n",
				    __func__, data);
			break;
		}
		if (data & DEBUGCTL_RESERVED_BITS)
			return 1;

		svm->vmcb->save.dbgctl = data;
		mark_dirty(svm->vmcb, VMCB_LBR);
		if (data & (1ULL<<0))
			svm_enable_lbrv(svm);
		else
			svm_disable_lbrv(svm);
		break;
	case MSR_VM_HSAVE_PA:
		svm->nested.hsave_msr = data;
		break;
	case MSR_VM_CR:
		return svm_set_vm_cr(vcpu, data);
	case MSR_VM_IGNNE:
		vcpu_unimpl(vcpu, "unimplemented wrmsr: 0x%x data 0x%llx\n", ecx, data);
		break;
	default:
		return kvm_set_msr_common(vcpu, msr);
	}
	return 0;
}

static int wrmsr_interception(struct vcpu_svm *svm)
{
	struct msr_data msr;
	u32 ecx = kvm_register_read(&svm->vcpu, VCPU_REGS_RCX);
	u64 data = kvm_read_edx_eax(&svm->vcpu);

	msr.data = data;
	msr.index = ecx;
	msr.host_initiated = false;

	svm->next_rip = kvm_rip_read(&svm->vcpu) + 2;
	if (kvm_set_msr(&svm->vcpu, &msr)) {
		trace_kvm_msr_write_ex(ecx, data);
		kvm_inject_gp(&svm->vcpu, 0);
	} else {
		trace_kvm_msr_write(ecx, data);
		skip_emulated_instruction(&svm->vcpu);
	}
	return 1;
}

static int msr_interception(struct vcpu_svm *svm)
{
	if (svm->vmcb->control.exit_info_1)
		return wrmsr_interception(svm);
	else
		return rdmsr_interception(svm);
}

static int interrupt_window_interception(struct vcpu_svm *svm)
{
	kvm_make_request(KVM_REQ_EVENT, &svm->vcpu);
	svm_clear_vintr(svm);
	svm->vmcb->control.int_ctl &= ~V_IRQ_MASK;
	mark_dirty(svm->vmcb, VMCB_INTR);
	++svm->vcpu.stat.irq_window_exits;
	return 1;
}

static int pause_interception(struct vcpu_svm *svm)
{
	kvm_vcpu_on_spin(&(svm->vcpu));
	return 1;
}

static int nop_interception(struct vcpu_svm *svm)
{
	skip_emulated_instruction(&(svm->vcpu));
	return 1;
}

static int monitor_interception(struct vcpu_svm *svm)
{
	printk_once(KERN_WARNING "kvm: MONITOR instruction emulated as NOP!\n");
	return nop_interception(svm);
}

static int mwait_interception(struct vcpu_svm *svm)
{
	printk_once(KERN_WARNING "kvm: MWAIT instruction emulated as NOP!\n");
	return nop_interception(svm);
}

static int (*const svm_exit_handlers[])(struct vcpu_svm *svm) = {
	[SVM_EXIT_READ_CR0]			= cr_interception,
	[SVM_EXIT_READ_CR3]			= cr_interception,
	[SVM_EXIT_READ_CR4]			= cr_interception,
	[SVM_EXIT_READ_CR8]			= cr_interception,
	[SVM_EXIT_CR0_SEL_WRITE]		= cr_interception,
	[SVM_EXIT_WRITE_CR0]			= cr_interception,
	[SVM_EXIT_WRITE_CR3]			= cr_interception,
	[SVM_EXIT_WRITE_CR4]			= cr_interception,
	[SVM_EXIT_WRITE_CR8]			= cr8_write_interception,
	[SVM_EXIT_READ_DR0]			= dr_interception,
	[SVM_EXIT_READ_DR1]			= dr_interception,
	[SVM_EXIT_READ_DR2]			= dr_interception,
	[SVM_EXIT_READ_DR3]			= dr_interception,
	[SVM_EXIT_READ_DR4]			= dr_interception,
	[SVM_EXIT_READ_DR5]			= dr_interception,
	[SVM_EXIT_READ_DR6]			= dr_interception,
	[SVM_EXIT_READ_DR7]			= dr_interception,
	[SVM_EXIT_WRITE_DR0]			= dr_interception,
	[SVM_EXIT_WRITE_DR1]			= dr_interception,
	[SVM_EXIT_WRITE_DR2]			= dr_interception,
	[SVM_EXIT_WRITE_DR3]			= dr_interception,
	[SVM_EXIT_WRITE_DR4]			= dr_interception,
	[SVM_EXIT_WRITE_DR5]			= dr_interception,
	[SVM_EXIT_WRITE_DR6]			= dr_interception,
	[SVM_EXIT_WRITE_DR7]			= dr_interception,
	[SVM_EXIT_EXCP_BASE + DB_VECTOR]	= db_interception,
	[SVM_EXIT_EXCP_BASE + BP_VECTOR]	= bp_interception,
	[SVM_EXIT_EXCP_BASE + UD_VECTOR]	= ud_interception,
	[SVM_EXIT_EXCP_BASE + PF_VECTOR]	= pf_interception,
	[SVM_EXIT_EXCP_BASE + NM_VECTOR]	= nm_interception,
	[SVM_EXIT_EXCP_BASE + MC_VECTOR]	= mc_interception,
	[SVM_EXIT_INTR]				= intr_interception,
	[SVM_EXIT_NMI]				= nmi_interception,
	[SVM_EXIT_SMI]				= nop_on_interception,
	[SVM_EXIT_INIT]				= nop_on_interception,
	[SVM_EXIT_VINTR]			= interrupt_window_interception,
	[SVM_EXIT_RDPMC]			= rdpmc_interception,
	[SVM_EXIT_CPUID]			= cpuid_interception,
	[SVM_EXIT_IRET]                         = iret_interception,
	[SVM_EXIT_INVD]                         = emulate_on_interception,
	[SVM_EXIT_PAUSE]			= pause_interception,
	[SVM_EXIT_HLT]				= halt_interception,
	[SVM_EXIT_INVLPG]			= invlpg_interception,
	[SVM_EXIT_INVLPGA]			= invlpga_interception,
	[SVM_EXIT_IOIO]				= io_interception,
	[SVM_EXIT_MSR]				= msr_interception,
	[SVM_EXIT_TASK_SWITCH]			= task_switch_interception,
	[SVM_EXIT_SHUTDOWN]			= shutdown_interception,
	[SVM_EXIT_VMRUN]			= vmrun_interception,
	[SVM_EXIT_VMMCALL]			= vmmcall_interception,
	[SVM_EXIT_VMLOAD]			= vmload_interception,
	[SVM_EXIT_VMSAVE]			= vmsave_interception,
	[SVM_EXIT_STGI]				= stgi_interception,
	[SVM_EXIT_CLGI]				= clgi_interception,
	[SVM_EXIT_SKINIT]			= skinit_interception,
	[SVM_EXIT_WBINVD]                       = wbinvd_interception,
	[SVM_EXIT_MONITOR]			= monitor_interception,
	[SVM_EXIT_MWAIT]			= mwait_interception,
	[SVM_EXIT_XSETBV]			= xsetbv_interception,
	[SVM_EXIT_NPF]				= pf_interception,
	[SVM_EXIT_RSM]                          = emulate_on_interception,
};

static void dump_vmcb(struct kvm_vcpu *vcpu)
{
	struct vcpu_svm *svm = to_svm(vcpu);
	struct vmcb_control_area *control = &svm->vmcb->control;
	struct vmcb_save_area *save = &svm->vmcb->save;

	pr_err("VMCB Control Area:\n");
	pr_err("%-20s%04x\n", "cr_read:", control->intercept_cr & 0xffff);
	pr_err("%-20s%04x\n", "cr_write:", control->intercept_cr >> 16);
	pr_err("%-20s%04x\n", "dr_read:", control->intercept_dr & 0xffff);
	pr_err("%-20s%04x\n", "dr_write:", control->intercept_dr >> 16);
	pr_err("%-20s%08x\n", "exceptions:", control->intercept_exceptions);
	pr_err("%-20s%016llx\n", "intercepts:", control->intercept);
	pr_err("%-20s%d\n", "pause filter count:", control->pause_filter_count);
	pr_err("%-20s%016llx\n", "iopm_base_pa:", control->iopm_base_pa);
	pr_err("%-20s%016llx\n", "msrpm_base_pa:", control->msrpm_base_pa);
	pr_err("%-20s%016llx\n", "tsc_offset:", control->tsc_offset);
	pr_err("%-20s%d\n", "asid:", control->asid);
	pr_err("%-20s%d\n", "tlb_ctl:", control->tlb_ctl);
	pr_err("%-20s%08x\n", "int_ctl:", control->int_ctl);
	pr_err("%-20s%08x\n", "int_vector:", control->int_vector);
	pr_err("%-20s%08x\n", "int_state:", control->int_state);
	pr_err("%-20s%08x\n", "exit_code:", control->exit_code);
	pr_err("%-20s%016llx\n", "exit_info1:", control->exit_info_1);
	pr_err("%-20s%016llx\n", "exit_info2:", control->exit_info_2);
	pr_err("%-20s%08x\n", "exit_int_info:", control->exit_int_info);
	pr_err("%-20s%08x\n", "exit_int_info_err:", control->exit_int_info_err);
	pr_err("%-20s%lld\n", "nested_ctl:", control->nested_ctl);
	pr_err("%-20s%016llx\n", "nested_cr3:", control->nested_cr3);
	pr_err("%-20s%08x\n", "event_inj:", control->event_inj);
	pr_err("%-20s%08x\n", "event_inj_err:", control->event_inj_err);
	pr_err("%-20s%lld\n", "lbr_ctl:", control->lbr_ctl);
	pr_err("%-20s%016llx\n", "next_rip:", control->next_rip);
	pr_err("VMCB State Save Area:\n");
	pr_err("%-5s s: %04x a: %04x l: %08x b: %016llx\n",
	       "es:",
	       save->es.selector, save->es.attrib,
	       save->es.limit, save->es.base);
	pr_err("%-5s s: %04x a: %04x l: %08x b: %016llx\n",
	       "cs:",
	       save->cs.selector, save->cs.attrib,
	       save->cs.limit, save->cs.base);
	pr_err("%-5s s: %04x a: %04x l: %08x b: %016llx\n",
	       "ss:",
	       save->ss.selector, save->ss.attrib,
	       save->ss.limit, save->ss.base);
	pr_err("%-5s s: %04x a: %04x l: %08x b: %016llx\n",
	       "ds:",
	       save->ds.selector, save->ds.attrib,
	       save->ds.limit, save->ds.base);
	pr_err("%-5s s: %04x a: %04x l: %08x b: %016llx\n",
	       "fs:",
	       save->fs.selector, save->fs.attrib,
	       save->fs.limit, save->fs.base);
	pr_err("%-5s s: %04x a: %04x l: %08x b: %016llx\n",
	       "gs:",
	       save->gs.selector, save->gs.attrib,
	       save->gs.limit, save->gs.base);
	pr_err("%-5s s: %04x a: %04x l: %08x b: %016llx\n",
	       "gdtr:",
	       save->gdtr.selector, save->gdtr.attrib,
	       save->gdtr.limit, save->gdtr.base);
	pr_err("%-5s s: %04x a: %04x l: %08x b: %016llx\n",
	       "ldtr:",
	       save->ldtr.selector, save->ldtr.attrib,
	       save->ldtr.limit, save->ldtr.base);
	pr_err("%-5s s: %04x a: %04x l: %08x b: %016llx\n",
	       "idtr:",
	       save->idtr.selector, save->idtr.attrib,
	       save->idtr.limit, save->idtr.base);
	pr_err("%-5s s: %04x a: %04x l: %08x b: %016llx\n",
	       "tr:",
	       save->tr.selector, save->tr.attrib,
	       save->tr.limit, save->tr.base);
	pr_err("cpl:            %d                efer:         %016llx\n",
		save->cpl, save->efer);
	pr_err("%-15s %016llx %-13s %016llx\n",
	       "cr0:", save->cr0, "cr2:", save->cr2);
	pr_err("%-15s %016llx %-13s %016llx\n",
	       "cr3:", save->cr3, "cr4:", save->cr4);
	pr_err("%-15s %016llx %-13s %016llx\n",
	       "dr6:", save->dr6, "dr7:", save->dr7);
	pr_err("%-15s %016llx %-13s %016llx\n",
	       "rip:", save->rip, "rflags:", save->rflags);
	pr_err("%-15s %016llx %-13s %016llx\n",
	       "rsp:", save->rsp, "rax:", save->rax);
	pr_err("%-15s %016llx %-13s %016llx\n",
	       "star:", save->star, "lstar:", save->lstar);
	pr_err("%-15s %016llx %-13s %016llx\n",
	       "cstar:", save->cstar, "sfmask:", save->sfmask);
	pr_err("%-15s %016llx %-13s %016llx\n",
	       "kernel_gs_base:", save->kernel_gs_base,
	       "sysenter_cs:", save->sysenter_cs);
	pr_err("%-15s %016llx %-13s %016llx\n",
	       "sysenter_esp:", save->sysenter_esp,
	       "sysenter_eip:", save->sysenter_eip);
	pr_err("%-15s %016llx %-13s %016llx\n",
	       "gpat:", save->g_pat, "dbgctl:", save->dbgctl);
	pr_err("%-15s %016llx %-13s %016llx\n",
	       "br_from:", save->br_from, "br_to:", save->br_to);
	pr_err("%-15s %016llx %-13s %016llx\n",
	       "excp_from:", save->last_excp_from,
	       "excp_to:", save->last_excp_to);
}

static void svm_get_exit_info(struct kvm_vcpu *vcpu, u64 *info1, u64 *info2)
{
	struct vmcb_control_area *control = &to_svm(vcpu)->vmcb->control;

	*info1 = control->exit_info_1;
	*info2 = control->exit_info_2;
}

static int handle_exit(struct kvm_vcpu *vcpu)
{
	struct vcpu_svm *svm = to_svm(vcpu);
	struct kvm_run *kvm_run = vcpu->run;
	u32 exit_code = svm->vmcb->control.exit_code;

	if (!is_cr_intercept(svm, INTERCEPT_CR0_WRITE))
		vcpu->arch.cr0 = svm->vmcb->save.cr0;
	if (npt_enabled)
		vcpu->arch.cr3 = svm->vmcb->save.cr3;

	if (unlikely(svm->nested.exit_required)) {
		nested_svm_vmexit(svm);
		svm->nested.exit_required = false;

		return 1;
	}

	if (is_guest_mode(vcpu)) {
		int vmexit;

		trace_kvm_nested_vmexit(svm->vmcb->save.rip, exit_code,
					svm->vmcb->control.exit_info_1,
					svm->vmcb->control.exit_info_2,
					svm->vmcb->control.exit_int_info,
					svm->vmcb->control.exit_int_info_err,
					KVM_ISA_SVM);

		vmexit = nested_svm_exit_special(svm);

		if (vmexit == NESTED_EXIT_CONTINUE)
			vmexit = nested_svm_exit_handled(svm);

		if (vmexit == NESTED_EXIT_DONE)
			return 1;
	}

	svm_complete_interrupts(svm);

	if (svm->vmcb->control.exit_code == SVM_EXIT_ERR) {
		kvm_run->exit_reason = KVM_EXIT_FAIL_ENTRY;
		kvm_run->fail_entry.hardware_entry_failure_reason
			= svm->vmcb->control.exit_code;
		pr_err("KVM: FAILED VMRUN WITH VMCB:\n");
		dump_vmcb(vcpu);
		return 0;
	}

	if (is_external_interrupt(svm->vmcb->control.exit_int_info) &&
	    exit_code != SVM_EXIT_EXCP_BASE + PF_VECTOR &&
	    exit_code != SVM_EXIT_NPF && exit_code != SVM_EXIT_TASK_SWITCH &&
	    exit_code != SVM_EXIT_INTR && exit_code != SVM_EXIT_NMI)
		printk(KERN_ERR "%s: unexpected exit_int_info 0x%x "
		       "exit_code 0x%x\n",
		       __func__, svm->vmcb->control.exit_int_info,
		       exit_code);

	if (exit_code >= ARRAY_SIZE(svm_exit_handlers)
	    || !svm_exit_handlers[exit_code]) {
		WARN_ONCE(1, "svm: unexpected exit reason 0x%x\n", exit_code);
		kvm_queue_exception(vcpu, UD_VECTOR);
		return 1;
	}

	return svm_exit_handlers[exit_code](svm);
}

static void reload_tss(struct kvm_vcpu *vcpu)
{
	int cpu = raw_smp_processor_id();

	struct svm_cpu_data *sd = per_cpu(svm_data, cpu);
	sd->tss_desc->type = 9; /* available 32/64-bit TSS */
	load_TR_desc();
}

static void pre_svm_run(struct vcpu_svm *svm)
{
	int cpu = raw_smp_processor_id();

	struct svm_cpu_data *sd = per_cpu(svm_data, cpu);

	/* FIXME: handle wraparound of asid_generation */
	if (svm->asid_generation != sd->asid_generation)
		new_asid(svm, sd);
}

static void svm_inject_nmi(struct kvm_vcpu *vcpu)
{
	struct vcpu_svm *svm = to_svm(vcpu);

	svm->vmcb->control.event_inj = SVM_EVTINJ_VALID | SVM_EVTINJ_TYPE_NMI;
	vcpu->arch.hflags |= HF_NMI_MASK;
	set_intercept(svm, INTERCEPT_IRET);
	++vcpu->stat.nmi_injections;
}

static inline void svm_inject_irq(struct vcpu_svm *svm, int irq)
{
	struct vmcb_control_area *control;

	control = &svm->vmcb->control;
	control->int_vector = irq;
	control->int_ctl &= ~V_INTR_PRIO_MASK;
	control->int_ctl |= V_IRQ_MASK |
		((/*control->int_vector >> 4*/ 0xf) << V_INTR_PRIO_SHIFT);
	mark_dirty(svm->vmcb, VMCB_INTR);
}

static void svm_set_irq(struct kvm_vcpu *vcpu)
{
	struct vcpu_svm *svm = to_svm(vcpu);

	BUG_ON(!(gif_set(svm)));

	trace_kvm_inj_virq(vcpu->arch.interrupt.nr);
	++vcpu->stat.irq_injections;

	svm->vmcb->control.event_inj = vcpu->arch.interrupt.nr |
		SVM_EVTINJ_VALID | SVM_EVTINJ_TYPE_INTR;
}

static void update_cr8_intercept(struct kvm_vcpu *vcpu, int tpr, int irr)
{
	struct vcpu_svm *svm = to_svm(vcpu);

	if (is_guest_mode(vcpu) && (vcpu->arch.hflags & HF_VINTR_MASK))
		return;

	clr_cr_intercept(svm, INTERCEPT_CR8_WRITE);

	if (irr == -1)
		return;

	if (tpr >= irr)
		set_cr_intercept(svm, INTERCEPT_CR8_WRITE);
}

static void svm_set_virtual_x2apic_mode(struct kvm_vcpu *vcpu, bool set)
{
	return;
}

static int svm_cpu_uses_apicv(struct kvm_vcpu *vcpu)
{
	return 0;
}

static void svm_load_eoi_exitmap(struct kvm_vcpu *vcpu)
{
	return;
}

static void svm_sync_pir_to_irr(struct kvm_vcpu *vcpu)
{
	return;
}

static int svm_nmi_allowed(struct kvm_vcpu *vcpu)
{
	struct vcpu_svm *svm = to_svm(vcpu);
	struct vmcb *vmcb = svm->vmcb;
	int ret;
	ret = !(vmcb->control.int_state & SVM_INTERRUPT_SHADOW_MASK) &&
	      !(svm->vcpu.arch.hflags & HF_NMI_MASK);
	ret = ret && gif_set(svm) && nested_svm_nmi(svm);

	return ret;
}

static bool svm_get_nmi_mask(struct kvm_vcpu *vcpu)
{
	struct vcpu_svm *svm = to_svm(vcpu);

	return !!(svm->vcpu.arch.hflags & HF_NMI_MASK);
}

static void svm_set_nmi_mask(struct kvm_vcpu *vcpu, bool masked)
{
	struct vcpu_svm *svm = to_svm(vcpu);

	if (masked) {
		svm->vcpu.arch.hflags |= HF_NMI_MASK;
		set_intercept(svm, INTERCEPT_IRET);
	} else {
		svm->vcpu.arch.hflags &= ~HF_NMI_MASK;
		clr_intercept(svm, INTERCEPT_IRET);
	}
}

static int svm_interrupt_allowed(struct kvm_vcpu *vcpu)
{
	struct vcpu_svm *svm = to_svm(vcpu);
	struct vmcb *vmcb = svm->vmcb;
	int ret;

	if (!gif_set(svm) ||
	     (vmcb->control.int_state & SVM_INTERRUPT_SHADOW_MASK))
		return 0;

	ret = !!(kvm_get_rflags(vcpu) & X86_EFLAGS_IF);

	if (is_guest_mode(vcpu))
		return ret && !(svm->vcpu.arch.hflags & HF_VINTR_MASK);

	return ret;
}

static void enable_irq_window(struct kvm_vcpu *vcpu)
{
	struct vcpu_svm *svm = to_svm(vcpu);

	/*
	 * In case GIF=0 we can't rely on the CPU to tell us when GIF becomes
	 * 1, because that's a separate STGI/VMRUN intercept.  The next time we
	 * get that intercept, this function will be called again though and
	 * we'll get the vintr intercept.
	 */
	if (gif_set(svm) && nested_svm_intr(svm)) {
		svm_set_vintr(svm);
		svm_inject_irq(svm, 0x0);
	}
}

static void enable_nmi_window(struct kvm_vcpu *vcpu)
{
	struct vcpu_svm *svm = to_svm(vcpu);

	if ((svm->vcpu.arch.hflags & (HF_NMI_MASK | HF_IRET_MASK))
	    == HF_NMI_MASK)
		return; /* IRET will cause a vm exit */

	/*
	 * Something prevents NMI from been injected. Single step over possible
	 * problem (IRET or exception injection or interrupt shadow)
	 */
	svm->nmi_singlestep = true;
	svm->vmcb->save.rflags |= (X86_EFLAGS_TF | X86_EFLAGS_RF);
	update_db_bp_intercept(vcpu);
}

static int svm_set_tss_addr(struct kvm *kvm, unsigned int addr)
{
	return 0;
}

static void svm_flush_tlb(struct kvm_vcpu *vcpu)
{
	struct vcpu_svm *svm = to_svm(vcpu);

	if (static_cpu_has(X86_FEATURE_FLUSHBYASID))
		svm->vmcb->control.tlb_ctl = TLB_CONTROL_FLUSH_ASID;
	else
		svm->asid_generation--;
}

static void svm_prepare_guest_switch(struct kvm_vcpu *vcpu)
{
}

static inline void sync_cr8_to_lapic(struct kvm_vcpu *vcpu)
{
	struct vcpu_svm *svm = to_svm(vcpu);

	if (is_guest_mode(vcpu) && (vcpu->arch.hflags & HF_VINTR_MASK))
		return;

	if (!is_cr_intercept(svm, INTERCEPT_CR8_WRITE)) {
		int cr8 = svm->vmcb->control.int_ctl & V_TPR_MASK;
		kvm_set_cr8(vcpu, cr8);
	}
}

static inline void sync_lapic_to_cr8(struct kvm_vcpu *vcpu)
{
	struct vcpu_svm *svm = to_svm(vcpu);
	u64 cr8;

	if (is_guest_mode(vcpu) && (vcpu->arch.hflags & HF_VINTR_MASK))
		return;

	cr8 = kvm_get_cr8(vcpu);
	svm->vmcb->control.int_ctl &= ~V_TPR_MASK;
	svm->vmcb->control.int_ctl |= cr8 & V_TPR_MASK;
}

static void svm_complete_interrupts(struct vcpu_svm *svm)
{
	u8 vector;
	int type;
	u32 exitintinfo = svm->vmcb->control.exit_int_info;
	unsigned int3_injected = svm->int3_injected;

	svm->int3_injected = 0;

	/*
	 * If we've made progress since setting HF_IRET_MASK, we've
	 * executed an IRET and can allow NMI injection.
	 */
	if ((svm->vcpu.arch.hflags & HF_IRET_MASK)
	    && kvm_rip_read(&svm->vcpu) != svm->nmi_iret_rip) {
		svm->vcpu.arch.hflags &= ~(HF_NMI_MASK | HF_IRET_MASK);
		kvm_make_request(KVM_REQ_EVENT, &svm->vcpu);
	}

	svm->vcpu.arch.nmi_injected = false;
	kvm_clear_exception_queue(&svm->vcpu);
	kvm_clear_interrupt_queue(&svm->vcpu);

	if (!(exitintinfo & SVM_EXITINTINFO_VALID))
		return;

	kvm_make_request(KVM_REQ_EVENT, &svm->vcpu);

	vector = exitintinfo & SVM_EXITINTINFO_VEC_MASK;
	type = exitintinfo & SVM_EXITINTINFO_TYPE_MASK;

	switch (type) {
	case SVM_EXITINTINFO_TYPE_NMI:
		svm->vcpu.arch.nmi_injected = true;
		break;
	case SVM_EXITINTINFO_TYPE_EXEPT:
		/*
		 * In case of software exceptions, do not reinject the vector,
		 * but re-execute the instruction instead. Rewind RIP first
		 * if we emulated INT3 before.
		 */
		if (kvm_exception_is_soft(vector)) {
			if (vector == BP_VECTOR && int3_injected &&
			    kvm_is_linear_rip(&svm->vcpu, svm->int3_rip))
				kvm_rip_write(&svm->vcpu,
					      kvm_rip_read(&svm->vcpu) -
					      int3_injected);
			break;
		}
		if (exitintinfo & SVM_EXITINTINFO_VALID_ERR) {
			u32 err = svm->vmcb->control.exit_int_info_err;
			kvm_requeue_exception_e(&svm->vcpu, vector, err);

		} else
			kvm_requeue_exception(&svm->vcpu, vector);
		break;
	case SVM_EXITINTINFO_TYPE_INTR:
		kvm_queue_interrupt(&svm->vcpu, vector, false);
		break;
	default:
		break;
	}
}

static void svm_cancel_injection(struct kvm_vcpu *vcpu)
{
	struct vcpu_svm *svm = to_svm(vcpu);
	struct vmcb_control_area *control = &svm->vmcb->control;

	control->exit_int_info = control->event_inj;
	control->exit_int_info_err = control->event_inj_err;
	control->event_inj = 0;
	svm_complete_interrupts(svm);
}

static void svm_vcpu_run(struct kvm_vcpu *vcpu)
{
	struct vcpu_svm *svm = to_svm(vcpu);

	svm->vmcb->save.rax = vcpu->arch.regs[VCPU_REGS_RAX];
	svm->vmcb->save.rsp = vcpu->arch.regs[VCPU_REGS_RSP];
	svm->vmcb->save.rip = vcpu->arch.regs[VCPU_REGS_RIP];

	/*
	 * A vmexit emulation is required before the vcpu can be executed
	 * again.
	 */
	if (unlikely(svm->nested.exit_required))
		return;

	pre_svm_run(svm);

	sync_lapic_to_cr8(vcpu);

	svm->vmcb->save.cr2 = vcpu->arch.cr2;

	clgi();

	local_irq_enable();

	asm volatile (
		"push %%" _ASM_BP "; \n\t"
		"mov %c[rbx](%[svm]), %%" _ASM_BX " \n\t"
		"mov %c[rcx](%[svm]), %%" _ASM_CX " \n\t"
		"mov %c[rdx](%[svm]), %%" _ASM_DX " \n\t"
		"mov %c[rsi](%[svm]), %%" _ASM_SI " \n\t"
		"mov %c[rdi](%[svm]), %%" _ASM_DI " \n\t"
		"mov %c[rbp](%[svm]), %%" _ASM_BP " \n\t"
#ifdef CONFIG_X86_64
		"mov %c[r8](%[svm]),  %%r8  \n\t"
		"mov %c[r9](%[svm]),  %%r9  \n\t"
		"mov %c[r10](%[svm]), %%r10 \n\t"
		"mov %c[r11](%[svm]), %%r11 \n\t"
		"mov %c[r12](%[svm]), %%r12 \n\t"
		"mov %c[r13](%[svm]), %%r13 \n\t"
		"mov %c[r14](%[svm]), %%r14 \n\t"
		"mov %c[r15](%[svm]), %%r15 \n\t"
#endif

		/* Enter guest mode */
		"push %%" _ASM_AX " \n\t"
		"mov %c[vmcb](%[svm]), %%" _ASM_AX " \n\t"
		__ex(SVM_VMLOAD) "\n\t"
		__ex(SVM_VMRUN) "\n\t"
		__ex(SVM_VMSAVE) "\n\t"
		"pop %%" _ASM_AX " \n\t"

		/* Save guest registers, load host registers */
		"mov %%" _ASM_BX ", %c[rbx](%[svm]) \n\t"
		"mov %%" _ASM_CX ", %c[rcx](%[svm]) \n\t"
		"mov %%" _ASM_DX ", %c[rdx](%[svm]) \n\t"
		"mov %%" _ASM_SI ", %c[rsi](%[svm]) \n\t"
		"mov %%" _ASM_DI ", %c[rdi](%[svm]) \n\t"
		"mov %%" _ASM_BP ", %c[rbp](%[svm]) \n\t"
#ifdef CONFIG_X86_64
		"mov %%r8,  %c[r8](%[svm]) \n\t"
		"mov %%r9,  %c[r9](%[svm]) \n\t"
		"mov %%r10, %c[r10](%[svm]) \n\t"
		"mov %%r11, %c[r11](%[svm]) \n\t"
		"mov %%r12, %c[r12](%[svm]) \n\t"
		"mov %%r13, %c[r13](%[svm]) \n\t"
		"mov %%r14, %c[r14](%[svm]) \n\t"
		"mov %%r15, %c[r15](%[svm]) \n\t"
#endif
		"pop %%" _ASM_BP
		:
		: [svm]"a"(svm),
		  [vmcb]"i"(offsetof(struct vcpu_svm, vmcb_pa)),
		  [rbx]"i"(offsetof(struct vcpu_svm, vcpu.arch.regs[VCPU_REGS_RBX])),
		  [rcx]"i"(offsetof(struct vcpu_svm, vcpu.arch.regs[VCPU_REGS_RCX])),
		  [rdx]"i"(offsetof(struct vcpu_svm, vcpu.arch.regs[VCPU_REGS_RDX])),
		  [rsi]"i"(offsetof(struct vcpu_svm, vcpu.arch.regs[VCPU_REGS_RSI])),
		  [rdi]"i"(offsetof(struct vcpu_svm, vcpu.arch.regs[VCPU_REGS_RDI])),
		  [rbp]"i"(offsetof(struct vcpu_svm, vcpu.arch.regs[VCPU_REGS_RBP]))
#ifdef CONFIG_X86_64
		  , [r8]"i"(offsetof(struct vcpu_svm, vcpu.arch.regs[VCPU_REGS_R8])),
		  [r9]"i"(offsetof(struct vcpu_svm, vcpu.arch.regs[VCPU_REGS_R9])),
		  [r10]"i"(offsetof(struct vcpu_svm, vcpu.arch.regs[VCPU_REGS_R10])),
		  [r11]"i"(offsetof(struct vcpu_svm, vcpu.arch.regs[VCPU_REGS_R11])),
		  [r12]"i"(offsetof(struct vcpu_svm, vcpu.arch.regs[VCPU_REGS_R12])),
		  [r13]"i"(offsetof(struct vcpu_svm, vcpu.arch.regs[VCPU_REGS_R13])),
		  [r14]"i"(offsetof(struct vcpu_svm, vcpu.arch.regs[VCPU_REGS_R14])),
		  [r15]"i"(offsetof(struct vcpu_svm, vcpu.arch.regs[VCPU_REGS_R15]))
#endif
		: "cc", "memory"
#ifdef CONFIG_X86_64
		, "rbx", "rcx", "rdx", "rsi", "rdi"
		, "r8", "r9", "r10", "r11" , "r12", "r13", "r14", "r15"
#else
		, "ebx", "ecx", "edx", "esi", "edi"
#endif
		);

#ifdef CONFIG_X86_64
	wrmsrl(MSR_GS_BASE, svm->host.gs_base);
#else
	loadsegment(fs, svm->host.fs);
#ifndef CONFIG_X86_32_LAZY_GS
	loadsegment(gs, svm->host.gs);
#endif
#endif

	reload_tss(vcpu);

	local_irq_disable();

	vcpu->arch.cr2 = svm->vmcb->save.cr2;
	vcpu->arch.regs[VCPU_REGS_RAX] = svm->vmcb->save.rax;
	vcpu->arch.regs[VCPU_REGS_RSP] = svm->vmcb->save.rsp;
	vcpu->arch.regs[VCPU_REGS_RIP] = svm->vmcb->save.rip;

	trace_kvm_exit(svm->vmcb->control.exit_code, vcpu, KVM_ISA_SVM);

	if (unlikely(svm->vmcb->control.exit_code == SVM_EXIT_NMI))
		kvm_before_handle_nmi(&svm->vcpu);

	stgi();

	/* Any pending NMI will happen here */

	if (unlikely(svm->vmcb->control.exit_code == SVM_EXIT_NMI))
		kvm_after_handle_nmi(&svm->vcpu);

	sync_cr8_to_lapic(vcpu);

	svm->next_rip = 0;

	svm->vmcb->control.tlb_ctl = TLB_CONTROL_DO_NOTHING;

	/* if exit due to PF check for async PF */
	if (svm->vmcb->control.exit_code == SVM_EXIT_EXCP_BASE + PF_VECTOR)
		svm->apf_reason = kvm_read_and_reset_pf_reason();

	if (npt_enabled) {
		vcpu->arch.regs_avail &= ~(1 << VCPU_EXREG_PDPTR);
		vcpu->arch.regs_dirty &= ~(1 << VCPU_EXREG_PDPTR);
	}

	/*
	 * We need to handle MC intercepts here before the vcpu has a chance to
	 * change the physical cpu
	 */
	if (unlikely(svm->vmcb->control.exit_code ==
		     SVM_EXIT_EXCP_BASE + MC_VECTOR))
		svm_handle_mce(svm);

	mark_all_clean(svm->vmcb);
}

static void svm_set_cr3(struct kvm_vcpu *vcpu, unsigned long root)
{
	struct vcpu_svm *svm = to_svm(vcpu);

	svm->vmcb->save.cr3 = root;
	mark_dirty(svm->vmcb, VMCB_CR);
	svm_flush_tlb(vcpu);
}

static void set_tdp_cr3(struct kvm_vcpu *vcpu, unsigned long root)
{
	struct vcpu_svm *svm = to_svm(vcpu);

	svm->vmcb->control.nested_cr3 = root;
	mark_dirty(svm->vmcb, VMCB_NPT);

	/* Also sync guest cr3 here in case we live migrate */
	svm->vmcb->save.cr3 = kvm_read_cr3(vcpu);
	mark_dirty(svm->vmcb, VMCB_CR);

	svm_flush_tlb(vcpu);
}

static int is_disabled(void)
{
	u64 vm_cr;

	rdmsrl(MSR_VM_CR, vm_cr);
	if (vm_cr & (1 << SVM_VM_CR_SVM_DISABLE))
		return 1;

	return 0;
}

static void
svm_patch_hypercall(struct kvm_vcpu *vcpu, unsigned char *hypercall)
{
	/*
	 * Patch in the VMMCALL instruction:
	 */
	hypercall[0] = 0x0f;
	hypercall[1] = 0x01;
	hypercall[2] = 0xd9;
}

static void svm_check_processor_compat(void *rtn)
{
	*(int *)rtn = 0;
}

static bool svm_cpu_has_accelerated_tpr(void)
{
	return false;
}

static bool svm_has_high_real_mode_segbase(void)
{
	return true;
}

static u64 svm_get_mt_mask(struct kvm_vcpu *vcpu, gfn_t gfn, bool is_mmio)
{
	return 0;
}

static void svm_cpuid_update(struct kvm_vcpu *vcpu)
{
	struct vcpu_svm *svm = to_svm(vcpu);

	/* Update nrips enabled cache */
	svm->nrips_enabled = !!guest_cpuid_has_nrips(&svm->vcpu);
}

static void svm_set_supported_cpuid(u32 func, struct kvm_cpuid_entry2 *entry)
{
	switch (func) {
	case 0x80000001:
		if (nested)
			entry->ecx |= (1 << 2); /* Set SVM bit */
		break;
	case 0x8000000A:
		entry->eax = 1; /* SVM revision 1 */
		entry->ebx = 8; /* Lets support 8 ASIDs in case we add proper
				   ASID emulation to nested SVM */
		entry->ecx = 0; /* Reserved */
		entry->edx = 0; /* Per default do not support any
				   additional features */

		/* Support next_rip if host supports it */
		if (boot_cpu_has(X86_FEATURE_NRIPS))
			entry->edx |= SVM_FEATURE_NRIP;

		/* Support NPT for the guest if enabled */
		if (npt_enabled)
			entry->edx |= SVM_FEATURE_NPT;

		break;
	}
}

static int svm_get_lpage_level(void)
{
	return PT_PDPE_LEVEL;
}

static bool svm_rdtscp_supported(void)
{
	return false;
}

static bool svm_invpcid_supported(void)
{
	return false;
}

static bool svm_mpx_supported(void)
{
	return false;
}

static bool svm_xsaves_supported(void)
{
	return false;
}

static bool svm_has_wbinvd_exit(void)
{
	return true;
}

static void svm_fpu_deactivate(struct kvm_vcpu *vcpu)
{
	struct vcpu_svm *svm = to_svm(vcpu);

	set_exception_intercept(svm, NM_VECTOR);
	update_cr0_intercept(svm);
}

#define PRE_EX(exit)  { .exit_code = (exit), \
			.stage = X86_ICPT_PRE_EXCEPT, }
#define POST_EX(exit) { .exit_code = (exit), \
			.stage = X86_ICPT_POST_EXCEPT, }
#define POST_MEM(exit) { .exit_code = (exit), \
			.stage = X86_ICPT_POST_MEMACCESS, }

static const struct __x86_intercept {
	u32 exit_code;
	enum x86_intercept_stage stage;
} x86_intercept_map[] = {
	[x86_intercept_cr_read]		= POST_EX(SVM_EXIT_READ_CR0),
	[x86_intercept_cr_write]	= POST_EX(SVM_EXIT_WRITE_CR0),
	[x86_intercept_clts]		= POST_EX(SVM_EXIT_WRITE_CR0),
	[x86_intercept_lmsw]		= POST_EX(SVM_EXIT_WRITE_CR0),
	[x86_intercept_smsw]		= POST_EX(SVM_EXIT_READ_CR0),
	[x86_intercept_dr_read]		= POST_EX(SVM_EXIT_READ_DR0),
	[x86_intercept_dr_write]	= POST_EX(SVM_EXIT_WRITE_DR0),
	[x86_intercept_sldt]		= POST_EX(SVM_EXIT_LDTR_READ),
	[x86_intercept_str]		= POST_EX(SVM_EXIT_TR_READ),
	[x86_intercept_lldt]		= POST_EX(SVM_EXIT_LDTR_WRITE),
	[x86_intercept_ltr]		= POST_EX(SVM_EXIT_TR_WRITE),
	[x86_intercept_sgdt]		= POST_EX(SVM_EXIT_GDTR_READ),
	[x86_intercept_sidt]		= POST_EX(SVM_EXIT_IDTR_READ),
	[x86_intercept_lgdt]		= POST_EX(SVM_EXIT_GDTR_WRITE),
	[x86_intercept_lidt]		= POST_EX(SVM_EXIT_IDTR_WRITE),
	[x86_intercept_vmrun]		= POST_EX(SVM_EXIT_VMRUN),
	[x86_intercept_vmmcall]		= POST_EX(SVM_EXIT_VMMCALL),
	[x86_intercept_vmload]		= POST_EX(SVM_EXIT_VMLOAD),
	[x86_intercept_vmsave]		= POST_EX(SVM_EXIT_VMSAVE),
	[x86_intercept_stgi]		= POST_EX(SVM_EXIT_STGI),
	[x86_intercept_clgi]		= POST_EX(SVM_EXIT_CLGI),
	[x86_intercept_skinit]		= POST_EX(SVM_EXIT_SKINIT),
	[x86_intercept_invlpga]		= POST_EX(SVM_EXIT_INVLPGA),
	[x86_intercept_rdtscp]		= POST_EX(SVM_EXIT_RDTSCP),
	[x86_intercept_monitor]		= POST_MEM(SVM_EXIT_MONITOR),
	[x86_intercept_mwait]		= POST_EX(SVM_EXIT_MWAIT),
	[x86_intercept_invlpg]		= POST_EX(SVM_EXIT_INVLPG),
	[x86_intercept_invd]		= POST_EX(SVM_EXIT_INVD),
	[x86_intercept_wbinvd]		= POST_EX(SVM_EXIT_WBINVD),
	[x86_intercept_wrmsr]		= POST_EX(SVM_EXIT_MSR),
	[x86_intercept_rdtsc]		= POST_EX(SVM_EXIT_RDTSC),
	[x86_intercept_rdmsr]		= POST_EX(SVM_EXIT_MSR),
	[x86_intercept_rdpmc]		= POST_EX(SVM_EXIT_RDPMC),
	[x86_intercept_cpuid]		= PRE_EX(SVM_EXIT_CPUID),
	[x86_intercept_rsm]		= PRE_EX(SVM_EXIT_RSM),
	[x86_intercept_pause]		= PRE_EX(SVM_EXIT_PAUSE),
	[x86_intercept_pushf]		= PRE_EX(SVM_EXIT_PUSHF),
	[x86_intercept_popf]		= PRE_EX(SVM_EXIT_POPF),
	[x86_intercept_intn]		= PRE_EX(SVM_EXIT_SWINT),
	[x86_intercept_iret]		= PRE_EX(SVM_EXIT_IRET),
	[x86_intercept_icebp]		= PRE_EX(SVM_EXIT_ICEBP),
	[x86_intercept_hlt]		= POST_EX(SVM_EXIT_HLT),
	[x86_intercept_in]		= POST_EX(SVM_EXIT_IOIO),
	[x86_intercept_ins]		= POST_EX(SVM_EXIT_IOIO),
	[x86_intercept_out]		= POST_EX(SVM_EXIT_IOIO),
	[x86_intercept_outs]		= POST_EX(SVM_EXIT_IOIO),
};

#undef PRE_EX
#undef POST_EX
#undef POST_MEM

static int svm_check_intercept(struct kvm_vcpu *vcpu,
			       struct x86_instruction_info *info,
			       enum x86_intercept_stage stage)
{
	struct vcpu_svm *svm = to_svm(vcpu);
	int vmexit, ret = X86EMUL_CONTINUE;
	struct __x86_intercept icpt_info;
	struct vmcb *vmcb = svm->vmcb;

	if (info->intercept >= ARRAY_SIZE(x86_intercept_map))
		goto out;

	icpt_info = x86_intercept_map[info->intercept];

	if (stage != icpt_info.stage)
		goto out;

	switch (icpt_info.exit_code) {
	case SVM_EXIT_READ_CR0:
		if (info->intercept == x86_intercept_cr_read)
			icpt_info.exit_code += info->modrm_reg;
		break;
	case SVM_EXIT_WRITE_CR0: {
		unsigned long cr0, val;
		u64 intercept;

		if (info->intercept == x86_intercept_cr_write)
			icpt_info.exit_code += info->modrm_reg;

		if (icpt_info.exit_code != SVM_EXIT_WRITE_CR0 ||
		    info->intercept == x86_intercept_clts)
			break;

		intercept = svm->nested.intercept;

		if (!(intercept & (1ULL << INTERCEPT_SELECTIVE_CR0)))
			break;

		cr0 = vcpu->arch.cr0 & ~SVM_CR0_SELECTIVE_MASK;
		val = info->src_val  & ~SVM_CR0_SELECTIVE_MASK;

		if (info->intercept == x86_intercept_lmsw) {
			cr0 &= 0xfUL;
			val &= 0xfUL;
			/* lmsw can't clear PE - catch this here */
			if (cr0 & X86_CR0_PE)
				val |= X86_CR0_PE;
		}

		if (cr0 ^ val)
			icpt_info.exit_code = SVM_EXIT_CR0_SEL_WRITE;

		break;
	}
	case SVM_EXIT_READ_DR0:
	case SVM_EXIT_WRITE_DR0:
		icpt_info.exit_code += info->modrm_reg;
		break;
	case SVM_EXIT_MSR:
		if (info->intercept == x86_intercept_wrmsr)
			vmcb->control.exit_info_1 = 1;
		else
			vmcb->control.exit_info_1 = 0;
		break;
	case SVM_EXIT_PAUSE:
		/*
		 * We get this for NOP only, but pause
		 * is rep not, check this here
		 */
		if (info->rep_prefix != REPE_PREFIX)
			goto out;
	case SVM_EXIT_IOIO: {
		u64 exit_info;
		u32 bytes;

		if (info->intercept == x86_intercept_in ||
		    info->intercept == x86_intercept_ins) {
			exit_info = ((info->src_val & 0xffff) << 16) |
				SVM_IOIO_TYPE_MASK;
			bytes = info->dst_bytes;
		} else {
			exit_info = (info->dst_val & 0xffff) << 16;
			bytes = info->src_bytes;
		}

		if (info->intercept == x86_intercept_outs ||
		    info->intercept == x86_intercept_ins)
			exit_info |= SVM_IOIO_STR_MASK;

		if (info->rep_prefix)
			exit_info |= SVM_IOIO_REP_MASK;

		bytes = min(bytes, 4u);

		exit_info |= bytes << SVM_IOIO_SIZE_SHIFT;

		exit_info |= (u32)info->ad_bytes << (SVM_IOIO_ASIZE_SHIFT - 1);

		vmcb->control.exit_info_1 = exit_info;
		vmcb->control.exit_info_2 = info->next_rip;

		break;
	}
	default:
		break;
	}

	/* TODO: Advertise NRIPS to guest hypervisor unconditionally */
	if (static_cpu_has(X86_FEATURE_NRIPS))
		vmcb->control.next_rip  = info->next_rip;
	vmcb->control.exit_code = icpt_info.exit_code;
	vmexit = nested_svm_exit_handled(svm);

	ret = (vmexit == NESTED_EXIT_DONE) ? X86EMUL_INTERCEPTED
					   : X86EMUL_CONTINUE;

out:
	return ret;
}

static void svm_handle_external_intr(struct kvm_vcpu *vcpu)
{
	local_irq_enable();
}

static void svm_sched_in(struct kvm_vcpu *vcpu, int cpu)
{
}

static struct kvm_x86_ops svm_x86_ops = {
	.cpu_has_kvm_support = has_svm,
	.disabled_by_bios = is_disabled,
	.hardware_setup = svm_hardware_setup,
	.hardware_unsetup = svm_hardware_unsetup,
	.check_processor_compatibility = svm_check_processor_compat,
	.hardware_enable = svm_hardware_enable,
	.hardware_disable = svm_hardware_disable,
	.cpu_has_accelerated_tpr = svm_cpu_has_accelerated_tpr,
	.cpu_has_high_real_mode_segbase = svm_has_high_real_mode_segbase,

	.vcpu_create = svm_create_vcpu,
	.vcpu_free = svm_free_vcpu,
	.vcpu_reset = svm_vcpu_reset,

	.prepare_guest_switch = svm_prepare_guest_switch,
	.vcpu_load = svm_vcpu_load,
	.vcpu_put = svm_vcpu_put,

	.update_db_bp_intercept = update_db_bp_intercept,
	.get_msr = svm_get_msr,
	.set_msr = svm_set_msr,
	.get_segment_base = svm_get_segment_base,
	.get_segment = svm_get_segment,
	.set_segment = svm_set_segment,
	.get_cpl = svm_get_cpl,
	.get_cs_db_l_bits = kvm_get_cs_db_l_bits,
	.decache_cr0_guest_bits = svm_decache_cr0_guest_bits,
	.decache_cr3 = svm_decache_cr3,
	.decache_cr4_guest_bits = svm_decache_cr4_guest_bits,
	.set_cr0 = svm_set_cr0,
	.set_cr3 = svm_set_cr3,
	.set_cr4 = svm_set_cr4,
	.set_efer = svm_set_efer,
	.get_idt = svm_get_idt,
	.set_idt = svm_set_idt,
	.get_gdt = svm_get_gdt,
	.set_gdt = svm_set_gdt,
	.get_dr6 = svm_get_dr6,
	.set_dr6 = svm_set_dr6,
	.set_dr7 = svm_set_dr7,
	.sync_dirty_debug_regs = svm_sync_dirty_debug_regs,
	.cache_reg = svm_cache_reg,
	.get_rflags = svm_get_rflags,
	.set_rflags = svm_set_rflags,
	.fpu_activate = svm_fpu_activate,
	.fpu_deactivate = svm_fpu_deactivate,

	.tlb_flush = svm_flush_tlb,

	.run = svm_vcpu_run,
	.handle_exit = handle_exit,
	.skip_emulated_instruction = skip_emulated_instruction,
	.set_interrupt_shadow = svm_set_interrupt_shadow,
	.get_interrupt_shadow = svm_get_interrupt_shadow,
	.patch_hypercall = svm_patch_hypercall,
	.set_irq = svm_set_irq,
	.set_nmi = svm_inject_nmi,
	.queue_exception = svm_queue_exception,
	.cancel_injection = svm_cancel_injection,
	.interrupt_allowed = svm_interrupt_allowed,
	.nmi_allowed = svm_nmi_allowed,
	.get_nmi_mask = svm_get_nmi_mask,
	.set_nmi_mask = svm_set_nmi_mask,
	.enable_nmi_window = enable_nmi_window,
	.enable_irq_window = enable_irq_window,
	.update_cr8_intercept = update_cr8_intercept,
	.set_virtual_x2apic_mode = svm_set_virtual_x2apic_mode,
	.cpu_uses_apicv = svm_cpu_uses_apicv,
	.load_eoi_exitmap = svm_load_eoi_exitmap,
	.sync_pir_to_irr = svm_sync_pir_to_irr,

	.set_tss_addr = svm_set_tss_addr,
	.get_tdp_level = get_npt_level,
	.get_mt_mask = svm_get_mt_mask,

	.get_exit_info = svm_get_exit_info,

	.get_lpage_level = svm_get_lpage_level,

	.cpuid_update = svm_cpuid_update,

	.rdtscp_supported = svm_rdtscp_supported,
	.invpcid_supported = svm_invpcid_supported,
	.mpx_supported = svm_mpx_supported,
	.xsaves_supported = svm_xsaves_supported,

	.set_supported_cpuid = svm_set_supported_cpuid,

	.has_wbinvd_exit = svm_has_wbinvd_exit,

	.set_tsc_khz = svm_set_tsc_khz,
	.read_tsc_offset = svm_read_tsc_offset,
	.write_tsc_offset = svm_write_tsc_offset,
	.adjust_tsc_offset = svm_adjust_tsc_offset,
	.compute_tsc_offset = svm_compute_tsc_offset,
	.read_l1_tsc = svm_read_l1_tsc,

	.set_tdp_cr3 = set_tdp_cr3,

	.check_intercept = svm_check_intercept,
	.handle_external_intr = svm_handle_external_intr,

	.sched_in = svm_sched_in,

	.pmu_ops = &amd_pmu_ops,
};

static int __init svm_init(void)
{
	return kvm_init(&svm_x86_ops, sizeof(struct vcpu_svm),
			__alignof__(struct vcpu_svm), THIS_MODULE);
}

static void __exit svm_exit(void)
{
	kvm_exit();
}

module_init(svm_init)
module_exit(svm_exit)<|MERGE_RESOLUTION|>--- conflicted
+++ resolved
@@ -1089,11 +1089,7 @@
 	return target_tsc - tsc;
 }
 
-<<<<<<< HEAD
-static void init_vmcb(struct vcpu_svm *svm, bool init_event)
-=======
 static void init_vmcb(struct vcpu_svm *svm)
->>>>>>> a3eaa864
 {
 	struct vmcb_control_area *control = &svm->vmcb->control;
 	struct vmcb_save_area *save = &svm->vmcb->save;
