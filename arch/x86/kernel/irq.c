--- conflicted
+++ resolved
@@ -249,11 +249,7 @@
 
 		data = irq_desc_get_irq_data(desc);
 		affinity = data->affinity;
-<<<<<<< HEAD
-		if (!irq_has_action(irq) ||
-=======
 		if (!irq_has_action(irq) || irqd_is_per_cpu(data) ||
->>>>>>> d762f438
 		    cpumask_subset(affinity, cpu_online_mask)) {
 			raw_spin_unlock(&desc->lock);
 			continue;
@@ -280,12 +276,8 @@
 		else if (!(warned++))
 			set_affinity = 0;
 
-<<<<<<< HEAD
-		if (!irqd_can_move_in_process_context(data) && chip->irq_unmask)
-=======
 		if (!irqd_can_move_in_process_context(data) &&
 		    !irqd_irq_disabled(data) && chip->irq_unmask)
->>>>>>> d762f438
 			chip->irq_unmask(data);
 
 		raw_spin_unlock(&desc->lock);
