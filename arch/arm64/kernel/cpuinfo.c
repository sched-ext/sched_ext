--- conflicted
+++ resolved
@@ -113,13 +113,10 @@
 		 */
 		seq_printf(m, "processor\t: %d\n", i);
 
-<<<<<<< HEAD
-=======
 		seq_printf(m, "BogoMIPS\t: %lu.%02lu\n",
 			   loops_per_jiffy / (500000UL/HZ),
 			   loops_per_jiffy / (5000UL/HZ) % 100);
 
->>>>>>> 06a691e6
 		/*
 		 * Dump out the common processor features in a single line.
 		 * Userspace should read the hwcaps with getauxval(AT_HWCAP)
@@ -153,7 +150,6 @@
 	}
 
 	return 0;
-<<<<<<< HEAD
 }
 
 static void *c_start(struct seq_file *m, loff_t *pos)
@@ -198,52 +194,6 @@
 	if (l1ip == ICACHE_POLICY_AIVIVT)
 		set_bit(ICACHEF_AIVIVT, &__icache_flags);
 
-=======
-}
-
-static void *c_start(struct seq_file *m, loff_t *pos)
-{
-	return *pos < 1 ? (void *)1 : NULL;
-}
-
-static void *c_next(struct seq_file *m, void *v, loff_t *pos)
-{
-	++*pos;
-	return NULL;
-}
-
-static void c_stop(struct seq_file *m, void *v)
-{
-}
-
-const struct seq_operations cpuinfo_op = {
-	.start	= c_start,
-	.next	= c_next,
-	.stop	= c_stop,
-	.show	= c_show
-};
-
-static void cpuinfo_detect_icache_policy(struct cpuinfo_arm64 *info)
-{
-	unsigned int cpu = smp_processor_id();
-	u32 l1ip = CTR_L1IP(info->reg_ctr);
-
-	if (l1ip != ICACHE_POLICY_PIPT) {
-		/*
-		 * VIPT caches are non-aliasing if the VA always equals the PA
-		 * in all bit positions that are covered by the index. This is
-		 * the case if the size of a way (# of sets * line size) does
-		 * not exceed PAGE_SIZE.
-		 */
-		u32 waysize = icache_get_numsets() * icache_get_linesize();
-
-		if (l1ip != ICACHE_POLICY_VIPT || waysize > PAGE_SIZE)
-			set_bit(ICACHEF_ALIASING, &__icache_flags);
-	}
-	if (l1ip == ICACHE_POLICY_AIVIVT)
-		set_bit(ICACHEF_AIVIVT, &__icache_flags);
-
->>>>>>> 06a691e6
 	pr_info("Detected %s I-cache on CPU%d\n", icache_policy_str[l1ip], cpu);
 }
 
