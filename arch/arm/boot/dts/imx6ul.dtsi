--- conflicted
+++ resolved
@@ -598,8 +598,6 @@
 				fsl,anatop = <&anatop>;
 			};
 
-<<<<<<< HEAD
-=======
 			tempmon: tempmon {
 				compatible = "fsl,imx6ul-tempmon", "fsl,imx6sx-tempmon";
 				interrupts = <GIC_SPI 49 IRQ_TYPE_LEVEL_HIGH>;
@@ -609,7 +607,6 @@
 				clocks = <&clks IMX6UL_CLK_PLL3_USB_OTG>;
 			};
 
->>>>>>> 27e1acb7
 			snvs: snvs@20cc000 {
 				compatible = "fsl,sec-v4.0-mon", "syscon", "simple-mfd";
 				reg = <0x020cc000 0x4000>;
@@ -873,11 +870,8 @@
 			};
 
 			ocotp: ocotp-ctrl@21bc000 {
-<<<<<<< HEAD
-=======
 				#address-cells = <1>;
 				#size-cells = <1>;
->>>>>>> 27e1acb7
 				compatible = "fsl,imx6ul-ocotp", "syscon";
 				reg = <0x021bc000 0x4000>;
 				clocks = <&clks IMX6UL_CLK_OCOTP>;
