--- conflicted
+++ resolved
@@ -1758,11 +1758,8 @@
 
 		target-module@cc000 {			/* 0x481cc000, ap 60 46.0 */
 			compatible = "ti,sysc-omap4", "ti,sysc";
-<<<<<<< HEAD
-=======
 			reg = <0xcc020 0x4>;
 			reg-names = "rev";
->>>>>>> a304f483
 			ti,hwmods = "d_can0";
 			/* Domains (P, C): per_pwrdm, l4ls_clkdm */
 			clocks = <&l4ls_clkctrl AM3_L4LS_D_CAN0_CLKCTRL 0>,
@@ -1785,11 +1782,8 @@
 
 		target-module@d0000 {			/* 0x481d0000, ap 62 42.0 */
 			compatible = "ti,sysc-omap4", "ti,sysc";
-<<<<<<< HEAD
-=======
 			reg = <0xd0020 0x4>;
 			reg-names = "rev";
->>>>>>> a304f483
 			ti,hwmods = "d_can1";
 			/* Domains (P, C): per_pwrdm, l4ls_clkdm */
 			clocks = <&l4ls_clkctrl AM3_L4LS_D_CAN1_CLKCTRL 0>,
