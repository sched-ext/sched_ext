// SPDX-License-Identifier: GPL-2.0+
/*
 * Machine driver for AMD Yellow Carp platform using DMIC
 *
 * Copyright 2021 Advanced Micro Devices, Inc.
 */

#include <sound/soc.h>
#include <sound/soc-dapm.h>
#include <linux/module.h>
#include <sound/pcm.h>
#include <sound/pcm_params.h>
#include <linux/io.h>
#include <linux/dmi.h>
#include <linux/acpi.h>

#include "acp6x.h"

#define DRV_NAME "acp_yc_mach"

SND_SOC_DAILINK_DEF(acp6x_pdm,
		    DAILINK_COMP_ARRAY(COMP_CPU("acp_yc_pdm_dma.0")));

SND_SOC_DAILINK_DEF(dmic_codec,
		    DAILINK_COMP_ARRAY(COMP_CODEC("dmic-codec.0",
						  "dmic-hifi")));

SND_SOC_DAILINK_DEF(pdm_platform,
		    DAILINK_COMP_ARRAY(COMP_PLATFORM("acp_yc_pdm_dma.0")));

static struct snd_soc_dai_link acp6x_dai_pdm[] = {
	{
		.name = "acp6x-dmic-capture",
		.stream_name = "DMIC capture",
		.capture_only = 1,
		SND_SOC_DAILINK_REG(acp6x_pdm, dmic_codec, pdm_platform),
	},
};

static struct snd_soc_card acp6x_card = {
	.name = "acp6x",
	.owner = THIS_MODULE,
	.dai_link = acp6x_dai_pdm,
	.num_links = 1,
};

static const struct dmi_system_id yc_acp_quirk_table[] = {
	{
		.driver_data = &acp6x_card,
		.matches = {
			DMI_MATCH(DMI_BOARD_VENDOR, "Dell Inc."),
			DMI_MATCH(DMI_PRODUCT_NAME, "Dell G15 5525"),
		}
	},
	{
		.driver_data = &acp6x_card,
		.matches = {
			DMI_MATCH(DMI_BOARD_VENDOR, "LENOVO"),
			DMI_MATCH(DMI_PRODUCT_NAME, "21D0"),
		}
	},
	{
		.driver_data = &acp6x_card,
		.matches = {
			DMI_MATCH(DMI_BOARD_VENDOR, "LENOVO"),
			DMI_MATCH(DMI_PRODUCT_NAME, "21D0"),
		}
	},
	{
		.driver_data = &acp6x_card,
		.matches = {
			DMI_MATCH(DMI_BOARD_VENDOR, "LENOVO"),
			DMI_MATCH(DMI_PRODUCT_NAME, "21D1"),
		}
	},
	{
		.driver_data = &acp6x_card,
		.matches = {
			DMI_MATCH(DMI_BOARD_VENDOR, "LENOVO"),
			DMI_MATCH(DMI_PRODUCT_NAME, "21D2"),
		}
	},
	{
		.driver_data = &acp6x_card,
		.matches = {
			DMI_MATCH(DMI_BOARD_VENDOR, "LENOVO"),
			DMI_MATCH(DMI_PRODUCT_NAME, "21D3"),
		}
	},
	{
		.driver_data = &acp6x_card,
		.matches = {
			DMI_MATCH(DMI_BOARD_VENDOR, "LENOVO"),
			DMI_MATCH(DMI_PRODUCT_NAME, "21D4"),
		}
	},
	{
		.driver_data = &acp6x_card,
		.matches = {
			DMI_MATCH(DMI_BOARD_VENDOR, "LENOVO"),
			DMI_MATCH(DMI_PRODUCT_NAME, "21D5"),
		}
	},
	{
		.driver_data = &acp6x_card,
		.matches = {
			DMI_MATCH(DMI_BOARD_VENDOR, "LENOVO"),
			DMI_MATCH(DMI_PRODUCT_NAME, "21CF"),
		}
	},
	{
		.driver_data = &acp6x_card,
		.matches = {
			DMI_MATCH(DMI_BOARD_VENDOR, "LENOVO"),
			DMI_MATCH(DMI_PRODUCT_NAME, "21CG"),
		}
	},
	{
		.driver_data = &acp6x_card,
		.matches = {
			DMI_MATCH(DMI_BOARD_VENDOR, "LENOVO"),
			DMI_MATCH(DMI_PRODUCT_NAME, "21CQ"),
		}
	},
	{
		.driver_data = &acp6x_card,
		.matches = {
			DMI_MATCH(DMI_BOARD_VENDOR, "LENOVO"),
			DMI_MATCH(DMI_PRODUCT_NAME, "21CR"),
		}
	},
	{
		.driver_data = &acp6x_card,
		.matches = {
			DMI_MATCH(DMI_BOARD_VENDOR, "LENOVO"),
			DMI_MATCH(DMI_PRODUCT_NAME, "21CM"),
		}
	},
	{
		.driver_data = &acp6x_card,
		.matches = {
			DMI_MATCH(DMI_BOARD_VENDOR, "LENOVO"),
			DMI_MATCH(DMI_PRODUCT_NAME, "21CN"),
		}
	},
	{
		.driver_data = &acp6x_card,
		.matches = {
			DMI_MATCH(DMI_BOARD_VENDOR, "LENOVO"),
			DMI_MATCH(DMI_PRODUCT_NAME, "21CH"),
		}
	},
	{
		.driver_data = &acp6x_card,
		.matches = {
			DMI_MATCH(DMI_BOARD_VENDOR, "LENOVO"),
			DMI_MATCH(DMI_PRODUCT_NAME, "21CJ"),
		}
	},
	{
		.driver_data = &acp6x_card,
		.matches = {
			DMI_MATCH(DMI_BOARD_VENDOR, "LENOVO"),
			DMI_MATCH(DMI_PRODUCT_NAME, "21CK"),
		}
	},
	{
		.driver_data = &acp6x_card,
		.matches = {
			DMI_MATCH(DMI_BOARD_VENDOR, "LENOVO"),
			DMI_MATCH(DMI_PRODUCT_NAME, "21CL"),
		}
	},
	{
		.driver_data = &acp6x_card,
		.matches = {
			DMI_MATCH(DMI_BOARD_VENDOR, "LENOVO"),
			DMI_MATCH(DMI_PRODUCT_NAME, "21EF"),
		}
	},
	{
		.driver_data = &acp6x_card,
		.matches = {
			DMI_MATCH(DMI_BOARD_VENDOR, "LENOVO"),
			DMI_MATCH(DMI_PRODUCT_NAME, "21EM"),
		}
	},
	{
		.driver_data = &acp6x_card,
		.matches = {
			DMI_MATCH(DMI_BOARD_VENDOR, "LENOVO"),
			DMI_MATCH(DMI_PRODUCT_NAME, "21EN"),
		}
	},
	{
		.driver_data = &acp6x_card,
		.matches = {
			DMI_MATCH(DMI_BOARD_VENDOR, "LENOVO"),
			DMI_MATCH(DMI_PRODUCT_NAME, "21HY"),
		}
	},
	{
		.driver_data = &acp6x_card,
		.matches = {
			DMI_MATCH(DMI_BOARD_VENDOR, "LENOVO"),
<<<<<<< HEAD
			DMI_MATCH(DMI_PRODUCT_NAME, "21J2"),
		}
	},
	{
		.driver_data = &acp6x_card,
		.matches = {
			DMI_MATCH(DMI_BOARD_VENDOR, "LENOVO"),
=======
>>>>>>> e478cf26
			DMI_MATCH(DMI_PRODUCT_NAME, "21J0"),
		}
	},
	{
		.driver_data = &acp6x_card,
		.matches = {
			DMI_MATCH(DMI_BOARD_VENDOR, "LENOVO"),
			DMI_MATCH(DMI_PRODUCT_NAME, "21J5"),
		}
	},
	{
		.driver_data = &acp6x_card,
		.matches = {
			DMI_MATCH(DMI_BOARD_VENDOR, "LENOVO"),
			DMI_MATCH(DMI_PRODUCT_NAME, "21J6"),
		}
	},
	{
		.driver_data = &acp6x_card,
		.matches = {
			DMI_MATCH(DMI_BOARD_VENDOR, "LENOVO"),
			DMI_MATCH(DMI_PRODUCT_NAME, "82QF"),
		}
	},
	{
		.driver_data = &acp6x_card,
		.matches = {
			DMI_MATCH(DMI_BOARD_VENDOR, "LENOVO"),
			DMI_MATCH(DMI_PRODUCT_NAME, "82TL"),
		}
	},
	{
		.driver_data = &acp6x_card,
		.matches = {
			DMI_MATCH(DMI_BOARD_VENDOR, "LENOVO"),
			DMI_MATCH(DMI_PRODUCT_NAME, "82UG"),
		}
	},
	{
		.driver_data = &acp6x_card,
		.matches = {
			DMI_MATCH(DMI_BOARD_VENDOR, "LENOVO"),
			DMI_MATCH(DMI_PRODUCT_NAME, "82UU"),
		}
	},
	{
		.driver_data = &acp6x_card,
		.matches = {
			DMI_MATCH(DMI_BOARD_VENDOR, "LENOVO"),
			DMI_MATCH(DMI_PRODUCT_NAME, "82V2"),
		}
	},
	{
		.driver_data = &acp6x_card,
		.matches = {
			DMI_MATCH(DMI_BOARD_VENDOR, "LENOVO"),
			DMI_MATCH(DMI_PRODUCT_NAME, "82YM"),
		}
	},
	{
		.driver_data = &acp6x_card,
		.matches = {
			DMI_MATCH(DMI_BOARD_VENDOR, "LENOVO"),
			DMI_MATCH(DMI_PRODUCT_NAME, "83AS"),
		}
	},
	{
		.driver_data = &acp6x_card,
		.matches = {
			DMI_MATCH(DMI_BOARD_VENDOR, "ASUSTeK COMPUTER INC."),
			DMI_MATCH(DMI_PRODUCT_NAME, "UM5302TA"),
		}
	},
	{
		.driver_data = &acp6x_card,
		.matches = {
			DMI_MATCH(DMI_BOARD_VENDOR, "ASUSTeK COMPUTER INC."),
			DMI_MATCH(DMI_PRODUCT_NAME, "M5402RA"),
		}
	},
	{
		.driver_data = &acp6x_card,
		.matches = {
			DMI_MATCH(DMI_BOARD_VENDOR, "ASUSTeK COMPUTER INC."),
			DMI_MATCH(DMI_PRODUCT_NAME, "M6400RC"),
		}
	},
	{
		.driver_data = &acp6x_card,
		.matches = {
			DMI_MATCH(DMI_BOARD_VENDOR, "ASUSTeK COMPUTER INC."),
			DMI_MATCH(DMI_PRODUCT_NAME, "M3402RA"),
		}
	},
	{
		.driver_data = &acp6x_card,
		.matches = {
			DMI_MATCH(DMI_BOARD_VENDOR, "ASUSTeK COMPUTER INC."),
			DMI_MATCH(DMI_PRODUCT_NAME, "M6500RC"),
		}
	},
	{
		.driver_data = &acp6x_card,
		.matches = {
			DMI_MATCH(DMI_BOARD_VENDOR, "ASUSTeK COMPUTER INC."),
			DMI_MATCH(DMI_PRODUCT_NAME, "E1504FA"),
		}
	},
	{
		.driver_data = &acp6x_card,
		.matches = {
			DMI_MATCH(DMI_BOARD_VENDOR, "ASUSTeK COMPUTER INC."),
			DMI_MATCH(DMI_PRODUCT_NAME, "M7600RE"),
		}
	},
	{
		.driver_data = &acp6x_card,
		.matches = {
			DMI_MATCH(DMI_BOARD_VENDOR, "Micro-Star International Co., Ltd."),
			DMI_MATCH(DMI_PRODUCT_NAME, "Bravo 15 B7ED"),
		}
	},
	{
		.driver_data = &acp6x_card,
		.matches = {
			DMI_MATCH(DMI_BOARD_VENDOR, "Micro-Star International Co., Ltd."),
			DMI_MATCH(DMI_PRODUCT_NAME, "Bravo 15 C7VF"),
		}
	},
	{
		.driver_data = &acp6x_card,
		.matches = {
			DMI_MATCH(DMI_BOARD_VENDOR, "Alienware"),
			DMI_MATCH(DMI_PRODUCT_NAME, "Alienware m17 R5 AMD"),
		}
	},
	{
		.driver_data = &acp6x_card,
		.matches = {
			DMI_MATCH(DMI_BOARD_VENDOR, "TIMI"),
			DMI_MATCH(DMI_PRODUCT_NAME, "Redmi Book Pro 14 2022"),
		}
	},
	{
		.driver_data = &acp6x_card,
		.matches = {
			DMI_MATCH(DMI_BOARD_VENDOR, "TIMI"),
			DMI_MATCH(DMI_PRODUCT_NAME, "Redmi Book Pro 15 2022"),
		}
	},
	{
		.driver_data = &acp6x_card,
		.matches = {
			DMI_MATCH(DMI_BOARD_VENDOR, "Razer"),
			DMI_MATCH(DMI_PRODUCT_NAME, "Blade 14 (2022) - RZ09-0427"),
		}
	},
	{
		.driver_data = &acp6x_card,
		.matches = {
			DMI_MATCH(DMI_BOARD_VENDOR, "RB"),
			DMI_MATCH(DMI_PRODUCT_NAME, "Swift SFA16-41"),
		}
	},
	{
		.driver_data = &acp6x_card,
		.matches = {
			DMI_MATCH(DMI_BOARD_VENDOR, "IRBIS"),
			DMI_MATCH(DMI_PRODUCT_NAME, "15NBC1011"),
		}
	},
	{
		.driver_data = &acp6x_card,
		.matches = {
			DMI_MATCH(DMI_BOARD_VENDOR, "HP"),
			DMI_MATCH(DMI_PRODUCT_NAME, "OMEN by HP Gaming Laptop 16z-n000"),
		}
	},
	{
		.driver_data = &acp6x_card,
		.matches = {
			DMI_MATCH(DMI_BOARD_VENDOR, "HP"),
			DMI_MATCH(DMI_BOARD_NAME, "8A42"),
		}
	},
	{
		.driver_data = &acp6x_card,
		.matches = {
			DMI_MATCH(DMI_BOARD_VENDOR, "HP"),
			DMI_MATCH(DMI_BOARD_NAME, "8A43"),
		}
	},
	{
		.driver_data = &acp6x_card,
		.matches = {
			DMI_MATCH(DMI_BOARD_VENDOR, "HP"),
			DMI_MATCH(DMI_BOARD_NAME, "8A22"),
		}
	},
	{
		.driver_data = &acp6x_card,
		.matches = {
			DMI_MATCH(DMI_BOARD_VENDOR, "HP"),
			DMI_MATCH(DMI_BOARD_NAME, "8A3E"),
		}
	},
	{
		.driver_data = &acp6x_card,
		.matches = {
			DMI_MATCH(DMI_BOARD_VENDOR, "HP"),
			DMI_MATCH(DMI_BOARD_NAME, "8B2F"),
		}
	},
	{
		.driver_data = &acp6x_card,
		.matches = {
			DMI_MATCH(DMI_BOARD_VENDOR, "HP"),
			DMI_MATCH(DMI_BOARD_NAME, "8BD6"),
		}
	},
	{
		.driver_data = &acp6x_card,
		.matches = {
			DMI_MATCH(DMI_BOARD_VENDOR, "MECHREVO"),
			DMI_MATCH(DMI_BOARD_NAME, "MRID6"),
		}
	},
	{
		.driver_data = &acp6x_card,
		.matches = {
			DMI_MATCH(DMI_BOARD_VENDOR, "System76"),
			DMI_MATCH(DMI_PRODUCT_VERSION, "pang12"),
		}
	},
	{
		.driver_data = &acp6x_card,
		.matches = {
			DMI_MATCH(DMI_BOARD_VENDOR, "System76"),
			DMI_MATCH(DMI_PRODUCT_VERSION, "pang13"),
		}
	},
	{}
};

static int acp6x_probe(struct platform_device *pdev)
{
	const struct dmi_system_id *dmi_id;
	struct acp6x_pdm *machine = NULL;
	struct snd_soc_card *card;
	struct acpi_device *adev;
	int ret;

	/* check the parent device's firmware node has _DSD or not */
	adev = ACPI_COMPANION(pdev->dev.parent);
	if (adev) {
		const union acpi_object *obj;

		if (!acpi_dev_get_property(adev, "AcpDmicConnected", ACPI_TYPE_INTEGER, &obj) &&
		    obj->integer.value == 1)
			platform_set_drvdata(pdev, &acp6x_card);
	}

	/* check for any DMI overrides */
	dmi_id = dmi_first_match(yc_acp_quirk_table);
	if (dmi_id)
		platform_set_drvdata(pdev, dmi_id->driver_data);

	card = platform_get_drvdata(pdev);
	if (!card)
		return -ENODEV;
	dev_info(&pdev->dev, "Enabling ACP DMIC support via %s", dmi_id ? "DMI" : "ACPI");
	acp6x_card.dev = &pdev->dev;

	snd_soc_card_set_drvdata(card, machine);
	ret = devm_snd_soc_register_card(&pdev->dev, card);
	if (ret) {
		return dev_err_probe(&pdev->dev, ret,
				"snd_soc_register_card(%s) failed\n",
				card->name);
	}
	return 0;
}

static struct platform_driver acp6x_mach_driver = {
	.driver = {
		.name = "acp_yc_mach",
		.pm = &snd_soc_pm_ops,
	},
	.probe = acp6x_probe,
};

module_platform_driver(acp6x_mach_driver);

MODULE_AUTHOR("Vijendar.Mukunda@amd.com");
MODULE_LICENSE("GPL v2");
MODULE_ALIAS("platform:" DRV_NAME);<|MERGE_RESOLUTION|>--- conflicted
+++ resolved
@@ -203,16 +203,6 @@
 		.driver_data = &acp6x_card,
 		.matches = {
 			DMI_MATCH(DMI_BOARD_VENDOR, "LENOVO"),
-<<<<<<< HEAD
-			DMI_MATCH(DMI_PRODUCT_NAME, "21J2"),
-		}
-	},
-	{
-		.driver_data = &acp6x_card,
-		.matches = {
-			DMI_MATCH(DMI_BOARD_VENDOR, "LENOVO"),
-=======
->>>>>>> e478cf26
 			DMI_MATCH(DMI_PRODUCT_NAME, "21J0"),
 		}
 	},
