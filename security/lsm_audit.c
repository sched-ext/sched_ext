--- conflicted
+++ resolved
@@ -281,15 +281,10 @@
 		if (tsk) {
 			pid_t pid = task_pid_nr(tsk);
 			if (pid) {
-<<<<<<< HEAD
 				char comm[sizeof(tsk->comm)];
-				audit_log_format(ab, " pid=%d comm=", pid);
+				audit_log_format(ab, " opid=%d ocomm=", pid);
 				audit_log_untrustedstring(ab,
 				    memcpy(comm, tsk->comm, sizeof(comm)));
-=======
-				audit_log_format(ab, " opid=%d ocomm=", pid);
-				audit_log_untrustedstring(ab, tsk->comm);
->>>>>>> 0b08c5e5
 			}
 		}
 		break;
